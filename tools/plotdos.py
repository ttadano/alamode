--- conflicted
+++ resolved
@@ -18,23 +18,7 @@
 import numpy as np
 
 # parser options
-<<<<<<< HEAD
-usage = "usage: %prog [options] file1.dos file2.dos ... "
-parser = optparse.OptionParser(usage=usage)
-
-parser.add_option("--pdos", action="store_true", dest="print_pdos", default=False,
-                  help="print atom-projected phonon DOS")
-parser.add_option("--nokey", action="store_false", dest="print_key", default=True,
-                  help="don't print the key in the figure")
-parser.add_option("-u", "--unit", action="store", type="string", dest="unitname", default="kayser",
-                  help="print the band dispersion in units of UNIT. Available options are kayser, meV, and THz",
-                  metavar="UNIT")
-parser.add_option("--emin", action="store", type="float", dest="emin",
-                  help="minimum value of the energy axis")
-parser.add_option("--emax", action="store", type="float", dest="emax",
-                  help="maximum value of the energy axis")
-=======
->>>>>>> a8bb04c2
+
 
 # font styles
 mpl.rc('font', **{'family': 'Times New Roman', 'sans-serif': ['Helvetica']})
