/*
 integration.cpp

 Copyright (c) 2014-2021 Terumasa Tadano

 This file is distributed under the terms of the MIT license.
 Please see the file 'LICENCE.txt' in the root directory 
 or http://opensource.org/licenses/mit-license.php for information.
*/

#include "mpi_common.h"
#include "integration.h"
#include "error.h"
#include "mathfunctions.h"
#include "memory.h"
#include "system.h"
#include "phonon_dos.h"
#include "phonon_velocity.h"
#include "dynamical.h"
#include "anharmonic_core.h"
#include "fcs_phonon.h"
#include <iomanip>
#include <algorithm>
#include <cmath>

using namespace PHON_NS;

Integration::Integration(PHON *phon) : Pointers(phon)
{
    set_default_variables();
}

Integration::~Integration()
{
    deallocate_variables();
};

void Integration::set_default_variables()
{
    ismear = -1; // for 3ph scattering
    ismear_4ph = 1; // for 4ph scattering
    epsilon = 10.0;
    epsilon_4ph = 10.0;
    adaptive_sigma = nullptr;
    adaptive_sigma4 = nullptr;
    adaptive_factor = 1.0;
}

void Integration::deallocate_variables()
{
    delete adaptive_sigma;
    delete adaptive_sigma4;
}

void Integration::setup_integration()
{
    MPI_Bcast(&ismear, 1, MPI_INT, 0, MPI_COMM_WORLD);
    MPI_Bcast(&ismear_4ph, 1, MPI_INT, 0, MPI_COMM_WORLD);

    if (mympi->my_rank == 0) {
        std::cout << '\n';
        if (ismear == -1) {
            std::cout << " ISMEAR = -1: Tetrahedron method will be used.\n";
        } else if (ismear == 0) {
            std::cout << " ISMEAR = 0: Lorentzian broadening with epsilon = "
                      << std::fixed << std::setprecision(2) << epsilon << " (cm^-1)\n";
        } else if (ismear == 1) {
            std::cout << " ISMEAR = 1: Gaussian broadening with epsilon = "
<<<<<<< HEAD
                      << std::fixed << std::setprecision(2) << epsilon << " (cm^-1)" << std::endl;
        } else if (ismear == 2) {
            std::cout << " ISMEAR = 2: adaptive method will be used." << std::endl;
=======
                      << std::fixed << std::setprecision(2) << epsilon << " (cm^-1)\n";
>>>>>>> 2bbdbc1b
        } else {
            exit("setup_relaxation", "Invalid ismear");
        }
<<<<<<< HEAD
        std::cout << std::endl;

        if (anharmonic_core->quartic_mode) {

            std::cout << " -- QUARTIC > 0: 4ph scattering will calculated with flag ISMEAR_4PH --" << std::endl;
            if (ismear_4ph == -1) {
                std::cout << "Tetrahedron method is not implemented, changed to adaptive smearing !" << std::endl;
                ismear_4ph = 2;
            } else if (ismear_4ph == 0) {
                std::cout << " ISMEAR_4PH = 0: Lorentzian broadening with epsilon = "
                          << std::fixed << std::setprecision(2) << epsilon << " (cm^-1)" << std::endl;
            } else if (ismear_4ph == 1) {
                std::cout << " ISMEAR_4PH = 1: Gaussian broadening with epsilon = "
                          << std::fixed << std::setprecision(2) << epsilon << " (cm^-1)" << std::endl;
            } else if (ismear_4ph == 2) {
                std::cout << " ISMEAR_4PH = 2: Adaptive smearing method will be used " << std::endl;
            } else {
                exit("setup_relaxation", "Invalid ismear_4ph");
            }

            std::cout << std::endl;
        }
=======
        std::cout << '\n';
>>>>>>> 2bbdbc1b
    }

    prepare_adaptivesmearing();

    epsilon *= time_ry / Hz_to_kayser; // Convert epsilon to a.u.
    epsilon_4ph *= time_ry / Hz_to_kayser; // Convert epsilon to a.u.
    MPI_Bcast(&epsilon, 1, MPI_DOUBLE, 0, MPI_COMM_WORLD);
    MPI_Bcast(&epsilon_4ph, 1, MPI_DOUBLE, 0, MPI_COMM_WORLD);
}

void Integration::prepare_adaptivesmearing()
{
    if (ismear == 2) {
        adaptive_sigma = new AdaptiveSmearingSigma(dos->kmesh_dos->nk,
                                                   dynamical->neval,
                                                   adaptive_factor);
        adaptive_sigma->setup(phonon_velocity,
                              dos->kmesh_dos,
                              system->lavec_p,
                              system->rlavec_p,
                              fcs_phonon->fc2_ext);
    }
}

void TetraNodes::setup()
{
    // This menber function creates node information of the tetrahedra.

    const auto nk23 = nk2 * nk3;

    for (int i = 0; i < nk1; ++i) {
        for (int j = 0; j < nk2; ++j) {
            for (int k = 0; k < nk3; ++k) {

                const auto ii = (i + 1) % nk1;
                const auto jj = (j + 1) % nk2;
                const auto kk = (k + 1) % nk3;

                const auto n1 = k + j * nk3 + i * nk23;
                const auto n2 = k + j * nk3 + ii * nk23;
                const auto n3 = k + jj * nk3 + i * nk23;
                const auto n4 = k + jj * nk3 + ii * nk23;
                const auto n5 = kk + j * nk3 + i * nk23;
                const auto n6 = kk + j * nk3 + ii * nk23;
                const auto n7 = kk + jj * nk3 + i * nk23;
                const auto n8 = kk + jj * nk3 + ii * nk23;

                auto m = 6 * (k + j * nk3 + i * nk23);

                tetras[m][0] = n1;
                tetras[m][1] = n2;
                tetras[m][2] = n3;
                tetras[m][3] = n6;

                ++m;

                tetras[m][0] = n2;
                tetras[m][1] = n3;
                tetras[m][2] = n4;
                tetras[m][3] = n6;

                ++m;

                tetras[m][0] = n1;
                tetras[m][1] = n3;
                tetras[m][2] = n5;
                tetras[m][3] = n6;

                ++m;

                tetras[m][0] = n3;
                tetras[m][1] = n4;
                tetras[m][2] = n6;
                tetras[m][3] = n8;

                ++m;

                tetras[m][0] = n3;
                tetras[m][1] = n6;
                tetras[m][2] = n7;
                tetras[m][3] = n8;

                ++m;

                tetras[m][0] = n3;
                tetras[m][1] = n5;
                tetras[m][2] = n6;
                tetras[m][3] = n7;
            }
        }
    }
}

unsigned int TetraNodes::get_ntetra() const
{
    return this->ntetra;
}

unsigned int **TetraNodes::get_tetras() const
{
    return this->tetras;
}

double Integration::do_tetrahedron(const double *energy,
                                   const double *f,
                                   const unsigned int ntetra,
                                   const unsigned int *const *tetras,
                                   const double e_ref)
{
    /*
    This function returns the summation of the given function f_{k}
    over the k-points which have the energy "e_ref" using the tetrahedron method.

    Ret(e_ref) = \int f(k) \delta(e_ref - energy(k))

    */

    auto ret = 0.0;
    double I1, I2, I3, I4;

    const auto frac3 = 1.0 / 3.0;
    double g;

    tetra_pair pair{};

    for (unsigned int i = 0; i < ntetra; ++i) {

        tetra_data.clear();

        for (unsigned int j = 0; j < 4; ++j) {
            const auto knum = tetras[i][j];
            pair.e = energy[knum];
            pair.f = f[knum];
            tetra_data.push_back(pair);
        }

        std::sort(tetra_data.begin(), tetra_data.end());

        const auto e1 = tetra_data[0].e;
        const auto e2 = tetra_data[1].e;
        const auto e3 = tetra_data[2].e;
        const auto e4 = tetra_data[3].e;

        const auto f1 = tetra_data[0].f;
        const auto f2 = tetra_data[1].f;
        const auto f3 = tetra_data[2].f;
        const auto f4 = tetra_data[3].f;

        if (e3 <= e_ref && e_ref < e4) {
            g = 3.0 * std::pow(e4 - e_ref, 2) / ((e4 - e1) * (e4 - e2) * (e4 - e3));

            I1 = frac3 * fij(e1, e4, e_ref);
            I2 = frac3 * fij(e2, e4, e_ref);
            I3 = frac3 * fij(e3, e4, e_ref);
            I4 = frac3 * (fij(e4, e1, e_ref) + fij(e4, e2, e_ref) + fij(e4, e3, e_ref));

            ret += g * (I1 * f1 + I2 * f2 + I3 * f3 + I4 * f4);

        } else if (e2 <= e_ref && e_ref < e3) {
            g = 3.0 * (e2 - e1 + 2.0 * (e_ref - e2) - (e4 + e3 - e2 - e1)
                                                      * std::pow(e_ref - e2, 2) / ((e3 - e2) * (e4 - e2))) /
                ((e3 - e1) * (e4 - e1));

            I1 = frac3 * fij(e1, e4, e_ref) * g + fij(e1, e3, e_ref) * fij(e3, e1, e_ref) * fij(e2, e3, e_ref) / (e4 -
                                                                                                                  e1);
            I2 = frac3 * fij(e2, e3, e_ref) * g + std::pow(fij(e2, e4, e_ref), 2) * fij(e3, e2, e_ref) / (e4 - e1);
            I3 = frac3 * fij(e3, e2, e_ref) * g + std::pow(fij(e3, e1, e_ref), 2) * fij(e2, e3, e_ref) / (e4 - e1);
            I4 = frac3 * fij(e4, e1, e_ref) * g + fij(e4, e2, e_ref) * fij(e2, e4, e_ref) * fij(e3, e2, e_ref) / (e4 -
                                                                                                                  e1);

            ret += I1 * f1 + I2 * f2 + I3 * f3 + I4 * f4;

        } else if (e1 <= e_ref && e_ref < e2) {
            g = 3.0 * std::pow(e_ref - e1, 2) / ((e2 - e1) * (e3 - e1) * (e4 - e1));

            I1 = frac3 * (fij(e1, e2, e_ref) + fij(e1, e3, e_ref) + fij(e1, e4, e_ref));
            I2 = frac3 * fij(e2, e1, e_ref);
            I3 = frac3 * fij(e3, e1, e_ref);
            I4 = frac3 * fij(e4, e1, e_ref);

            ret += g * (I1 * f1 + I2 * f2 + I3 * f3 + I4 * f4);

        }
    }

    return ret / static_cast<double>(ntetra);
}

void Integration::calc_weight_tetrahedron(const unsigned int nk_irreducible,
                                          const unsigned int *map_to_irreducible_k,
                                          const double *energy,
                                          const double e_ref,
                                          const unsigned int ntetra,
                                          const unsigned int *const *tetras,
                                          double *weight) const
{
    int i;

    double g;
    double e_tmp[4];
    int sort_arg[4], kindex[4];

    for (i = 0; i < nk_irreducible; ++i) weight[i] = 0.0;

    for (i = 0; i < ntetra; ++i) {

        for (int j = 0; j < 4; ++j) {
            e_tmp[j] = energy[tetras[i][j]];
            kindex[j] = map_to_irreducible_k[tetras[i][j]];
        }

        insertion_sort(e_tmp, sort_arg, 4);
        const auto e1 = e_tmp[0];
        const auto e2 = e_tmp[1];
        const auto e3 = e_tmp[2];
        const auto e4 = e_tmp[3];

        const auto k1 = kindex[sort_arg[0]];
        const auto k2 = kindex[sort_arg[1]];
        const auto k3 = kindex[sort_arg[2]];
        const auto k4 = kindex[sort_arg[3]];

        auto I1 = 0.0;
        auto I2 = 0.0;
        auto I3 = 0.0;
        auto I4 = 0.0;

        if (e3 <= e_ref && e_ref < e4) {
            g = std::pow(e4 - e_ref, 2) / ((e4 - e1) * (e4 - e2) * (e4 - e3));

            I1 = g * fij(e1, e4, e_ref);
            I2 = g * fij(e2, e4, e_ref);
            I3 = g * fij(e3, e4, e_ref);
            I4 = g * (fij(e4, e1, e_ref) + fij(e4, e2, e_ref) + fij(e4, e3, e_ref));

        } else if (e2 <= e_ref && e_ref < e3) {
            g = (e2 - e1 + 2.0 * (e_ref - e2) - (e4 + e3 - e2 - e1)
                                                * std::pow(e_ref - e2, 2) / ((e3 - e2) * (e4 - e2))) /
                ((e3 - e1) * (e4 - e1));

            I1 = g * fij(e1, e4, e_ref) + fij(e1, e3, e_ref) * fij(e3, e1, e_ref) * fij(e2, e3, e_ref) / (e4 - e1);
            I2 = g * fij(e2, e3, e_ref) + std::pow(fij(e2, e4, e_ref), 2) * fij(e3, e2, e_ref) / (e4 - e1);
            I3 = g * fij(e3, e2, e_ref) + std::pow(fij(e3, e1, e_ref), 2) * fij(e2, e3, e_ref) / (e4 - e1);
            I4 = g * fij(e4, e1, e_ref) + fij(e4, e2, e_ref) * fij(e2, e4, e_ref) * fij(e3, e2, e_ref) / (e4 - e1);

        } else if (e1 <= e_ref && e_ref < e2) {
            g = std::pow(e_ref - e1, 2) / ((e2 - e1) * (e3 - e1) * (e4 - e1));

            I1 = g * (fij(e1, e2, e_ref) + fij(e1, e3, e_ref) + fij(e1, e4, e_ref));
            I2 = g * fij(e2, e1, e_ref);
            I3 = g * fij(e3, e1, e_ref);
            I4 = g * fij(e4, e1, e_ref);

        }
        weight[k1] += I1;
        weight[k2] += I2;
        weight[k3] += I3;
        weight[k4] += I4;
    }
    auto factor = 1.0 / static_cast<double>(ntetra);
    for (i = 0; i < nk_irreducible; ++i) weight[i] *= factor;
}

void Integration::calc_weight_smearing(const unsigned int nk,
                                       const unsigned int nk_irreducible,
                                       const unsigned int *map_to_irreducible_k,
                                       const double *energy,
                                       const double e_ref,
                                       const int smearing_method,
                                       double *weight) const
{
    int i;

    const auto epsilon_kayser = this->epsilon * Hz_to_kayser / time_ry;
    const auto invnk = 1.0 / static_cast<double>(nk);

    for (i = 0; i < nk_irreducible; ++i) weight[i] = 0.0;

    if (smearing_method == 0) {
        for (i = 0; i < nk; ++i) {
            weight[map_to_irreducible_k[i]] += delta_lorentz(e_ref - energy[i], epsilon_kayser);
        }
    } else if (smearing_method == 1) {
        for (i = 0; i < nk; ++i) {
            weight[map_to_irreducible_k[i]] += delta_gauss(e_ref - energy[i], epsilon_kayser);
        }
    }

    for (i = 0; i < nk_irreducible; ++i) weight[i] *= invnk;
}

double Integration::fij(const double ei,
                        const double ej,
                        const double e) const
{
    return (e - ej) / (ei - ej);
}

void Integration::insertion_sort(double *a,
                                 int *ind,
                                 int n) const
{
    int i;

    for (i = 0; i < n; ++i) ind[i] = i;

    for (i = 1; i < n; ++i) {
        double tmp = a[i];

        int j = i;
        while (j > 0 && tmp < a[j - 1]) {
            a[j] = a[j - 1];
            ind[j] = ind[j - 1];
            --j;
        }
        a[j] = tmp;
        ind[j] = i;
    }
}

void AdaptiveSmearingSigma::setup(const PhononVelocity *phvel_class,
                                  const KpointMeshUniform *kmesh_in,
                                  const double lavec_p_in[3][3],
                                  const double rlavec_p_in[3][3],
                                  const std::vector<FcsClassExtent> &fc2_ext_in)
{
    phvel_class->get_phonon_group_velocity_mesh(*kmesh_in,
                                                lavec_p_in,
            // fc2_ext_in,
                                                false,
                                                vel);

    for (auto u = 0; u < 3; u++) {
        for (auto a = 0; a < 3; a++) {
            dq[u][a] = rlavec_p_in[u][a] / static_cast<double>(kmesh_in->nk_i[u]);
        }
    }
}

void AdaptiveSmearingSigma::get_sigma(const unsigned int k1,
                                      const unsigned int s1,
                                      double &sigma_out)
{
    double parts;
    double tmp;

    parts = 0;

    for (auto u = 0; u < 3; ++u) {

        tmp = 0;
        for (auto a = 0; a < 3; ++a) {
            tmp += vel[k1][s1][a] * dq[u][a];
        }

        parts += std::pow(tmp, 2);
    }

    sigma_out = std::max(2.0e-5, adaptive_factor * std::sqrt(parts / 12)); // for (w1 - w2)
}

void AdaptiveSmearingSigma::get_sigma(const unsigned int k1,
                                      const unsigned int s1,
                                      const unsigned int k2,
                                      const unsigned int s2,
                                      double sigma_out[2])
{
    double parts[2];
    double tmp[2];
    int i;

    for (i = 0; i < 2; ++i) parts[i] = 0;

    for (auto u = 0; u < 3; ++u) {

        for (i = 0; i < 2; ++i) tmp[i] = 0;

        for (auto a = 0; a < 3; ++a) {
            tmp[0] += (vel[k1][s1][a] - vel[k2][s2][a]) * dq[u][a];
            tmp[1] += (vel[k1][s1][a] + vel[k2][s2][a]) * dq[u][a];
        }

        for (i = 0; i < 2; ++i) parts[i] += std::pow(tmp[i], 2);
    }

    sigma_out[0] = std::max(2.0e-5, adaptive_factor * std::sqrt((parts[0]) / 12)); // for (w1 - w2 - w3)
    sigma_out[1] = std::max(2.0e-5, adaptive_factor * std::sqrt((parts[1]) / 12)); // for (w1 + w3 - w3)
    // 2.0e-5 ry ~ 3 cm^-1
}

void AdaptiveSmearingSigma::get_sigma(const unsigned int k2,
                                      const unsigned int s2,
                                      const unsigned int k3,
                                      const unsigned int s3,
                                      const unsigned int k4,
                                      const unsigned int s4,
                                      double sigma_out[2])
{
    double vel_diff;
    double parts[3];
    double tmp[3];
    int i;
    for (i = 0; i < 3; ++i) parts[i] = 0;

    for (auto u = 0; u < 3; ++u) {

        for (i = 0; i < 3; ++i) tmp[i] = 0;

        for (auto a = 0; a < 3; ++a) {
            tmp[0] += (vel[k2][s2][a] - vel[k4][s4][a]) * dq[u][a];
            tmp[1] += (vel[k3][s3][a] - vel[k4][s4][a]) * dq[u][a];
            tmp[2] += (vel[k2][s2][a] + vel[k4][s4][a]) * dq[u][a];
        }

        for (i = 0; i < 3; ++i) parts[i] += std::pow(tmp[i], 2);
    }

    sigma_out[0] = std::max(2.0e-5,
                            adaptive_factor * std::sqrt((parts[0] + parts[1]) / 12));  // for delta(w1 - w2 - w3 - w4)
    sigma_out[1] = std::max(2.0e-5,
                            adaptive_factor * std::sqrt((parts[2] + parts[1]) /
                                                        12));  // for delta(w1 + w2 - w3 - w4) and (w1 - w2 + w3 + w4)
}<|MERGE_RESOLUTION|>--- conflicted
+++ resolved
@@ -66,18 +66,13 @@
                       << std::fixed << std::setprecision(2) << epsilon << " (cm^-1)\n";
         } else if (ismear == 1) {
             std::cout << " ISMEAR = 1: Gaussian broadening with epsilon = "
-<<<<<<< HEAD
-                      << std::fixed << std::setprecision(2) << epsilon << " (cm^-1)" << std::endl;
+                      << std::fixed << std::setprecision(2) << epsilon << " (cm^-1)\n";
         } else if (ismear == 2) {
             std::cout << " ISMEAR = 2: adaptive method will be used." << std::endl;
-=======
-                      << std::fixed << std::setprecision(2) << epsilon << " (cm^-1)\n";
->>>>>>> 2bbdbc1b
         } else {
             exit("setup_relaxation", "Invalid ismear");
         }
-<<<<<<< HEAD
-        std::cout << std::endl;
+        std::cout << '\n';
 
         if (anharmonic_core->quartic_mode) {
 
@@ -99,9 +94,6 @@
 
             std::cout << std::endl;
         }
-=======
-        std::cout << '\n';
->>>>>>> 2bbdbc1b
     }
 
     prepare_adaptivesmearing();
@@ -120,9 +112,8 @@
                                                    adaptive_factor);
         adaptive_sigma->setup(phonon_velocity,
                               dos->kmesh_dos,
-                              system->lavec_p,
-                              system->rlavec_p,
-                              fcs_phonon->fc2_ext);
+                              system->get_primcell().lattice_vector,
+                              system->get_primcell().reciprocal_lattice_vector);
     }
 }
 
@@ -424,19 +415,17 @@
 
 void AdaptiveSmearingSigma::setup(const PhononVelocity *phvel_class,
                                   const KpointMeshUniform *kmesh_in,
-                                  const double lavec_p_in[3][3],
-                                  const double rlavec_p_in[3][3],
-                                  const std::vector<FcsClassExtent> &fc2_ext_in)
+                                  const Eigen::Matrix3d &lavec_p_in,
+                                  const Eigen::Matrix3d &rlavec_p_in)
 {
     phvel_class->get_phonon_group_velocity_mesh(*kmesh_in,
                                                 lavec_p_in,
-            // fc2_ext_in,
                                                 false,
                                                 vel);
 
     for (auto u = 0; u < 3; u++) {
         for (auto a = 0; a < 3; a++) {
-            dq[u][a] = rlavec_p_in[u][a] / static_cast<double>(kmesh_in->nk_i[u]);
+            dq[u][a] = rlavec_p_in(u,a) / static_cast<double>(kmesh_in->nk_i[u]);
         }
     }
 }
