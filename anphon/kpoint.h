--- conflicted
+++ resolved
@@ -19,11 +19,7 @@
 
 namespace PHON_NS {
 class KpointList {
-<<<<<<< HEAD
- public:
-=======
-public:
->>>>>>> 471d7bdb
+public:
     std::vector<double> kval;
     unsigned int knum;
 
@@ -33,19 +29,11 @@
 
     KpointList(const unsigned int knum_in,
                const std::vector<double> &vec)
-<<<<<<< HEAD
-          : kval(vec), knum(knum_in) {};
+            : kval(vec), knum(knum_in) {};
 };
 
 class KpointInp {
- public:
-=======
-            : kval(vec), knum(knum_in) {};
-};
-
-class KpointInp {
-public:
->>>>>>> 471d7bdb
+public:
     std::vector<std::string> kpelem;
 
     KpointInp() {};
@@ -54,11 +42,7 @@
 };
 
 class KpointPlaneGeometry {
-<<<<<<< HEAD
- public:
-=======
-public:
->>>>>>> 471d7bdb
+public:
     double xk_origin[3];
     double xk_edges[2][3];
     int npoints[2];
@@ -82,11 +66,7 @@
 };
 
 class KpointPlane {
-<<<<<<< HEAD
- public:
-=======
-public:
->>>>>>> 471d7bdb
+public:
     double k[3];
     int n[2];
 
@@ -101,11 +81,7 @@
 };
 
 class KpointPlaneTriangle {
-<<<<<<< HEAD
- public:
-=======
-public:
->>>>>>> 471d7bdb
+public:
     int index;
     int knum[3];
 
@@ -123,11 +99,7 @@
 };
 
 class KsList {
-<<<<<<< HEAD
- public:
-=======
-public:
->>>>>>> 471d7bdb
+public:
     std::vector<int> ks;
     int symnum;
 
@@ -153,11 +125,7 @@
 };
 
 class KsListGroup {
-<<<<<<< HEAD
- public:
-=======
-public:
->>>>>>> 471d7bdb
+public:
     std::vector<KsList> group;
 
     KsListGroup();
@@ -166,11 +134,7 @@
 };
 
 class KpointGeneral {
-<<<<<<< HEAD
- public:
-=======
-public:
->>>>>>> 471d7bdb
+public:
     KpointGeneral()
     {
         nk = 0;
@@ -214,11 +178,7 @@
 };
 
 class KpointMeshUniform {
-<<<<<<< HEAD
- public:
-=======
-public:
->>>>>>> 471d7bdb
+public:
     KpointMeshUniform() = default;;
 
     KpointMeshUniform(const unsigned int nk_in[3])
@@ -278,11 +238,7 @@
                               std::vector<KsListGroup> &quartet,
                               const int sign = -1) const;
 
-<<<<<<< HEAD
- private:
-=======
 private:
->>>>>>> 471d7bdb
 
     void gen_kmesh(const std::vector<SymmetryOperation> &symmlist,
                    const bool usesym,
@@ -305,11 +261,7 @@
 };
 
 class KpointBandStructure {
-<<<<<<< HEAD
- public:
-=======
-public:
->>>>>>> 471d7bdb
+public:
     KpointBandStructure()
     {
         nk = 0;
@@ -364,11 +316,7 @@
 };
 
 class Kpoint : protected Pointers {
-<<<<<<< HEAD
- public:
-=======
-public:
->>>>>>> 471d7bdb
+public:
     Kpoint(class PHON *);
 
     ~Kpoint();
@@ -397,11 +345,7 @@
                                   const double [3][3],
                                   std::vector<std::vector<double>> &) const;
 
-<<<<<<< HEAD
- private:
-=======
 private:
->>>>>>> 471d7bdb
     void set_default_variables();
 
     void deallocate_variables();
