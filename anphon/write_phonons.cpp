/*
write_phonons.cpp

Copyright (c) 2014, 2015, 2016 Terumasa Tadano

This file is distributed under the terms of the MIT license.
Please see the file 'LICENCE.txt' in the root directory 
or http://opensource.org/licenses/mit-license.php for information.
*/

#include "mpi_common.h"
#include <iomanip>
#include <sys/stat.h>
#include "constants.h"
#include "conductivity.h"
#include "dielec.h"
#include "dynamical.h"
#include "error.h"
#include "ewald.h"
#include "fcs_phonon.h"
#include "gruneisen.h"
#include "kpoint.h"
#include "memory.h"
#include "parsephon.h"
#include "phonon_dos.h"
#include "thermodynamics.h"
#include "phonon_velocity.h"
#include "anharmonic_core.h"
#include "symmetry_core.h"
#include "system.h"
#include "write_phonons.h"
#include "mathfunctions.h"
#include "isotope.h"
#include "integration.h"
#include "scph.h"
#include "qha.h"
#include "relaxation.h"

#ifdef _HDF5

#include "H5Cpp.h"

#endif

using namespace PHON_NS;

Writes::Writes(PHON *phon) : Pointers(phon)
{
    Ry_to_kayser = Hz_to_kayser / time_ry;

    print_ucorr = false;
    print_xsf = false;
    print_anime = false;
    print_msd = false;
    print_zmode = false;
    anime_cellsize[0] = 0;
    anime_cellsize[1] = 0;
    anime_cellsize[2] = 0;
    shift_ucorr[0] = 0;
    shift_ucorr[1] = 0;
    shift_ucorr[2] = 0;
    anime_kpoint[0] = 0.0;
    anime_kpoint[1] = 0.0;
    anime_kpoint[2] = 0.0;
    anime_frames = 20;
    anime_format = "xyz";
    verbosity = 1;
};

Writes::~Writes() {};

void Writes::writeInputVars()
{
    if (verbosity == 0) return;

    unsigned int i;

    std::cout << '\n';
    std::cout << " Input variables:\n";
    std::cout << " -----------------------------------------------------------------\n";
    std::cout << " General:\n";
    std::cout << "  PREFIX = " << input->job_title << '\n';
    std::cout << "  MODE = " << phon->mode << '\n';
    std::cout << "  FCSXML = " << fcs_phonon->file_fcs << '\n';
    if (fcs_phonon->update_fc2) {
        std::cout << "  FC2XML = " << fcs_phonon->file_fc2 << '\n';
    }
    std::cout << '\n';

    std::cout << "  MASS = ";
    if (!system->mass_kd.empty()) {
        for (i = 0; i < system->mass_kd.size(); ++i) {
            std::cout << std::setw(10) << system->mass_kd[i];
        }
    }
    std::cout << '\n';
    std::cout << "  NSYM = " << symmetry->nsym << "; TOLERANCE = " << symmetry->tolerance;
    std::cout << "; PRINTSYM = " << symmetry->printsymmetry << '\n';
    // std::cout << "  TREVSYM = " << symmetry->time_reversal_sym << '\n';
    std::cout << '\n';

    std::cout << "  NONANALYTIC = " << dynamical->nonanalytic << '\n';
    if (dynamical->nonanalytic) {
        std::cout << "  BORNINFO = " << dielec->file_born
                  << "; NA_SIGMA = " << dynamical->na_sigma << '\n';
    }
    std::cout << '\n';
    if (writes->nbands >= 0) {
        std::cout << "  NBANDS = " << writes->nbands << '\n';
    }

    std::cout << "  TMIN = " << system->Tmin
              << "; TMAX = " << system->Tmax
              << "; DT = " << system->dT << '\n';
    std::cout << "  EMIN = " << dos->emin
              << "; EMAX = " << dos->emax
              << "; DELTA_E = " << dos->delta_e << '\n';
    std::cout << '\n';

    std::cout << "  ISMEAR = " << integration->ismear
              << "; EPSILON = " << integration->epsilon << '\n';
    std::cout << '\n';
    std::cout << "  CLASSICAL = " << thermodynamics->classical << '\n';
    std::cout << "  BCONNECT = " << dynamical->band_connection << '\n';
    std::cout << '\n';

    if (phon->mode == "RTA") {
        std::cout << "  RESTART = " << conductivity->get_restart_conductivity(3) << '\n';
        std::cout << "  TRISYM = " << anharmonic_core->use_triplet_symmetry << "\n\n";
    } else if (phon->mode == "SCPH") {
        std::cout << " Scph:" << '\n';
        std::cout << "  KMESH_INTERPOLATE = ";
        for (i = 0; i < 3; ++i) std::cout << std::setw(5) << scph->kmesh_interpolate[i];
        std::cout << '\n';
        std::cout << "  KMESH_SCPH        = ";
        for (i = 0; i < 3; ++i) std::cout << std::setw(5) << scph->kmesh_scph[i];
        std::cout << '\n';
        std::cout << "  SELF_OFFDIAG = " << scph->selfenergy_offdiagonal << '\n';
        std::cout << "  IALGO = " << scph->ialgo << '\n' << '\n';
        std::cout << "  RESTART_SCPH = " << scph->restart_scph << '\n';
        std::cout << "  LOWER_TEMP = " << scph->lower_temp << '\n';
        std::cout << "  WARMSTART = " << scph->warmstart_scph << '\n' << '\n';
        std::cout << "  TOL_SCPH = " << scph->tolerance_scph << '\n';
        std::cout << "  MAXITER = " << scph->maxiter << '\n';
        std::cout << "  MIXALPHA = " << scph->mixalpha << '\n';

        // variables related to structural optimization
        std::cout << '\n';
        std::cout << "  RELAX_STR = " << relaxation->relax_str << '\n';
    } else if (phon->mode == "QHA") {
        std::cout << " QHA:" << '\n';
        std::cout << "  KMESH_INTERPOLATE = ";
        for (i = 0; i < 3; ++i) std::cout << std::setw(5) << qha->kmesh_interpolate[i];
        std::cout << '\n';
        std::cout << "  KMESH_QHA         = ";
        for (i = 0; i < 3; ++i) std::cout << std::setw(5) << qha->kmesh_qha[i];
        std::cout << '\n';
        std::cout << "  LOWER_TEMP = " << qha->lower_temp << '\n';
        // variables related to structural optimization
        std::cout << "  RELAX_STR = " << relaxation->relax_str << '\n';

    }
    std::cout << '\n';

    if ((phon->mode == "SCPH" || phon->mode == "QHA") && relaxation->relax_str != 0) {
        std::cout << " Structure_opt:" << '\n';

        std::cout << "  RELAX_ALGO = " << relaxation->relax_algo << '\n';
        std::cout << "  MAX_STR_ITER = " << relaxation->max_str_iter << '\n';
        std::cout << "  COORD_CONV_TOL = " << relaxation->coord_conv_tol << '\n';
        if (relaxation->relax_str == 2) {
            std::cout << "  CELL_CONV_TOL = " << relaxation->cell_conv_tol << '\n';
        }
        if (relaxation->relax_algo == 1) {
            std::cout << "  ALPHA_STEEPEST_DECENT = " << relaxation->alpha_steepest_decent << '\n';
        } else if (relaxation->relax_algo == 2) {
            std::cout << "  MIXBETA_COORD = " << relaxation->mixbeta_coord << '\n';
            if (relaxation->relax_str == 2) {
                std::cout << "  MIXBETA_CELL = " << relaxation->mixbeta_cell << '\n';
            }
        }

        std::cout << "  SET_INIT_STR = " << relaxation->set_init_str << '\n';
        if (relaxation->set_init_str == 3) {
            std::cout << "  COOLING_U0_INDEX = " << relaxation->cooling_u0_index << '\n';
            std::cout << "  COOLING_U0_THR = " << relaxation->cooling_u0_thr << '\n';
        }

        std::cout << "  ADD_HESS_DIAG = " << relaxation->add_hess_diag << '\n';
        std::cout << "  STAT_PRESSURE = " << relaxation->stat_pressure << '\n';

        if (phon->mode == "QHA" && relaxation->relax_str == 2) {
            std::cout << "  QHA_SCHEME = " << qha->qha_scheme << '\n';
        }
        if (relaxation->relax_str == 2 || relaxation->relax_str == 3) {
            std::cout << "  RENORM_3TO2ND = " << relaxation->renorm_3to2nd << '\n';
            std::cout << "  RENORM_2TO1ST = " << relaxation->renorm_2to1st << '\n';
            std::cout << "  RENORM_34TO1ST = " << relaxation->renorm_34to1st << '\n';
            std::cout << "  STRAIN_IFC_DIR = " << relaxation->strain_IFC_dir << '\n';
        }
        std::cout << '\n';
    }


    std::cout << " Kpoint:" << '\n';
    std::cout << "  KPMODE (1st entry for &kpoint) = "
              << kpoint->kpoint_mode << '\n';
    std::cout << '\n';
    std::cout << '\n';

    if (phon->mode == "RTA") {
        std::cout << " Kappa:" << std::endl;
        std::cout << "  ISOTOPE = " << isotope->include_isotope << std::endl;
        if (isotope->include_isotope) {
            std::cout << "  ISOFACT = ";
            if (isotope->isotope_factor) {
                for (i = 0; i < system->nkd; ++i) {
                    std::cout << std::scientific
                              << std::setw(13) << isotope->isotope_factor[i];
                }
            }
            std::cout << std::endl;
        }

        std::cout << "  KAPPA_SPEC = " << conductivity->calc_kappa_spec << std::endl;
        std::cout << "  KAPPA_COHERENT = " << conductivity->calc_coherent << std::endl;
        std::cout << "  LEN_BOUNDARY = " << conductivity->len_boundary << std::endl;
        std::cout << "  ISMEAR_4PH = " << integration->ismear_4ph << std::endl;
        std::cout << "  EPSILON_4PH = " << integration->epsilon_4ph << std::endl;
        //std::cout << "  KMESH_COARSE = " ;
        //for (i = 0; i < 3; ++i) std::cout << conductivity->nk_coarse[i] << " ";
        //std::cout << std::endl;
        //std::cout << "  INTERPOLATION = " << conductivity->interpolator << std::endl;
        std::cout << std::endl;
    }

    std::cout << " Analysis:" << '\n';
    if (phon->mode == "PHONONS") {
        std::cout << "  PRINTVEL = " << phonon_velocity->print_velocity << '\n';
        std::cout << "  PRINTVEC = " << dynamical->print_eigenvectors << '\n';
        std::cout << "  PRINTXSF = " << writes->print_xsf << '\n';
        std::cout << '\n';

        if (print_anime) {
            std::cout << "  ANIME = ";
            for (i = 0; i < 3; ++i) std::cout << std::setw(5) << anime_kpoint[i];
            std::cout << '\n';
            std::cout << "  ANIME_CELL = ";
            for (i = 0; i < 3; ++i) std::cout << std::setw(5) << anime_cellsize[i];
            std::cout << '\n';
            std::cout << "  ANIME_FORMAT = " << anime_format << '\n';
            std::cout << '\n';
        }

        if (kpoint->kpoint_mode == 2) {
            std::cout << "  PDOS = " << dos->projected_dos
                      << "; TDOS = " << dos->two_phonon_dos << '\n';
            std::cout << "  PRINTMSD = " << print_msd << '\n';
            std::cout << "  SPS = " << dos->scattering_phase_space << '\n';
            std::cout << '\n';
        }
        std::cout << "  GRUNEISEN = " << gruneisen->print_gruneisen << '\n';
        std::cout << "  NEWFCS = " << gruneisen->print_newfcs;
        if (gruneisen->print_newfcs) {
            std::cout << "; DELTA_A = " << gruneisen->delta_a << '\n';
            std::cout << "  QUARTIC = " << anharmonic_core->quartic_mode;
        }
        std::cout << '\n';

    } else if (phon->mode == "RTA") {
<<<<<<< HEAD
        std::cout << "  ISOTOPE = " << isotope->include_isotope << '\n';
        if (isotope->include_isotope) {
            std::cout << "  ISOFACT = ";
            if (!isotope->isotope_factor.empty()) {
                for (i = 0; i < isotope->isotope_factor.size(); ++i) {
                    std::cout << std::scientific
                              << std::setw(13) << isotope->isotope_factor[i];
                }
            }
            std::cout << '\n';
        }

        std::cout << "  KAPPA_SPEC = " << conductivity->calc_kappa_spec << '\n';
=======
        //    std::cout << "  ISOTOPE = " << isotope->include_isotope << std::endl;
        //    if (isotope->include_isotope) {
        //        std::cout << "  ISOFACT = ";
        //        if (isotope->isotope_factor) {
        //            for (i = 0; i < system->nkd; ++i) {
        //                std::cout << std::scientific
        //                          << std::setw(13) << isotope->isotope_factor[i];
        //            }
        //        }
        //        std::cout << std::endl;
        //    }

        //    std::cout << "  KAPPA_SPEC = " << conductivity->calc_kappa_spec << std::endl;
>>>>>>> 38d8d54f

        //        std::cout << "  KS_INPUT = " << anharmonic_core->ks_input << '\n';
        //        std::cout << "  QUARTIC = " << anharmonic_core->quartic_mode << '\n';
        // std::cout << "  REALPART = " << anharmonic_core->calc_realpart << '\n';
        // std::cout << "  ATOMPROJ = " << anharmonic_core->atom_project_mode << '\n';
        // std::cout << "  FSTATE_W = " << anharmonic_core->calc_fstate_omega << '\n';
        //  std::cout << "  FSTATE_K = " << anharmonic_core->calc_fstate_k << '\n';

    } else if (phon->mode == "SCPH") {
        // Do nothing
    } else if (phon->mode == "QHA") {
        // Do nothing
    } else {
        exit("writeInputVars", "This cannot happen");
    }

    std::cout << "\n\n";
    std::cout << " -----------------------------------------------------------------\n\n";
}


void Writes::setWriteOptions(const bool print_msd_,
                             const bool print_xsf_,
                             const bool print_anime_,
                             const std::string &anime_format_,
                             const int anime_frames_,
                             const unsigned int anime_cellsize_[3],
                             const double anime_kpoint_[3],
                             const bool print_ucorr_,
                             const int shift_ucorr_[3],
                             const bool print_zmode_)
{
    print_msd = print_msd_;
    print_xsf = print_xsf_;
    print_anime = print_anime_;
    anime_format = anime_format_;
    anime_frames = anime_frames_;
    print_ucorr = print_ucorr_;
    print_zmode = print_zmode_;

    for (auto i = 0; i < 3; ++i) {
        anime_cellsize[i] = anime_cellsize_[i];
        anime_kpoint[i] = anime_kpoint_[i];
        shift_ucorr[i] = shift_ucorr_[i];
    }
}

bool Writes::getPrintMSD() const
{
    return print_msd;
}

bool Writes::getPrintUcorr() const
{
    return print_ucorr;
}

std::array<int, 3> Writes::getShiftUcorr() const
{
    return {shift_ucorr[0], shift_ucorr[1], shift_ucorr[2]};
}

void Writes::printPhononEnergies() const
{
    unsigned int i;
    unsigned int ik, is;
    const auto ns = dynamical->neval;

    const auto kayser_to_THz = 0.0299792458;

    std::cout << '\n';
    std::cout << " -----------------------------------------------------------------\n\n";
    std::cout << " Phonon frequencies below:\n\n";

    if (kpoint->kpoint_mode == 0) {

        auto nk_now = kpoint->kpoint_general->nk;
        auto xk_now = kpoint->kpoint_general->xk;
        auto eval_now = dynamical->dymat_general->get_eigenvalues();

        for (ik = 0; ik < nk_now; ++ik) {
            std::cout << " # k point " << std::setw(5) << ik + 1;
            std::cout << " : (";

            for (i = 0; i < 3; ++i) {
                std::cout << std::fixed << std::setprecision(4)
                          << std::setw(8) << xk_now[ik][i];
                if (i < 2) std::cout << ",";
            }
            std::cout << ")\n";

            std::cout << "   Mode, Frequency \n";

            for (is = 0; is < ns; ++is) {
                std::cout << std::setw(7) << is + 1;
                std::cout << std::fixed << std::setprecision(4) << std::setw(12)
                          << in_kayser(eval_now[ik][is]);
                std::cout << " cm^-1  (";
                std::cout << std::fixed << std::setprecision(4) << std::setw(12)
                          << kayser_to_THz * in_kayser(eval_now[ik][is]);
                std::cout << " THz )\n";
            }
            std::cout << '\n';
        }

    } else if (kpoint->kpoint_bs) {

        auto nk = kpoint->kpoint_bs->nk;

        for (ik = 0; ik < nk; ++ik) {
            std::cout << " # k point " << std::setw(5) << ik + 1;
            std::cout << " : (";

            for (i = 0; i < 3; ++i) {
                std::cout << std::fixed << std::setprecision(4)
                          << std::setw(8) << kpoint->kpoint_bs->xk[ik][i];
                if (i < 2) std::cout << ",";
            }
            std::cout << ")\n";

            std::cout << "   Mode, Frequency \n";

            for (is = 0; is < ns; ++is) {
                std::cout << std::setw(7) << is + 1;
                std::cout << std::fixed << std::setprecision(4) << std::setw(12)
                          << in_kayser(dynamical->dymat_band->get_eigenvalues()[ik][is]);
                std::cout << " cm^-1  (";
                std::cout << std::fixed << std::setprecision(4) << std::setw(12)
                          << kayser_to_THz * in_kayser(dynamical->dymat_band->get_eigenvalues()[ik][is]);
                std::cout << " THz )\n";
            }
            std::cout << '\n';
        }

    } else if (kpoint->kpoint_mode == 2) {

        for (ik = 0; ik < dos->kmesh_dos->kpoint_irred_all.size(); ++ik) {

            std::cout << " # Irred. k point" << std::setw(5) << ik + 1;
            std::cout << " : (";

            for (i = 0; i < 3; ++i) {
                std::cout << std::fixed << std::setprecision(4) << std::setw(8)
                          << dos->kmesh_dos->kpoint_irred_all[ik][0].kval[i];
                if (i < 2) std::cout << ",";
            }
            std::cout << ")\n";

            std::cout << "   Mode, Frequency \n";

            const auto knum = dos->kmesh_dos->kpoint_irred_all[ik][0].knum;

            for (is = 0; is < ns; ++is) {
                std::cout << std::setw(7) << is + 1;
                std::cout << std::fixed << std::setprecision(4) << std::setw(12)
                          << in_kayser(dos->dymat_dos->get_eigenvalues()[knum][is]);
                std::cout << " cm^-1  (";
                std::cout << std::fixed << std::setprecision(4) << std::setw(12)
                          << kayser_to_THz * in_kayser(dos->dymat_dos->get_eigenvalues()[knum][is]);
                std::cout << " THz )\n";
            }
            std::cout << '\n';
        }
        std::cout << '\n';
    }
}

void Writes::writePhononInfo()
{
    if (nbands < 0) {
        nbands = 3 * system->get_primcell().number_of_atoms;
    }

    if (print_anime) {
        writeNormalModeAnimation(anime_kpoint, anime_cellsize);
    }

    std::cout << '\n';
    std::cout << " -----------------------------------------------------------------\n\n";
    std::cout << " The following files are created: \n";

    if (kpoint->kpoint_mode == 1) {
        writePhononBands();
    }

    if (phonon_velocity->print_velocity) {
        if (kpoint->kpoint_bs) {
            writePhononVel();
        }
        if (dos->kmesh_dos) {
            writePhononVelAll();
        }
    }

    if (dos->flag_dos) {

        if (dos->compute_dos || dos->projected_dos) {
            writePhononDos();
        }

        if (dos->two_phonon_dos) {
            writeTwoPhononDos();
        }

        if (dos->longitudinal_projected_dos) {
            writeLongitudinalProjDos();
        }

        if (dos->scattering_phase_space == 1) {
            writeScatteringPhaseSpace();
        } else if (dos->scattering_phase_space == 2) {
            writeScatteringAmplitude();
        }

        writeThermodynamicFunc();
        if (print_msd) writeMSD();
        if (print_ucorr) writeDispCorrelation();
    }

    if (print_xsf) {
        writeNormalModeDirection();
    }

    if (dynamical->print_eigenvectors) {
        writeEigenvectors();
#ifdef _HDF5
        writeEigenvectorsHdf5();
#endif
    }

    if (dynamical->participation_ratio) {
        writeParticipationRatio();
    }

    if (gruneisen->print_gruneisen) {
        writeGruneisen();
    }

    if (dielec->calc_dielectric_constant) {
        writeDielectricFunction();
    }

    if (print_anime) {
        if (anime_format == "XSF" || anime_format == "AXSF") {
            std::cout << "  " << std::setw(input->job_title.length() + 12) << std::left
                      << input->job_title + ".anime*.axsf";
            std::cout << " : AXSF files for animate phonon modes\n";
        } else if (anime_format == "XYZ") {
            std::cout << "  " << std::setw(input->job_title.length() + 12) << std::left
                      << input->job_title + ".anime*.xyz";
            std::cout << " : XYZ files for animate phonon modes\n";
        }
    }

    if (print_zmode) {
        printNormalmodeBorncharge();
    }
}

void Writes::writePhononBands() const
{
    std::ofstream ofs_bands;
    auto file_bands = input->job_title + ".bands";

    ofs_bands.open(file_bands.c_str(), std::ios::out);
    if (!ofs_bands)
        exit("writePhononBands",
             "cannot open file_bands");

    unsigned int i, j;
    const auto nk = kpoint->kpoint_bs->nk;
    const auto kaxis = kpoint->kpoint_bs->kaxis;
    const auto eval = dynamical->dymat_band->get_eigenvalues();

    auto kcount = 0;

    std::string str_tmp = "NONE";
    std::string str_kpath;
    std::string str_kval;

    for (i = 0; i < kpoint->kpInp.size(); ++i) {
        if (str_tmp != kpoint->kpInp[i].kpelem[0]) {
            str_tmp = kpoint->kpInp[i].kpelem[0];
            str_kpath += " " + str_tmp;

            std::ostringstream ss;
            ss << std::fixed << std::setprecision(6) << kaxis[kcount];
            str_kval += " " + ss.str();
        }
        kcount += std::atoi(kpoint->kpInp[i].kpelem[8].c_str());

        if (str_tmp != kpoint->kpInp[i].kpelem[4]) {
            str_tmp = kpoint->kpInp[i].kpelem[4];
            str_kpath += " " + str_tmp;

            std::ostringstream ss;
            ss << std::fixed << std::setprecision(6) << kaxis[kcount - 1];
            str_kval += " " + ss.str();
        }
    }

    ofs_bands << "# " << str_kpath << '\n';
    ofs_bands << "#" << str_kval << '\n';
    ofs_bands << "# k-axis, Eigenvalues [cm^-1]\n";

    if (dynamical->band_connection == 0) {
        for (i = 0; i < nk; ++i) {
            ofs_bands << std::setw(8) << std::fixed << kaxis[i];
            for (j = 0; j < nbands; ++j) {
                ofs_bands << std::setw(15) << std::scientific << in_kayser(eval[i][j]);
            }
            ofs_bands << '\n';
        }
    } else {
        for (i = 0; i < nk; ++i) {
            ofs_bands << std::setw(8) << std::fixed << kaxis[i];
            for (j = 0; j < nbands; ++j) {
                ofs_bands << std::setw(15) << std::scientific
                          << in_kayser(eval[i][dynamical->index_bconnect[i][j]]);
            }
            ofs_bands << '\n';
        }
    }

    ofs_bands.close();

    std::cout << "  " << std::setw(input->job_title.length() + 12) << std::left << file_bands;
    std::cout << " : Phonon band structure\n";

    if (dynamical->band_connection == 2) {
        std::ofstream ofs_connect;
        auto file_connect = input->job_title + ".connection";

        ofs_connect.open(file_connect.c_str(), std::ios::out);
        if (!ofs_connect)
            exit("writePhononBands",
                 "cannot open file_connect");

        ofs_connect << "# " << str_kpath << '\n';
        ofs_connect << "#" << str_kval << '\n';
        ofs_connect << "# k-axis, mapping\n";

        for (i = 0; i < nk; ++i) {
            ofs_connect << std::setw(8) << std::fixed << kaxis[i];
            for (j = 0; j < nbands; ++j) {
                ofs_connect << std::setw(5) << dynamical->index_bconnect[i][j] + 1;
            }
            ofs_connect << '\n';
        }
        ofs_connect.close();
        std::cout << "  " << std::setw(input->job_title.length() + 12) << std::left << file_connect;
        std::cout << " : Connectivity map information of band dispersion\n";
    }
}

void Writes::writePhononVel() const
{
    std::ofstream ofs_vel;
    auto file_vel = input->job_title + ".phvel";

    ofs_vel.open(file_vel.c_str(), std::ios::out);
    if (!ofs_vel) exit("writePhononVel", "cannot open file_vel");

    const auto nk = kpoint->kpoint_bs->nk;
    const auto kaxis = kpoint->kpoint_bs->kaxis;
    const auto Ry_to_SI_vel = Bohr_in_Angstrom * 1.0e-10 / time_ry;

    double **phvel_bs;
    allocate(phvel_bs, nk, dynamical->neval);

    phonon_velocity->get_phonon_group_velocity_bandstructure(kpoint->kpoint_bs,
                                                             system->get_primcell().lattice_vector,
                                                             system->get_primcell().reciprocal_lattice_vector,
                                                             fcs_phonon->force_constant_with_cell[0],
                                                             ewald->fc2_without_dipole,
                                                             phvel_bs);

    ofs_vel << "# k-axis, |Velocity| [m / sec]\n";
    ofs_vel.setf(std::ios::fixed);

    if (dynamical->band_connection == 0) {
        for (auto i = 0; i < nk; ++i) {
            ofs_vel << std::setw(8) << kaxis[i];
            for (auto j = 0; j < nbands; ++j) {
                ofs_vel << std::setw(15)
                        << std::abs(phvel_bs[i][j] * Ry_to_SI_vel);
            }
            ofs_vel << '\n';
        }
    } else {
        for (auto i = 0; i < nk; ++i) {
            ofs_vel << std::setw(8) << kaxis[i];
            for (auto j = 0; j < nbands; ++j) {
                ofs_vel << std::setw(15)
                        << std::abs(phvel_bs[i][dynamical->index_bconnect[i][j]] * Ry_to_SI_vel);
            }
            ofs_vel << '\n';
        }
    }

    ofs_vel.close();

    std::cout << "  " << std::setw(input->job_title.length() + 12) << std::left << file_vel;
    std::cout << " : Phonon velocity along given k path\n";

    deallocate(phvel_bs);
}

void Writes::writePhononVelAll() const
{
    std::ofstream ofs_vel;
    auto file_vel = input->job_title + ".phvel_all";

    ofs_vel.open(file_vel.c_str(), std::ios::out);
    if (!ofs_vel) exit("writePhononVelAll", "cannot open file_vel_all");

    const auto nk = dos->kmesh_dos->nk;
    const auto nk_irred = dos->kmesh_dos->nk_irred;
    const auto ns = dynamical->neval;
    const auto Ry_to_SI_vel = Bohr_in_Angstrom * 1.0e-10 / time_ry;
    const auto eval = dos->dymat_dos->get_eigenvalues();

    double ***phvel_xyz;
    double **phvel;

    allocate(phvel, nk, ns);
    allocate(phvel_xyz, nk, ns, 3);

    phonon_velocity->get_phonon_group_velocity_mesh(*dos->kmesh_dos,
                                                    system->get_primcell().lattice_vector,
                                                    false,
                                                    phvel_xyz);
    unsigned int ik, is;
#ifdef _OPENMP
#pragma omp parallel for private(is)
#endif
    for (ik = 0; ik < nk; ++ik) {
        for (is = 0; is < ns; ++is) {
            phvel[ik][is] = std::sqrt(std::pow(phvel_xyz[ik][is][0], 2)
                                      + std::pow(phvel_xyz[ik][is][1], 2)
                                      + std::pow(phvel_xyz[ik][is][2], 2));
        }
    }

    ofs_vel << "# Phonon group velocity at all reducible k points.\n";
    ofs_vel << "# irred. knum, knum, mode num, frequency [cm^-1], "
               "|velocity| [m/sec], velocity_(x,y,z) [m/sec]\n\n";
    ofs_vel.setf(std::ios::fixed);

    for (unsigned int i = 0; i < nk_irred; ++i) {
        ofs_vel << "# Irreducible k point  : " << std::setw(8) << i + 1;
        ofs_vel << " (" << std::setw(4) << dos->kmesh_dos->kpoint_irred_all[i].size() << ")\n";

        for (unsigned int j = 0; j < dos->kmesh_dos->kpoint_irred_all[i].size(); ++j) {
            const auto knum = dos->kmesh_dos->kpoint_irred_all[i][j].knum;

            ofs_vel << "## xk =    ";
            for (auto k = 0; k < 3; ++k)
                ofs_vel << std::setw(15) << std::fixed
                        << std::setprecision(10) << dos->kmesh_dos->xk[knum][k];
            ofs_vel << '\n';

            for (auto k = 0; k < ns; ++k) {
                ofs_vel << std::setw(7) << i + 1;
                ofs_vel << std::setw(8) << knum + 1;
                ofs_vel << std::setw(5) << k + 1;
                ofs_vel << std::setw(10) << std::fixed
                        << std::setprecision(2) << in_kayser(eval[knum][k]);
                ofs_vel << std::setw(10) << std::fixed
                        << std::setprecision(2) << phvel[knum][k] * Ry_to_SI_vel;
                for (auto ii = 0; ii < 3; ++ii) {
                    ofs_vel << std::setw(10) << std::fixed << std::setprecision(2)
                            << phvel_xyz[knum][k][ii] * Ry_to_SI_vel;
                }
                ofs_vel << '\n';
            }
            ofs_vel << '\n';
        }

        ofs_vel << '\n';
    }

    ofs_vel.close();

    std::cout << "  " << std::setw(input->job_title.length() + 12) << std::left << file_vel;
    std::cout << " : Phonon velocity at all k points\n";

    deallocate(phvel);
    deallocate(phvel_xyz);
}

void Writes::writePhononDos() const
{
    int i;
    std::ofstream ofs_dos;
    auto file_dos = input->job_title + ".dos";

    ofs_dos.open(file_dos.c_str(), std::ios::out);
    if (!ofs_dos) exit("writePhononDos", "cannot open file_dos");

    ofs_dos << "#";
    for (i = 0; i < system->get_primcell().number_of_elems; ++i) {
        ofs_dos << std::setw(5) << system->symbol_kd[i];
    }
    ofs_dos << '\n';
    ofs_dos << "#";

    unsigned int *nat_each_kd;
    allocate(nat_each_kd, system->get_primcell().number_of_elems);
    for (i = 0; i < system->get_primcell().number_of_elems; ++i) nat_each_kd[i] = 0;
    for (i = 0; i < system->get_primcell().number_of_atoms; ++i) {
//        ++nat_each_kd[system->get_supercell(0).kind[system->get_map_p2s(0)[i][0]]];
        ++nat_each_kd[system->get_primcell().kind[i]];
    }
    for (i = 0; i < system->get_primcell().number_of_elems; ++i) {
        ofs_dos << std::setw(5) << nat_each_kd[i];
    }
    ofs_dos << '\n';
    deallocate(nat_each_kd);

    if (dos->compute_dos) {
        ofs_dos << "# Energy [cm^-1], TOTAL-DOS";
    } else {
        ofs_dos << "# Energy [cm^-1]";
    }
    if (dos->projected_dos) {
        ofs_dos << ", Atom Projected-DOS";
    }
    ofs_dos << '\n';
    ofs_dos.setf(std::ios::scientific);

    for (i = 0; i < dos->n_energy; ++i) {
        ofs_dos << std::setw(15) << dos->energy_dos[i];
        if (dos->compute_dos) {
            ofs_dos << std::setw(15) << dos->dos_phonon[i];
        }
        if (dos->projected_dos) {
            for (auto iat = 0; iat < system->get_primcell().number_of_atoms; ++iat) {
                ofs_dos << std::setw(15) << dos->pdos_phonon[iat][i];
            }
        }
        ofs_dos << '\n';
    }
    ofs_dos.close();

    std::cout << "  " << std::setw(input->job_title.length() + 12) << std::left << file_dos;

    if (dos->projected_dos & dos->compute_dos) {
        std::cout << " : Phonon DOS and atom projected DOS\n";
    } else if (dos->projected_dos) {
        std::cout << " : Atom projected phonon DOS\n";
    } else {
        std::cout << " : Phonon DOS\n";
    }
}

void Writes::writeTwoPhononDos() const
{
    std::ofstream ofs_tdos;
    auto file_tdos = input->job_title + ".tdos";
    ofs_tdos.open(file_tdos.c_str(), std::ios::out);

    ofs_tdos << "# Two-phonon DOS (TDOS) for all irreducible k points. \n";
    ofs_tdos << "# Energy [cm^-1], emission delta(e-e1-e2), absorption delta (e-e1+e2)\n";

    const auto n = dos->n_energy;

    for (auto ik = 0; ik < dos->kmesh_dos->nk_irred; ++ik) {

        ofs_tdos << "# Irred. kpoint : " << std::setw(5) << ik + 1 << '\n';
        for (auto i = 0; i < n; ++i) {
            ofs_tdos << std::setw(15) << dos->emin + dos->delta_e * static_cast<double>(i);

            for (auto j = 0; j < 2; ++j) ofs_tdos << std::setw(15) << dos->dos2_phonon[ik][i][j];
            ofs_tdos << '\n';
        }
        ofs_tdos << '\n';
    }

    ofs_tdos.close();

    std::cout << "  " << std::setw(input->job_title.length() + 12) << std::left << file_tdos;
    std::cout << " : Two-phonon DOS\n";
}

void Writes::writeScatteringPhaseSpace() const
{
    std::ofstream ofs_sps;

    auto file_sps = input->job_title + ".sps";
    ofs_sps.open(file_sps.c_str(), std::ios::out);

    ofs_sps << "# Total scattering phase space (cm): "
            << std::scientific << dos->total_sps3 << '\n';
    ofs_sps << "# Mode decomposed scattering phase space are printed below.\n";
    ofs_sps << "# Irred. k, mode, omega (cm^-1), P+ (absorption) (cm), P- (emission) (cm)\n";

    for (auto ik = 0; ik < dos->kmesh_dos->nk_irred; ++ik) {
        const auto knum = dos->kmesh_dos->kpoint_irred_all[ik][0].knum;

        for (auto is = 0; is < dynamical->neval; ++is) {
            ofs_sps << std::setw(5) << ik + 1;
            ofs_sps << std::setw(5) << is + 1;
            ofs_sps << std::setw(15) << in_kayser(dos->dymat_dos->get_eigenvalues()[knum][is]);
            ofs_sps << std::setw(15) << std::scientific << dos->sps3_mode[ik][is][1];
            ofs_sps << std::setw(15) << std::scientific << dos->sps3_mode[ik][is][0];
            ofs_sps << '\n';
        }
        ofs_sps << '\n';
    }

    ofs_sps.close();

    std::cout << "  " << std::setw(input->job_title.length() + 12) << std::left << file_sps;
    std::cout << " : Three-phonon scattering phase space\n";
}

void Writes::writeLongitudinalProjDos() const
{
    int i;
    std::ofstream ofs_dos;
    auto file_dos = input->job_title + ".longitudinal_dos";

    ofs_dos.open(file_dos.c_str(), std::ios::out);
    if (!ofs_dos) exit("writeLongitudinalProjDos", "cannot open file_dos");

    ofs_dos << "# Energy [cm^-1], LONGITUDINAL-PROJECTED DOS\n";
    ofs_dos.setf(std::ios::scientific);

    for (i = 0; i < dos->n_energy; ++i) {
        ofs_dos << std::setw(15) << dos->energy_dos[i];
        ofs_dos << std::setw(15) << dos->longitude_dos[i];
        ofs_dos << '\n';
    }
    ofs_dos.close();

    std::cout << "  " << std::setw(input->job_title.length() + 12) << std::left << file_dos;
    std::cout << " : Longitudinal projected DOS" << '\n';
}

void Writes::writeScatteringAmplitude() const
{
    int i, j;
    unsigned int knum;
    const auto ns = dynamical->neval;

    auto file_w = input->job_title + ".sps_Bose";
    std::ofstream ofs_w;

    const auto Tmin = system->Tmin;
    const auto Tmax = system->Tmax;
    const auto dT = system->dT;
    const auto NT = static_cast<unsigned int>((Tmax - Tmin) / dT) + 1;

    ofs_w.open(file_w.c_str(), std::ios::out);

    ofs_w << "# Scattering phase space with the Bose-Einstein distribution function\n";
    ofs_w << "# Irreducible kpoints \n";
    for (i = 0; i < dos->kmesh_dos->kpoint_irred_all.size(); ++i) {
        ofs_w << "#" << std::setw(5) << i + 1;

        knum = dos->kmesh_dos->kpoint_irred_all[i][0].knum;
        for (j = 0; j < 3; ++j) ofs_w << std::setw(15) << dos->kmesh_dos->xk[knum][j];
        ofs_w << '\n';
    }
    ofs_w << '\n';
    ofs_w << "# k, mode, frequency (cm^-1), temperature, W+ (absorption) (cm), W- (emission) (cm)\n\n";

    for (i = 0; i < dos->kmesh_dos->kpoint_irred_all.size(); ++i) {

        knum = dos->kmesh_dos->kpoint_irred_all[i][0].knum;

        for (unsigned int is = 0; is < ns; ++is) {

            const auto omega = in_kayser(dos->dymat_dos->get_eigenvalues()[knum][is]);

            for (j = 0; j < NT; ++j) {
                ofs_w << std::setw(5) << i + 1 << std::setw(5) << is + 1 << std::setw(15) << omega;
                ofs_w << std::setw(8) << Tmin + static_cast<double>(j) * dT;
                ofs_w << std::setw(15) << dos->sps3_with_bose[i][is][j][1];
                ofs_w << std::setw(15) << dos->sps3_with_bose[i][is][j][0];
                ofs_w << '\n';
            }
            ofs_w << '\n';
        }
        ofs_w << '\n';
    }

    ofs_w.close();
    std::cout << "  " << std::setw(input->job_title.length() + 12) << std::left << file_w;
    std::cout << " : Three-phonon scattering phase space \n";
    std::cout << " " << std::setw(input->job_title.length() + 16) << " "
              << "with the Bose distribution function\n";
}

void Writes::writeNormalModeDirection() const
{
    std::string fname_axsf;

    if (kpoint->kpoint_general && dynamical->dymat_general) {
        fname_axsf = input->job_title + ".axsf";
        writeNormalModeDirectionEach(fname_axsf,
                                     kpoint->kpoint_general->nk,
                                     dynamical->dymat_general->get_eigenvectors());
    }

    if (kpoint->kpoint_bs && dynamical->dymat_band) {
        fname_axsf = input->job_title + ".band.axsf";
        writeNormalModeDirectionEach(fname_axsf,
                                     kpoint->kpoint_bs->nk,
                                     dynamical->dymat_band->get_eigenvectors());
    }

    if (dos->kmesh_dos && dos->dymat_dos) {
        fname_axsf = input->job_title + ".mesh.axsf";
        writeNormalModeDirectionEach(fname_axsf,
                                     dos->kmesh_dos->nk,
                                     dos->dymat_dos->get_eigenvectors());
    }

}

void Writes::writeNormalModeDirectionEach(const std::string &fname_axsf,
                                          const unsigned int nk_in,
                                          const std::complex<double> *const *const *evec_in) const
{
    std::ofstream ofs_anime;

    ofs_anime.open(fname_axsf.c_str(), std::ios::out);
    if (!ofs_anime) exit("writeNormalModeDirectionEach", "cannot open fname_axsf");

    ofs_anime.setf(std::ios::scientific);

    unsigned int i, j, k;
    const auto natmin = system->get_primcell().number_of_atoms;
    const auto force_factor = 100.0;

    double **xmod;
    std::string *kd_tmp;

    allocate(xmod, natmin, 3);
    allocate(kd_tmp, natmin);

    ofs_anime << "ANIMSTEPS " << nbands * nk_in << '\n';
    ofs_anime << "CRYSTAL\n";
    ofs_anime << "PRIMVEC\n";

    for (i = 0; i < 3; ++i) {
        for (j = 0; j < 3; ++j) {
            ofs_anime << std::setw(15) << system->get_primcell().lattice_vector(j, i) * Bohr_in_Angstrom;
        }
        ofs_anime << '\n';
    }

    for (i = 0; i < natmin; ++i) {
        k = system->get_map_p2s(0)[i][0];
        for (j = 0; j < 3; ++j) {
            xmod[i][j] = system->get_supercell(0).x_cartesian(k, j);
        }

        for (j = 0; j < 3; ++j) {
            xmod[i][j] *= Bohr_in_Angstrom;
        }
        kd_tmp[i] = system->symbol_kd[system->get_primcell().kind[k]];
    }

    i = 0;

    for (unsigned int ik = 0; ik < nk_in; ++ik) {
        for (unsigned int imode = 0; imode < nbands; ++imode) {
            ofs_anime << "PRIMCOORD " << std::setw(10) << i + 1 << '\n';
            ofs_anime << std::setw(10) << natmin << std::setw(10) << 1 << '\n';
            auto norm = 0.0;

            for (j = 0; j < 3 * natmin; ++j) {
                auto evec_tmp = evec_in[ik][imode][j];
                norm += std::pow(evec_tmp.real(), 2) + std::pow(evec_tmp.imag(), 2);
            }

            norm *= force_factor / static_cast<double>(natmin);

            for (j = 0; j < natmin; ++j) {

                const auto m = system->get_map_p2s(0)[j][0];

                ofs_anime << std::setw(10) << kd_tmp[j];

                for (k = 0; k < 3; ++k) {
                    ofs_anime << std::setw(15) << xmod[j][k];
                }
                for (k = 0; k < 3; ++k) {
                    ofs_anime << std::setw(15)
                              << evec_in[ik][imode][3 * j + k].real()
                                 / (std::sqrt(system->get_mass_super()[m]) * norm);
                }
                ofs_anime << '\n';
            }

            ++i;
        }
    }

    deallocate(xmod);
    deallocate(kd_tmp);

    ofs_anime.close();
    std::cout << "  " << std::setw(input->job_title.length() + 12) << std::left << fname_axsf;
    std::cout << " : XcrysDen AXSF file to visualize phonon mode directions\n";
}

void Writes::writeEigenvectors() const
{
    std::string fname_evec;

    if (kpoint->kpoint_general && dynamical->dymat_general) {
        fname_evec = input->job_title + ".evec";
        writeEigenvectorsEach(fname_evec,
                              kpoint->kpoint_general->nk,
                              kpoint->kpoint_general->xk,
                              dynamical->dymat_general->get_eigenvalues(),
                              dynamical->dymat_general->get_eigenvectors());
    }

    if (kpoint->kpoint_bs && dynamical->dymat_band) {
        fname_evec = input->job_title + ".band.evec";
        writeEigenvectorsEach(fname_evec,
                              kpoint->kpoint_bs->nk,
                              kpoint->kpoint_bs->xk,
                              dynamical->dymat_band->get_eigenvalues(),
                              dynamical->dymat_band->get_eigenvectors());
    }

    if (dos->kmesh_dos && dos->dymat_dos) {
        fname_evec = input->job_title + ".mesh.evec";
        writeEigenvectorsEach(fname_evec,
                              dos->kmesh_dos->nk,
                              dos->kmesh_dos->xk,
                              dos->dymat_dos->get_eigenvalues(),
                              dos->dymat_dos->get_eigenvectors());
    }
}

void Writes::writeEigenvectorsEach(const std::string &fname_evec,
                                   const unsigned int nk_in,
                                   const double *const *xk_in,
                                   const double *const *eval_in,
                                   const std::complex<double> *const *const *evec_in) const
{
    unsigned int i, j, k;
    const auto neval = dynamical->neval;
    std::ofstream ofs_evec;

    ofs_evec.open(fname_evec.c_str(), std::ios::out);
    if (!ofs_evec) exit("writeEigenvectorsEach", "cannot open file_evec");
    ofs_evec.setf(std::ios::scientific);

    ofs_evec << "# Lattice vectors of the primitive cell\n";

    for (i = 0; i < 3; ++i) {
        for (j = 0; j < 3; ++j) {
            ofs_evec << std::setw(15) << system->get_primcell().lattice_vector(j, i);
        }
        ofs_evec << '\n';
    }

    ofs_evec << '\n';
    ofs_evec << "# Reciprocal lattice vectors of the primitive cell\n";

    for (i = 0; i < 3; ++i) {
        for (j = 0; j < 3; ++j) {
            ofs_evec << std::setw(15) << system->get_primcell().reciprocal_lattice_vector(i, j);
        }
        ofs_evec << '\n';
    }

    ofs_evec << '\n';
    ofs_evec << "# Number of phonon modes: " << std::setw(10) << nbands << '\n';
    ofs_evec << "# Number of k points : " << std::setw(10) << nk_in << '\n';
    ofs_evec << "# Number of atomic kinds : " << std::setw(4) << system->get_primcell().number_of_elems << '\n';
    ofs_evec << "# Atomic masses :";
    for (i = 0; i < system->get_primcell().number_of_elems; ++i) {
        ofs_evec << std::setw(15) << system->mass_kd[i];
    }
    ofs_evec << "\n\n";
    ofs_evec << "# Eigenvalues and eigenvectors for each phonon modes below:\n\n";

    unsigned int **index_bconnect_tmp;
    allocate(index_bconnect_tmp, nk_in, nbands);

    if (dynamical->index_bconnect) {
        for (i = 0; i < nk_in; ++i) {
            for (j = 0; j < nbands; ++j) {
                index_bconnect_tmp[i][j] = dynamical->index_bconnect[i][j];
            }
        }
    } else {
        for (i = 0; i < nk_in; ++i) {
            for (j = 0; j < nbands; ++j) {
                index_bconnect_tmp[i][j] = j;
            }
        }
    }

    for (i = 0; i < nk_in; ++i) {
        ofs_evec << "## kpoint " << std::setw(7) << i + 1 << " : ";
        for (j = 0; j < 3; ++j) {
            ofs_evec << std::setw(15) << xk_in[i][j];
        }
        ofs_evec << '\n';
        for (j = 0; j < nbands; ++j) {

            k = index_bconnect_tmp[i][j];

            auto omega2 = eval_in[i][k];
            if (omega2 >= 0.0) {
                omega2 = omega2 * omega2;
            } else {
                omega2 = -omega2 * omega2;
            }

            ofs_evec << "### mode " << std::setw(8) << j + 1 << " : ";
            ofs_evec << std::setw(15) << omega2 << '\n';

            for (unsigned int m = 0; m < neval; ++m) {
                ofs_evec << std::setw(15) << real(evec_in[i][k][m]);
                ofs_evec << std::setw(15) << imag(evec_in[i][k][m]) << '\n';
            }
            ofs_evec << '\n';
        }
        ofs_evec << '\n';
    }
    ofs_evec.close();

    deallocate(index_bconnect_tmp);

    std::cout << "  " << std::setw(input->job_title.length() + 12) << std::left << fname_evec;
    std::cout << " : Eigenvector of all k points\n";
}

#ifdef _HDF5

void Writes::writeEigenvectorsHdf5() const
{
    std::string fname_evec;

    if (kpoint->kpoint_general && dynamical->dymat_general) {
        fname_evec = input->job_title + ".evec.hdf5";
        writeEigenvectorsEachHdf5(fname_evec,
                                  kpoint->kpoint_general->nk,
                                  kpoint->kpoint_general->xk,
                                  dynamical->dymat_general->get_eigenvalues(),
                                  dynamical->dymat_general->get_eigenvectors(), 0);
    }

    if (kpoint->kpoint_bs && dynamical->dymat_band) {
        fname_evec = input->job_title + ".band.evec.hdf5";
        writeEigenvectorsEachHdf5(fname_evec,
                                  kpoint->kpoint_bs->nk,
                                  kpoint->kpoint_bs->xk,
                                  dynamical->dymat_band->get_eigenvalues(),
                                  dynamical->dymat_band->get_eigenvectors(), 1);
    }

    if (dos->kmesh_dos && dos->dymat_dos) {
        fname_evec = input->job_title + ".mesh.evec.hdf5";
        writeEigenvectorsEachHdf5(fname_evec,
                                  dos->kmesh_dos->nk,
                                  dos->kmesh_dos->xk,
                                  dos->dymat_dos->get_eigenvalues(),
                                  dos->dymat_dos->get_eigenvectors(), 2);
    }
}

void Writes::writeEigenvectorsEachHdf5(const std::string &fname_evec,
                                       const unsigned int nk_in,
                                       const double *const *xk_in,
                                       const double *const *eval_in,
                                       const std::complex<double> *const *const *evec_in,
                                       const unsigned int kpmode_in) const
{
    using namespace H5;

    unsigned int i, j, k;
    const auto neval = dynamical->neval;
    std::ofstream ofs_evec;

    H5File file(fname_evec, H5F_ACC_TRUNC);
    Group group_cell(file.createGroup("/PrimitiveCell"));
    Group group_band(file.createGroup("/Eigenvalues"));
    Group group_kpoint(file.createGroup("/Kpoints"));

    // Write setting information
    hid_t str_datatype = H5Tcopy(H5T_C_S1);
    H5Tset_size(str_datatype, H5T_VARIABLE);
    std::vector<const char *> arr_c_str;
    for (unsigned int ii = 0; ii < system->get_primcell().number_of_elems; ++ii) {
        arr_c_str.push_back(system->symbol_kd[ii].c_str());
    }
    hsize_t str_dim[1]{arr_c_str.size()};
    DataSpace *dataspace = new DataSpace(1, str_dim);
    DataSet *dataset = new DataSet(group_cell.createDataSet("elements",
                                                            str_datatype,
                                                            *dataspace));
    dataset->write(&arr_c_str[0], str_datatype);
    dataset->close();
    dataspace->close();

    std::vector<double> mass_tmp;
    for (i = 0; i < system->get_primcell().number_of_elems; ++i) {
        mass_tmp.push_back(system->mass_kd[i]);
    }
    dataspace = new DataSpace(1, str_dim);
    dataset = new DataSet(group_cell.createDataSet("masses",
                                                   PredType::NATIVE_DOUBLE,
                                                   *dataspace));
    dataset->write(&mass_tmp[0], PredType::NATIVE_DOUBLE);
    dataset->close();
    dataspace->close();


    // Write primitive cell information
    hsize_t dims[2];
    dims[0] = 3;
    dims[1] = 3;
    double lavec_tmp[3][3];
    for (i = 0; i < 3; ++i) {
        for (j = 0; j < 3; ++j) {
            lavec_tmp[i][j] = system->get_primcell().lattice_vector(j, i);
        }
    }
    dataspace = new DataSpace(2, dims);
    dataset = new DataSet(group_cell.createDataSet("lattice_vector",
                                                   PredType::NATIVE_DOUBLE,
                                                   *dataspace));
    dataset->write(lavec_tmp, PredType::NATIVE_DOUBLE);
    DataSpace attr_dataspace_str(H5S_SCALAR);
    Attribute myatt_in = dataset->createAttribute("unit",
                                                  str_datatype,
                                                  attr_dataspace_str);
    myatt_in.write(str_datatype, std::string("bohr"));
    myatt_in.close();
    dataset->close();
    dataspace->close();

    dims[0] = system->get_primcell().number_of_atoms;
    dims[1] = 3;
    std::vector<double> xfrac_1D(dims[0] * dims[1]);
    hsize_t counter = 0;

    double xtmp[3];
    for (i = 0; i < system->get_primcell().number_of_atoms; ++i) {
        for (j = 0; j < 3; ++j) xtmp[j] = system->get_supercell(0).x_fractional(system->get_map_p2s(0)[i][0], j);
        rotvec(xtmp, xtmp, system->get_supercell(0).lattice_vector);
        rotvec(xtmp, xtmp, system->get_primcell().reciprocal_lattice_vector);
        for (j = 0; j < 3; ++j) xtmp[j] /= 2.0 * pi;
        for (j = 0; j < 3; ++j) {
            while (xtmp[j] >= 1.0) {
                xtmp[j] -= 1.0;
            }
            while (xtmp[j] < 0.0) {
                xtmp[j] += 1.0;
            }
        }
        for (j = 0; j < 3; ++j) {
            xfrac_1D[counter++] = xtmp[j];
        }
    }
    dataspace = new DataSpace(2, dims);
    dataset = new DataSet(group_cell.createDataSet("fractional_coordinate",
                                                   PredType::NATIVE_DOUBLE,
                                                   *dataspace));
    dataset->write(&xfrac_1D[0], PredType::NATIVE_DOUBLE);
    dataset->close();
    dataspace->close();

    hsize_t dims2[1];
    dims2[0] = system->get_primcell().number_of_atoms;
    dataspace = new DataSpace(1, dims2);
    dataset = new DataSet(group_cell.createDataSet("atomic_kinds",
                                                   PredType::NATIVE_INT,
                                                   *dataspace));
    int kdtmp[dims[0]];
    for (i = 0; i < system->get_primcell().number_of_atoms; ++i) {
        kdtmp[i] = system->get_primcell().kind[i];
    }

    dataset->write(&kdtmp[0], PredType::NATIVE_INT);
    dataset->close();

    // write eigenvalues

    unsigned int **index_bconnect_tmp;
    int band_index_reordered = 0;
    allocate(index_bconnect_tmp, nk_in, nbands);

    if (dynamical->index_bconnect) {
        band_index_reordered = 1;
        for (i = 0; i < nk_in; ++i) {
            for (j = 0; j < nbands; ++j) {
                index_bconnect_tmp[i][j] = dynamical->index_bconnect[i][j];
            }
        }
    } else {
        for (i = 0; i < nk_in; ++i) {
            for (j = 0; j < nbands; ++j) {
                index_bconnect_tmp[i][j] = j;
            }
        }
    }

    // Write band structure information
    dims[0] = nk_in;
    dims[1] = nbands;

    hsize_t dims_evec[4];
    dims_evec[0] = nk_in;
    dims_evec[1] = nbands;
    dims_evec[2] = neval;
    dims_evec[3] = 2;

    double **freq_kayser;
    double ****evec_tmp;
    allocate(freq_kayser, nk_in, nbands);
    allocate(evec_tmp, nk_in, nbands, neval, 2);

    for (i = 0; i < nk_in; ++i) {
        for (j = 0; j < nbands; ++j) {
            k = index_bconnect_tmp[i][j];
            freq_kayser[i][j] = in_kayser(eval_in[i][k]);

            for (unsigned int m = 0; m < neval; ++m) {
                evec_tmp[i][j][m][0] = evec_in[i][k][m].real();
                evec_tmp[i][j][m][1] = evec_in[i][k][m].imag();
            }
        }
    }

    dataspace = new DataSpace(2, dims);
    dataset = new DataSet(group_band.createDataSet("frequencies",
                                                   PredType::NATIVE_DOUBLE,
                                                   *dataspace));
    IntType int_type(PredType::NATIVE_INT);
    DataSpace attr_dataspace_int(H5S_SCALAR);
    myatt_in = dataset->createAttribute("band_index_reordered",
                                        int_type,
                                        attr_dataspace_int);
    myatt_in.write(int_type, &band_index_reordered);
    myatt_in = dataset->createAttribute("unit",
                                        str_datatype,
                                        attr_dataspace_str);
    myatt_in.write(str_datatype, std::string("kayser (cm^-1)"));

    dataset->write(&freq_kayser[0][0], PredType::NATIVE_DOUBLE);
    myatt_in.close();
    dataset->close();
    dataspace->close();
    deallocate(freq_kayser);

    dataspace = new DataSpace(4, dims_evec);
    dataset = new DataSet(group_band.createDataSet("polarization_vectors",
                                                   PredType::NATIVE_DOUBLE,
                                                   *dataspace));
    dataset->write(&evec_tmp[0][0][0][0], PredType::NATIVE_DOUBLE);
    dataset->close();
    dataspace->close();

    deallocate(evec_tmp);

    group_cell.close();
    group_band.close();

    dims[0] = nk_in;
    dims[1] = 3;
    std::vector<double> xk_1D(dims[0] * dims[1]);
    counter = 0;

    for (i = 0; i < nk_in; ++i) {
        for (j = 0; j < 3; ++j) {
            xk_1D[counter++] = xk_in[i][j];
        }
    }
    dataspace = new DataSpace(2, dims);
    dataset = new DataSet(group_kpoint.createDataSet("kpoint_coordinates",
                                                     PredType::NATIVE_DOUBLE,
                                                     *dataspace));

    myatt_in = dataset->createAttribute("kpoint_mode",
                                        int_type,
                                        attr_dataspace_int);
    myatt_in.write(int_type, &kpmode_in);
    dataset->write(&xk_1D[0], PredType::NATIVE_DOUBLE);
    myatt_in.close();
    dataset->close();
    dataspace->close();

    if (kpmode_in == 1 && kpoint->kpoint_bs) {
        const auto kaxis = kpoint->kpoint_bs->kaxis;
        dims2[0] = nk_in;
        dataspace = new DataSpace(1, dims2);
        dataset = new DataSet(group_kpoint.createDataSet("bandstructure_xaxis",
                                                         PredType::NATIVE_DOUBLE, *dataspace));
        dataset->write(&kaxis[0], PredType::NATIVE_DOUBLE);
        dataset->close();
        dataspace->close();
    }

    group_kpoint.close();
}

#endif

double Writes::in_kayser(const double x) const
{
    return x * Ry_to_kayser;
}

void Writes::writeThermodynamicFunc() const
{
    const auto Tmin = system->Tmin;
    const auto Tmax = system->Tmax;
    const auto dT = system->dT;

    const auto NT = static_cast<unsigned int>((Tmax - Tmin) / dT) + 1;

    std::ofstream ofs_thermo;
    auto file_thermo = input->job_title + ".thermo";
    ofs_thermo.open(file_thermo.c_str(), std::ios::out);
    if (!ofs_thermo) exit("writeThermodynamicFunc", "cannot open file_thermo");
    if (thermodynamics->calc_FE_bubble) {
        ofs_thermo << "# The bubble free-energy is also shown.\n";
        ofs_thermo <<
                   "# Temperature [K], Heat capacity / kB, Entropy / kB, Internal energy [Ry], Free energy (QHA) [Ry], Free energy (Bubble) [Ry]\n";
    } else {
        ofs_thermo <<
                   "# Temperature [K], Heat capacity / kB, Entropy / kB, Internal energy [Ry], Free energy (QHA) [Ry]\n";
    }

    if (thermodynamics->classical) {
        ofs_thermo << "# CLASSICAL = 1: use classical statistics\n";
    }

    for (unsigned int i = 0; i < NT; ++i) {
        const auto T = Tmin + dT * static_cast<double>(i);

        const auto heat_capacity = thermodynamics->Cv_tot(T,
                                                          dos->kmesh_dos->nk_irred,
                                                          dynamical->neval,
                                                          dos->kmesh_dos->kpoint_irred_all,
                                                          &dos->kmesh_dos->weight_k[0],
                                                          dos->dymat_dos->get_eigenvalues());

        const auto Svib = thermodynamics->vibrational_entropy(T,
                                                              dos->kmesh_dos->nk_irred,
                                                              dynamical->neval,
                                                              dos->kmesh_dos->kpoint_irred_all,
                                                              &dos->kmesh_dos->weight_k[0],
                                                              dos->dymat_dos->get_eigenvalues());

        const auto Uvib = thermodynamics->internal_energy(T,
                                                          dos->kmesh_dos->nk_irred,
                                                          dynamical->neval,
                                                          dos->kmesh_dos->kpoint_irred_all,
                                                          &dos->kmesh_dos->weight_k[0],
                                                          dos->dymat_dos->get_eigenvalues());

        const auto FE_QHA = thermodynamics->free_energy_QHA(T,
                                                            dos->kmesh_dos->nk_irred,
                                                            dynamical->neval,
                                                            dos->kmesh_dos->kpoint_irred_all,
                                                            &dos->kmesh_dos->weight_k[0],
                                                            dos->dymat_dos->get_eigenvalues());

        ofs_thermo << std::setw(16) << std::fixed << T;
        ofs_thermo << std::setw(18) << std::scientific << heat_capacity / k_Boltzmann;
        ofs_thermo << std::setw(18) << Svib / k_Boltzmann;
        ofs_thermo << std::setw(18) << Uvib;
        ofs_thermo << std::setw(18) << FE_QHA;

        if (thermodynamics->calc_FE_bubble) {
            ofs_thermo << std::setw(18) << thermodynamics->FE_bubble[i];
        }
        ofs_thermo << '\n';
    }

    ofs_thermo.close();

    std::cout << "  " << std::setw(input->job_title.length() + 12) << std::left << file_thermo;
    std::cout << " : Thermodynamic quantities\n";
}

void Writes::writeGruneisen()
{
    if (kpoint->kpoint_bs && gruneisen->gruneisen_bs) {
        if (nbands < 0 || nbands > 3 * system->get_primcell().number_of_atoms) {
            nbands = 3 * system->get_primcell().number_of_atoms;
        }

        std::ofstream ofs_gruneisen;

        auto file_gru = input->job_title + ".gruneisen";
        ofs_gruneisen.open(file_gru.c_str(), std::ios::out);
        if (!ofs_gruneisen) exit("writeGruneisen", "cannot open file_vel");

        const auto nk = kpoint->kpoint_bs->nk;
        const auto kaxis = kpoint->kpoint_bs->kaxis;

        ofs_gruneisen << "# k-axis, gamma\n";
        ofs_gruneisen.setf(std::ios::fixed);

        if (dynamical->band_connection == 0) {
            for (unsigned int i = 0; i < nk; ++i) {
                ofs_gruneisen << std::setw(8) << kaxis[i];
                for (unsigned int j = 0; j < nbands; ++j) {
                    ofs_gruneisen << std::setw(15) << gruneisen->gruneisen_bs[i][j].real();
                }
                ofs_gruneisen << '\n';
            }
        } else {
            for (unsigned int i = 0; i < nk; ++i) {
                ofs_gruneisen << std::setw(8) << kaxis[i];
                for (unsigned int j = 0; j < nbands; ++j) {
                    ofs_gruneisen << std::setw(15)
                                  << gruneisen->gruneisen_bs[i][dynamical->index_bconnect[i][j]].real();
                }
                ofs_gruneisen << '\n';
            }
        }

        ofs_gruneisen.close();

        std::cout << "  " << std::setw(input->job_title.length() + 12) << std::left << file_gru;
        std::cout << " : Gruneisen parameters along given k-path\n";

    }

    if (dos->kmesh_dos && gruneisen->gruneisen_dos) {

        std::ofstream ofs_gruall;
        auto file_gruall = input->job_title + ".gru_all";
        ofs_gruall.open(file_gruall.c_str(), std::ios::out);
        if (!ofs_gruall) exit("writeGruneisen", "cannot open file_gruall");

        const auto nk = dos->kmesh_dos->nk;
        const auto ns = dynamical->neval;
        const auto xk = dos->kmesh_dos->xk;
        const auto eval = dos->dymat_dos->get_eigenvalues();

        ofs_gruall << "# knum, snum, omega [cm^-1], gruneisen parameter\n";

        for (unsigned int i = 0; i < nk; ++i) {
            ofs_gruall << "# knum = " << i;
            for (unsigned int k = 0; k < 3; ++k) {
                ofs_gruall << std::setw(15) << xk[i][k];
            }
            ofs_gruall << '\n';

            for (unsigned int j = 0; j < ns; ++j) {
                ofs_gruall << std::setw(5) << i;
                ofs_gruall << std::setw(5) << j;
                ofs_gruall << std::setw(15) << in_kayser(eval[i][j]);
                ofs_gruall << std::setw(15) << gruneisen->gruneisen_dos[i][j].real();
                ofs_gruall << '\n';
            }
        }
        ofs_gruall.close();

        std::cout << "  " << std::setw(input->job_title.length() + 12) << std::left << file_gruall;
        std::cout << " : Gruneisen parameters at all k points" << '\n';
    }
}

void Writes::writeMSD() const
{
    // Write room mean square displacement of atoms

    auto file_rmsd = input->job_title + ".msd";
    std::ofstream ofs_rmsd;

    const auto ns = dynamical->neval;

    const auto Tmin = system->Tmin;
    const auto Tmax = system->Tmax;
    const auto dT = system->dT;
    const auto nk = dos->kmesh_dos->nk;
    const auto xk = dos->kmesh_dos->xk;
    const auto eval = dos->dymat_dos->get_eigenvalues();
    const auto evec = dos->dymat_dos->get_eigenvectors();

    ofs_rmsd.open(file_rmsd.c_str(), std::ios::out);
    if (!ofs_rmsd) exit("writeMSD", "Could not open file_rmsd");

    ofs_rmsd << "# Mean Square Displacements at a function of temperature.\n";
    ofs_rmsd << "# Temperature [K], <(u_{1}^{x})^{2}>, <(u_{1}^{y})^{2}>, <(u_{1}^{z})^{2}>, .... [Angstrom^2]\n";

    const auto NT = static_cast<unsigned int>((Tmax - Tmin) / dT) + 1;

    for (unsigned int i = 0; i < NT; ++i) {

        const auto T = Tmin + static_cast<double>(i) * dT;
        ofs_rmsd << std::setw(15) << T;

        for (unsigned int j = 0; j < ns; ++j) {
            const auto d2_tmp = thermodynamics->disp2_avg(T, j, j, nk, ns, xk, eval, evec);
            ofs_rmsd << std::setw(15) << d2_tmp * std::pow(Bohr_in_Angstrom, 2.0);
        }
        ofs_rmsd << '\n';
    }
    ofs_rmsd.close();

    std::cout << "  " << std::setw(input->job_title.length() + 12) << std::left << file_rmsd;
    std::cout << " : Mean-square-displacement (MSD)\n";
}

void Writes::writeMSD(double **msd_in,
                      const bool is_qha,
                      const int bubble) const
{
    const auto ns = dynamical->neval;
    const auto Tmin = system->Tmin;
    const auto Tmax = system->Tmax;
    const auto dT = system->dT;
    const auto NT = static_cast<unsigned int>((Tmax - Tmin) / dT) + 1;

    std::ofstream ofs_msd;
    std::string file_msd;
    if (is_qha) {
        file_msd = input->job_title + ".qha_msd";
    } else {
        if (bubble == 0) {
            file_msd = input->job_title + ".scph_msd";
        } else if (bubble == 1) {
            file_msd = input->job_title + ".scph+bubble(0)_msd";
        } else if (bubble == 2) {
            file_msd = input->job_title + ".scph+bubble(w)_msd";
        } else if (bubble == 3) {
            file_msd = input->job_title + ".scph+bubble(wQP)_msd";
        }
    }

    ofs_msd.open(file_msd.c_str(), std::ios::out);
    if (!ofs_msd) exit("writeMSD", "cannot open file_thermo");
    ofs_msd << "# Mean Square Displacements at a function of temperature.\n";
    ofs_msd << "# Temperature [K], <(u_{1}^{x})^{2}>, <(u_{1}^{y})^{2}>, <(u_{1}^{z})^{2}>, .... [Angstrom^2]\n";

    for (unsigned int iT = 0; iT < NT; ++iT) {
        const auto temp = Tmin + static_cast<double>(iT) * dT;

        ofs_msd << std::setw(15) << temp;
        for (unsigned int i = 0; i < ns; ++i) {
            ofs_msd << std::setw(15) << msd_in[iT][i] * std::pow(Bohr_in_Angstrom, 2.0);
        }
        ofs_msd << '\n';
    }

    ofs_msd.close();
    std::cout << "  " << std::setw(input->job_title.length() + 12) << std::left << file_msd;
    if (is_qha) {
        std::cout << " : Mean-square-displacement (QHA level)\n";
    } else {
        if (bubble == 0) {
            std::cout << " : Mean-square-displacement (SCPH level)\n";
        } else if (bubble == 1) {
            std::cout << " : Mean-square-displacement (SCPH+Bubble(0) level)\n";
        } else if (bubble == 2) {
            std::cout << " : Mean-square-displacement (SCPH+Bubble(w) level)\n";
        } else if (bubble == 3) {
            std::cout << " : Mean-square-displacement (SCPH+Bubble(wQP) level)\n";
        }
    }
}

void Writes::writeDispCorrelation() const
{
    if (!dos->kmesh_dos) return;

    auto file_ucorr = input->job_title + ".ucorr";
    std::ofstream ofs;

    const auto ns = dynamical->neval;
    const auto Tmin = system->Tmin;
    const auto Tmax = system->Tmax;
    const auto dT = system->dT;
    const auto NT = static_cast<unsigned int>((Tmax - Tmin) / dT) + 1;

    ofs.open(file_ucorr.c_str(), std::ios::out);
    if (!ofs) exit("writeDispCorrelation", "Could not open file_rmsd");

    ofs << "# Displacement-displacement correlation function at various temperatures.\n";
    if (thermodynamics->classical) ofs << "# CLASSICAL = 1: classical statistics is used.\n";

    double shift[3];

    for (auto i = 0; i < 3; ++i) {
        shift[i] = static_cast<double>(shift_ucorr[i]);
    }

    ofs <<
        "# Temperature [K], (atom1,crd1), (atom2,crd2), SHIFT_UCORR, <u_{0,atom1}^{crd1} * u_{L, atom2}^{crd2}> [Angstrom^2]\n";

    for (unsigned int i = 0; i < NT; ++i) {

        const auto T = Tmin + static_cast<double>(i) * dT;

        for (unsigned int j = 0; j < ns; ++j) {
            for (unsigned int k = 0; k < ns; ++k) {

                const auto ucorr = thermodynamics->disp_corrfunc(T, j, k,
                                                                 shift,
                                                                 dos->kmesh_dos->nk,
                                                                 ns,
                                                                 dos->kmesh_dos->xk,
                                                                 dos->dymat_dos->get_eigenvalues(),
                                                                 dos->dymat_dos->get_eigenvectors());

                ofs << std::setw(17) << T;
                ofs << std::setw(11) << j / 3 + 1;
                ofs << std::setw(3) << j % 3 + 1;
                ofs << std::setw(11) << k / 3 + 1;
                ofs << std::setw(3) << k % 3 + 1;
                ofs << std::setw(4) << shift_ucorr[0];
                ofs << std::setw(4) << shift_ucorr[1];
                ofs << std::setw(4) << shift_ucorr[2];
                ofs << std::setw(15) << ucorr * std::pow(Bohr_in_Angstrom, 2.0);
                ofs << '\n';
            }
        }
        ofs << '\n';
    }
    ofs << std::flush;
    ofs.close();

    std::cout << "  " << std::setw(input->job_title.length() + 12) << std::left << file_ucorr;
    std::cout << " : displacement correlation functions\n";
}

void Writes::writeDispCorrelation(double ***ucorr_in,
                                  const bool is_qha,
                                  const int bubble) const
{
    std::string file_ucorr;
    std::ofstream ofs;

    const auto ns = dynamical->neval;
    const auto Tmin = system->Tmin;
    const auto Tmax = system->Tmax;
    const auto dT = system->dT;
    const auto NT = static_cast<unsigned int>((Tmax - Tmin) / dT) + 1;

    if (is_qha) {
        file_ucorr = input->job_title + ".qha_ucorr";
    } else {
        if (bubble == 0) {
            file_ucorr = input->job_title + ".scph_ucorr";
        } else if (bubble == 1) {
            file_ucorr = input->job_title + ".scph+bubble(0)_ucorr";
        } else if (bubble == 2) {
            file_ucorr = input->job_title + ".scph+bubble(w)_ucorr";
        } else if (bubble == 3) {
            file_ucorr = input->job_title + ".scph+bubble(wQP)_ucorr";
        }
    }


    ofs.open(file_ucorr.c_str(), std::ios::out);
    if (!ofs) exit("writeDispCorrelation", "Could not open file_rmsd");

    ofs << "# Displacement-displacement correlation function at various temperatures.\n";
    ofs << "# Self-consistent phonon frequencies and eigenvectors are used.\n";
    if (thermodynamics->classical) ofs << "# CLASSICAL = 1: classical statistics is used.\n";

    double shift[3];

    for (auto i = 0; i < 3; ++i) {
        shift[i] = static_cast<double>(shift_ucorr[i]);
    }

    ofs <<
        "# Temperature [K], (atom1,crd1), (atom2,crd2), SHIFT_UCORR, <u_{0,atom1}^{crd1} * u_{L, atom2}^{crd2}> [Angstrom^2]\n";

    for (unsigned int i = 0; i < NT; ++i) {

        const auto T = Tmin + static_cast<double>(i) * dT;

        for (unsigned int j = 0; j < ns; ++j) {
            for (unsigned int k = 0; k < ns; ++k) {

                ofs << std::setw(17) << T;
                ofs << std::setw(11) << j / 3 + 1;
                ofs << std::setw(3) << j % 3 + 1;
                ofs << std::setw(11) << k / 3 + 1;
                ofs << std::setw(3) << k % 3 + 1;
                ofs << std::setw(4) << writes->shift_ucorr[0];
                ofs << std::setw(4) << writes->shift_ucorr[1];
                ofs << std::setw(4) << writes->shift_ucorr[2];
                ofs << std::setw(15) << ucorr_in[i][j][k] * std::pow(Bohr_in_Angstrom, 2.0);
                ofs << '\n';
            }
        }
        ofs << '\n';
    }
    ofs << std::flush;
    ofs.close();

    std::cout << "  " << std::setw(input->job_title.length() + 12) << std::left << file_ucorr;

    if (is_qha) {
        std::cout << " : displacement correlation functions (QHA level)\n";
    } else {
        if (bubble == 0) {
            std::cout << " : displacement correlation functions (SCPH level)\n";
        } else if (bubble == 1) {
            std::cout << " : displacement correlation functions (SCPH+Bubble(0) level)\n";
        } else if (bubble == 2) {
            std::cout << " : displacement correlation functions (SCPH+Bubble(w) level)\n";
        } else if (bubble == 3) {
            std::cout << " : displacement correlation functions (SCPH+Bubble(wQP) level)\n";
        }
    }
}

void Writes::writeKappa() const
{
    // Write lattice thermal conductivity

    if (mympi->my_rank == 0) {
        int i, j, k;

        std::string file_kappa;
        std::string file_kappa_3only;

        if (conductivity->fph_rta > 0) {
            file_kappa_3only = input->job_title + ".kl3";
            file_kappa = input->job_title + ".kl4";
        } else {
            file_kappa = input->job_title + ".kl";
        }

        auto file_kappa2 = input->job_title + ".kl_spec";
        auto file_kappa_coherent = input->job_title + ".kl_coherent";

        std::ofstream ofs_kl;

        if (conductivity->fph_rta > 0) {
            ofs_kl.open(file_kappa_3only.c_str(), std::ios::out);
            if (!ofs_kl) exit("write_kappa", "Could not open file_kappa");

            ofs_kl << "# Temperature [K], Thermal Conductivity (xx, xy, xz, yx, yy, yz, zx, zy, zz) [W/mK]"
                   << std::endl;
            ofs_kl << "# three phonon part";

            if (isotope->include_isotope) {
                ofs_kl << "# Isotope effects are included." << std::endl;
            }

            if (conductivity->len_boundary > eps) {
                ofs_kl << "# Size of boundary " << std::scientific << std::setprecision(2)
                       << conductivity->len_boundary * 1e9 << " [nm]" << std::endl;
            }

            for (i = 0; i < conductivity->ntemp; ++i) {
                ofs_kl << std::setw(10) << std::right << std::fixed << std::setprecision(2)
                       << conductivity->temperature[i];
                for (j = 0; j < 3; ++j) {
                    for (k = 0; k < 3; ++k) {
                        ofs_kl << std::setw(15) << std::fixed
                               << std::setprecision(4) << conductivity->kappa_3only[i][j][k];
                    }
                }
                ofs_kl << std::endl;
            }
            ofs_kl.close();
        }

        ofs_kl.open(file_kappa.c_str(), std::ios::out);
        if (!ofs_kl) exit("writeKappa", "Could not open file_kappa");

        ofs_kl << "# Temperature [K], Thermal Conductivity (xx, xy, xz, yx, yy, yz, zx, zy, zz) [W/mK]\n";

        if (isotope->include_isotope) {
            ofs_kl << "# Isotope effects are included.\n";
        }

        if (conductivity->len_boundary > eps) {
            ofs_kl << "# Size of boundary " << std::scientific << std::setprecision(2)
                   << conductivity->len_boundary * 1e9 << " [nm]" << std::endl;
        }

        for (i = 0; i < conductivity->ntemp; ++i) {
            ofs_kl << std::setw(10) << std::right << std::fixed << std::setprecision(2)
                   << conductivity->temperature[i];
            for (j = 0; j < 3; ++j) {
                for (k = 0; k < 3; ++k) {
                    ofs_kl << std::setw(15) << std::fixed
                           << std::setprecision(4) << conductivity->kappa[i][j][k];
                }
            }
            ofs_kl << '\n';
        }
        ofs_kl.close();

        if (conductivity->calc_kappa_spec) {

            ofs_kl.open(file_kappa2.c_str(), std::ios::out);
            if (!ofs_kl) exit("writeKappa", "Could not open file_kappa2");

            ofs_kl << "# Temperature [K], Frequency [cm^-1], Thermal Conductivity Spectra (xx, yy, zz) [W/mK * cm]\n";

            if (isotope->include_isotope) {
                ofs_kl << "# Isotope effects are included.\n";
            }

            for (i = 0; i < conductivity->ntemp; ++i) {
                for (j = 0; j < dos->n_energy; ++j) {
                    ofs_kl << std::setw(10) << std::right << std::fixed << std::setprecision(2)
                           << conductivity->temperature[i];
                    ofs_kl << std::setw(10) << dos->energy_dos[j];
                    for (k = 0; k < 3; ++k) {
                        ofs_kl << std::setw(15) << std::fixed
                               << std::setprecision(6) << conductivity->kappa_spec[j][i][k];
                    }
                    ofs_kl << '\n';
                }
                ofs_kl << '\n';
            }
            ofs_kl.close();
        }

        if (conductivity->calc_coherent) {
            ofs_kl.open(file_kappa_coherent.c_str(), std::ios::out);
            if (!ofs_kl) exit("writeKappa", "Could not open file_kappa_coherent");

            ofs_kl << "# Temperature [K], Coherent part of the lattice thermal Conductivity (xx, yy, zz) [W/mK]\n";

            if (isotope->include_isotope) {
                ofs_kl << "# Isotope effects are included.\n";
            }

            for (i = 0; i < conductivity->ntemp; ++i) {
                ofs_kl << std::setw(10) << std::right << std::fixed << std::setprecision(2)
                       << conductivity->temperature[i];
                for (j = 0; j < 3; ++j) {
                    ofs_kl << std::setw(15) << std::fixed
                           << std::setprecision(4) << conductivity->kappa_coherent[i][j][j];
                }
                ofs_kl << '\n';
            }
            ofs_kl.close();
        }

        std::cout << '\n';
        std::cout << " -----------------------------------------------------------------\n\n";
        std::cout << " Lattice thermal conductivity is stored in the file " << file_kappa << '\n';
        if (conductivity->calc_kappa_spec) {
            std::cout << " Thermal conductivity spectra is stored in the file " << file_kappa2 << '\n';
        }
        if (conductivity->calc_coherent) {
            std::cout << " Coherent part is stored in the file " << file_kappa_coherent << '\n';
        }
    }
}

void Writes::writeSelfenergyIsotope() const
{
    unsigned int k;
    const auto ns = dynamical->neval;
    const auto eval = dos->dymat_dos->get_eigenvalues();
    const auto gamma_iso = isotope->gamma_isotope;

    if (mympi->my_rank == 0) {
        if (isotope->include_isotope == 2) {

            auto file_iso = input->job_title + ".self_isotope";
            std::ofstream ofs_iso;

            ofs_iso.open(file_iso.c_str(), std::ios::out);
            if (!ofs_iso) exit("writeSelfenergyIsotope", "Could not open file_iso");

            ofs_iso << "# Phonon selfenergy due to phonon-isotope scatterings for the irreducible k points." << std::
            endl;
            ofs_iso << "# Irred. knum, mode num, frequency [cm^-1], Gamma_iso [cm^-1]\n\n";

            for (unsigned int i = 0; i < dos->kmesh_dos->nk_irred; ++i) {
                ofs_iso << "# Irreducible k point  : " << std::setw(8) << i + 1;
                ofs_iso << " (" << std::setw(4) << dos->kmesh_dos->kpoint_irred_all[i].size() << ")\n";

                const auto knum = dos->kmesh_dos->kpoint_irred_all[i][0].knum;

                ofs_iso << "## xk = " << std::setw(3);
                for (k = 0; k < 3; ++k) ofs_iso << std::setw(15) << dos->kmesh_dos->xk[knum][k];
                ofs_iso << '\n';

                for (k = 0; k < ns; ++k) {
                    ofs_iso << std::setw(7) << i + 1;
                    ofs_iso << std::setw(5) << k + 1;
                    ofs_iso << std::setw(15) << in_kayser(eval[knum][k]);
                    ofs_iso << std::setw(15) << in_kayser(gamma_iso[i][k]);
                    ofs_iso << '\n';
                }
                ofs_iso << '\n';
            }

            std::cout << '\n';
            std::cout << " ISOTOPE = 2: Phonon selfenergy due to phonon-isotope \n";
            std::cout << "              scatterings is stored in the file " << file_iso << '\n';

            ofs_iso.close();
        }
    }
}

void Writes::writeNormalModeAnimation(const double xk_in[3],
                                      const unsigned int ncell[3]) const
{
    unsigned int i, j, k;
    unsigned int iband, istep;
    const auto ns = dynamical->neval;
    const auto natmin = system->get_primcell().number_of_atoms;
    const auto nsuper = ncell[0] * ncell[1] * ncell[2];
    unsigned int ntmp = nbands;
    unsigned int ndigits = 0;

    double phase_time;
    const auto max_disp_factor = 0.1;
    double lavec_super[3][3];
    double dmod[3];
    double xk[3], kvec[3];

    double *eval, **evec_mag, **evec_theta;
    double **disp_mag, *mass;
    double *phase_cell;
    double ***xmod;
    Eigen::MatrixXd xtmp;

    std::complex<double> **evec;

    std::ofstream ofs_anime;
    std::ostringstream ss;
    std::string file_anime;
    std::string *kd_tmp;

    for (i = 0; i < 3; ++i) {
        xk[i] = xk_in[i];
    }
    std::cout << " -----------------------------------------------------------------\n\n";
    std::cout << " ANIME-tag is given: Making animation files for the given\n";
    std::cout << "                     k point ( ";
    std::cout << std::setw(5) << xk[0] << ", "
              << std::setw(5) << xk[1] << ", "
              << std::setw(5) << xk[2] << ").\n";
    std::cout << " ANIME_CELLSIZE = ";
    std::cout << std::setw(3) << ncell[0]
              << std::setw(3) << ncell[1]
              << std::setw(3) << ncell[2] << '\n';
    std::cout << " ANIME_FORMAT = " << anime_format << '\n';

    for (i = 0; i < 3; ++i) dmod[i] = std::fmod(xk[i] * static_cast<double>(ncell[i]), 1.0);

    if (std::sqrt(dmod[0] * dmod[0] + dmod[1] * dmod[1] + dmod[2] * dmod[2]) > eps12) {
        warn("writeNormalModeAnimation",
             "The supercell size is not commensurate with given k point.");
    }

    rotvec(kvec, xk, system->get_primcell().reciprocal_lattice_vector, 'T');
    const auto norm = std::sqrt(kvec[0] * kvec[0] + kvec[1] * kvec[1] + kvec[2] * kvec[2]);
    if (norm > eps) {
        for (i = 0; i < 3; ++i) kvec[i] /= norm;
    }

    // Allocation

    allocate(eval, ns);
    allocate(evec, ns, ns);
    allocate(evec_mag, ns, ns);
    allocate(evec_theta, ns, ns);
    allocate(disp_mag, ns, ns);
    allocate(xmod, nsuper, natmin, 3);
    allocate(kd_tmp, natmin);
    allocate(mass, natmin);
    allocate(phase_cell, nsuper);

    // Get eigenvalues and eigenvectors at xk

    dynamical->eval_k(xk, kvec, fcs_phonon->force_constant_with_cell[0],
                      eval, evec, true);

    for (i = 0; i < ns; ++i) {
        for (j = 0; j < ns; ++j) {
            evec_mag[i][j] = std::abs(evec[i][j]);
            evec_theta[i][j] = std::arg(evec[i][j]);
        }
    }

    // Get fractional coordinates of atoms in a primitive cell

    xtmp.resize(natmin, 3);

    for (i = 0; i < natmin; ++i) {
        for (j = 0; j < 3; ++j) {
            xtmp(i, j) = system->get_supercell(0).x_fractional(system->get_map_p2s(0)[i][0], j);
        }
    }
    xtmp = xtmp * system->get_supercell(0).lattice_vector.transpose();
    xtmp = xtmp * system->get_primcell().lattice_vector.inverse().transpose();

    // Prepare fractional coordinates of atoms in the supercell
    unsigned int icell = 0;

    for (unsigned int ix = 0; ix < ncell[0]; ++ix) {
        for (unsigned int iy = 0; iy < ncell[1]; ++iy) {
            for (unsigned int iz = 0; iz < ncell[2]; ++iz) {

                phase_cell[icell] = 2.0 * pi * (xk_in[0] * static_cast<double>(ix)
                                                + xk_in[1] * static_cast<double>(iy)
                                                + xk_in[2] * static_cast<double>(iz));

                for (i = 0; i < natmin; ++i) {
                    xmod[icell][i][0] = (xtmp(i, 0) + static_cast<double>(ix)) / static_cast<double>(ncell[0]);
                    xmod[icell][i][1] = (xtmp(i, 1) + static_cast<double>(iy)) / static_cast<double>(ncell[1]);
                    xmod[icell][i][2] = (xtmp(i, 2) + static_cast<double>(iz)) / static_cast<double>(ncell[2]);
                }
                ++icell;
            }
        }
    }

    // Prepare atomic symbols and masses

    for (i = 0; i < natmin; ++i) {
        k = system->get_map_p2s(0)[i][0];
        kd_tmp[i] = system->symbol_kd[system->get_primcell().kind[k]];
        mass[i] = system->get_mass_super()[k];
    }

    // Prepare lattice vectors of the supercell

    for (i = 0; i < 3; ++i) {
        lavec_super[i][0] = system->get_primcell().lattice_vector(i, 0) * ncell[0] * Bohr_in_Angstrom;
        lavec_super[i][1] = system->get_primcell().lattice_vector(i, 1) * ncell[1] * Bohr_in_Angstrom;
        lavec_super[i][2] = system->get_primcell().lattice_vector(i, 2) * ncell[2] * Bohr_in_Angstrom;
    }

    // Normalize the magnitude of displacements

    auto mass_min = mass[0];
    for (i = 0; i < natmin; ++i) {
        if (mass[i] < mass_min) mass_min = mass[i];
    }

    for (iband = 0; iband < nbands; ++iband) {
        auto max_disp_mag = 0.0;

        for (j = 0; j < ns; ++j) {
            disp_mag[iband][j] = std::sqrt(mass_min / mass[j / 3]) * evec_mag[iband][j];
        }

        for (j = 0; j < natmin; ++j) {
            auto disp_mag_tmp = 0.0;
            for (k = 0; k < 3; ++k) disp_mag_tmp += std::pow(disp_mag[iband][3 * j + k], 2);
            disp_mag_tmp = std::sqrt(disp_mag_tmp);
            max_disp_mag = std::max(max_disp_mag, disp_mag_tmp);
        }

        for (j = 0; j < ns; ++j) disp_mag[iband][j] *= max_disp_factor / max_disp_mag;
    }

    // Convert atomic positions to Cartesian coordinate
    for (i = 0; i < nsuper; ++i) {
        for (j = 0; j < natmin; ++j) {
            rotvec(xmod[i][j], xmod[i][j], lavec_super);
        }
    }

    while (ntmp > 0) {
        ++ndigits;
        ntmp /= 10;
    }

    if (anime_format == "XSF" || anime_format == "AXSF") {

        // Save animation to AXSF (XcrysDen) files

        for (iband = 0; iband < nbands; ++iband) {

            eval[iband] = dynamical->freq(eval[iband]);
            ss.str("");
            ss.clear();
            ss << std::setw(ndigits) << std::setfill('0') << iband + 1;
            const auto result = ss.str();

            file_anime = input->job_title + ".anime" + result + ".axsf";

            ofs_anime.open(file_anime.c_str(), std::ios::out);
            if (!ofs_anime)
                exit("writeNormalModeAnimation",
                     "cannot open file_anime");

            ofs_anime.setf(std::ios::scientific);

            ofs_anime << "ANIMSTEPS " << anime_frames << '\n';
            ofs_anime << "CRYSTAL\n";
            ofs_anime << "PRIMVEC\n";

            for (i = 0; i < 3; ++i) {
                for (j = 0; j < 3; ++j) {
                    ofs_anime << std::setw(15) << lavec_super[j][i];
                }
                ofs_anime << '\n';
            }

            for (istep = 0; istep < anime_frames; ++istep) {

                phase_time = 2.0 * pi / static_cast<double>(anime_frames) * static_cast<double>(istep);

                ofs_anime << "PRIMCOORD " << std::setw(10) << istep + 1 << '\n';
                ofs_anime << std::setw(10) << natmin * nsuper << std::setw(10) << 1 << '\n';

                for (i = 0; i < nsuper; ++i) {
                    for (j = 0; j < natmin; ++j) {

                        ofs_anime << std::setw(10) << kd_tmp[j];

                        for (k = 0; k < 3; ++k) {
                            ofs_anime << std::setw(15)
                                      << xmod[i][j][k]
                                         + disp_mag[iband][3 * j + k]
                                           * std::sin(phase_cell[i] + evec_theta[iband][3 * j + k] + phase_time);
                        }
                        ofs_anime << '\n';
                    }
                }
            }

            ofs_anime.close();
        }

    } else if (anime_format == "XYZ") {

        // Save animation to XYZ files

        for (iband = 0; iband < nbands; ++iband) {

            eval[iband] = dynamical->freq(eval[iband]);
            ss.str("");
            ss.clear();
            ss << std::setw(ndigits) << std::setfill('0') << iband + 1;
            const auto result = ss.str();

            file_anime = input->job_title + ".anime" + result + ".xyz";

            ofs_anime.open(file_anime.c_str(), std::ios::out);
            if (!ofs_anime)
                exit("writeNormalModeAnimation",
                     "cannot open file_anime");

            ofs_anime.setf(std::ios::scientific);

            for (istep = 0; istep < anime_frames; ++istep) {

                phase_time = 2.0 * pi / static_cast<double>(anime_frames) * static_cast<double>(istep);

                ofs_anime.unsetf(std::ios::scientific);

                ofs_anime << natmin * nsuper << '\n';
                ofs_anime << "Mode " << std::setw(4) << iband + 1 << " at (";
                for (i = 0; i < 3; ++i) ofs_anime << std::setw(8) << xk_in[i];
                ofs_anime << "), Frequency (cm^-1) = " << in_kayser(eval[iband])
                          << ", Time step = " << std::setw(4) << istep + 1 << '\n';

                ofs_anime.setf(std::ios::scientific);

                for (i = 0; i < nsuper; ++i) {
                    for (j = 0; j < natmin; ++j) {

                        ofs_anime << std::setw(4) << kd_tmp[j];

                        for (k = 0; k < 3; ++k) {
                            ofs_anime << std::setw(15)
                                      << xmod[i][j][k]
                                         + disp_mag[iband][3 * j + k]
                                           * std::sin(phase_cell[i] + evec_theta[iband][3 * j + k] + phase_time);
                        }
                        ofs_anime << '\n';
                    }
                }
            }
            ofs_anime.close();
        }
    }

    deallocate(xmod);
    deallocate(kd_tmp);
    deallocate(eval);
    deallocate(evec);
    deallocate(phase_cell);
    deallocate(evec_mag);
    deallocate(evec_theta);
    deallocate(disp_mag);
    deallocate(mass);
}

void Writes::printNormalmodeBorncharge() const
{

    if (mympi->my_rank == 0) {

        auto zstar_born = dielec->get_zstar_mode();

        const auto ns = dynamical->neval;

        std::string file_zstar = input->job_title + ".zmode";
        std::ofstream ofs_zstar;
        ofs_zstar.open(file_zstar.c_str(), std::ios::out);
        if (!ofs_zstar)
            exit("printNormalmodeBorncharge",
                 "Cannot open file file_zstar");

        ofs_zstar << "# Born effective charges of each phonon mode at q = (0, 0, 0). Unit is (amu)^{-1/2}\n";
        for (auto is = 0; is < ns; ++is) {
            ofs_zstar << "# Mode " << std::setw(5) << is + 1 << '\n';
            ofs_zstar << "#";
            ofs_zstar << std::setw(14) << 'x';
            ofs_zstar << std::setw(15) << 'y';
            ofs_zstar << std::setw(15) << 'z';
            ofs_zstar << '\n';
            for (auto i = 0; i < 3; ++i) {
                ofs_zstar << std::setw(15) << std::fixed << zstar_born[is][i];
            }
            ofs_zstar << "\n\n";
        }
        ofs_zstar.close();
    }
}

void Writes::writeParticipationRatio() const
{
    std::string fname_pr, fname_apr;

    if (kpoint->kpoint_general && dynamical->dymat_general) {
        fname_pr = input->job_title + ".pr";
        fname_apr = input->job_title + ".apr";
        writeParticipationRatioEach(fname_pr, fname_apr,
                                    kpoint->kpoint_general->nk,
                                    kpoint->kpoint_general->xk,
                                    dynamical->dymat_general->get_eigenvalues(),
                                    dynamical->dymat_general->get_eigenvectors());
    }

    if (kpoint->kpoint_bs && dynamical->dymat_band) {
        fname_pr = input->job_title + ".band.pr";
        fname_apr = input->job_title + ".band.apr";
        writeParticipationRatioEach(fname_pr, fname_apr,
                                    kpoint->kpoint_bs->nk,
                                    kpoint->kpoint_bs->xk,
                                    dynamical->dymat_band->get_eigenvalues(),
                                    dynamical->dymat_band->get_eigenvectors());
    }

    if (dos->kmesh_dos && dos->dymat_dos) {
        fname_pr = input->job_title + ".mesh.pr";
        fname_apr = input->job_title + ".mesh.apr";
        writeParticipationRatioMesh(fname_pr, fname_apr,
                                    dos->kmesh_dos,
                                    dos->dymat_dos->get_eigenvalues(),
                                    dos->dymat_dos->get_eigenvectors());
    }
}

void Writes::writeParticipationRatioEach(const std::string &fname_pr,
                                         const std::string &fname_apr,
                                         const unsigned int nk_in,
                                         const double *const *xk_in,
                                         const double *const *eval_in,
                                         const std::complex<double> *const *const *evec_in) const
{
    unsigned int i, j, k;
    const auto neval = dynamical->neval;
    const auto natmin = system->get_primcell().number_of_atoms;

    double **participation_ratio = nullptr;
    double ***atomic_participation_ratio = nullptr;

    std::ofstream ofs_pr, ofs_apr;

    ofs_pr.open(fname_pr.c_str(), std::ios::out);
    if (!ofs_pr)
        exit("writeParticipationRatioEach",
             "cannot open file_pr");
    ofs_pr.setf(std::ios::scientific);

    ofs_apr.open(fname_apr.c_str(), std::ios::out);
    if (!ofs_apr)
        exit("writeParticipationRatio",
             "cannot open file_apr");
    ofs_apr.setf(std::ios::scientific);

    allocate(participation_ratio, nk_in, neval);
    allocate(atomic_participation_ratio, nk_in, neval, natmin);

    dynamical->calc_participation_ratio_all(nk_in, evec_in,
                                            participation_ratio,
                                            atomic_participation_ratio);

    ofs_pr << "# Participation ratio of each phonon modes at k points\n";
    ofs_pr << "# kpoint, mode, PR[kpoint][mode]\n";

    for (i = 0; i < nk_in; ++i) {
        ofs_pr << "#" << std::setw(8) << i + 1;
        ofs_pr << " xk = ";
        for (j = 0; j < 3; ++j) {
            ofs_pr << std::setw(15) << xk_in[i][j];
        }
        ofs_pr << '\n';
        for (j = 0; j < nbands; ++j) {
            ofs_pr << std::setw(8) << i + 1;
            ofs_pr << std::setw(5) << j + 1;
            ofs_pr << std::setw(15) << participation_ratio[i][j];
            ofs_pr << '\n';
        }
        ofs_pr << '\n';
    }
    ofs_pr.close();

    ofs_apr << "# Atomic participation ratio of each phonon modes at k points\n";
    ofs_apr << "# kpoint, mode, atom, APR[kpoint][mode][atom]" << '\n';

    for (i = 0; i < nk_in; ++i) {
        ofs_apr << "#" << std::setw(8) << i + 1;
        ofs_apr << " xk = ";
        for (j = 0; j < 3; ++j) {
            ofs_apr << std::setw(15) << xk_in[i][j];
        }
        ofs_apr << '\n';
        for (j = 0; j < nbands; ++j) {
            for (k = 0; k < natmin; ++k) {
                ofs_apr << std::setw(8) << i + 1;
                ofs_apr << std::setw(5) << j + 1;
                ofs_apr << std::setw(5) << k + 1;
                ofs_apr << std::setw(15) << atomic_participation_ratio[i][j][k];
                ofs_apr << '\n';
            }
        }
        ofs_apr << '\n';
    }
    ofs_apr.close();

    deallocate(participation_ratio);
    deallocate(atomic_participation_ratio);

    std::cout << "  " << std::setw(input->job_title.length() + 12) << std::left << fname_pr;
    std::cout << " : Participation ratio for all k points\n";
    std::cout << "  " << std::setw(input->job_title.length() + 12) << std::left << fname_apr;
    std::cout << " : Atomic participation ratio for all k points\n";
}

void Writes::writeParticipationRatioMesh(const std::string &fname_pr,
                                         const std::string &fname_apr,
                                         const KpointMeshUniform *kmesh_in,
                                         const double *const *eval_in,
                                         const std::complex<double> *const *const *evec_in) const
{
    unsigned int i, j, k;
    unsigned int knum;
    const auto neval = dynamical->neval;
    const auto natmin = system->get_primcell().number_of_atoms;
    const auto nk = kmesh_in->nk;

    double **participation_ratio = nullptr;
    double ***atomic_participation_ratio = nullptr;

    std::ofstream ofs_pr, ofs_apr;

    ofs_pr.open(fname_pr.c_str(), std::ios::out);
    if (!ofs_pr)
        exit("writeParticipationRatioMesh",
             "cannot open file_pr");
    ofs_pr.setf(std::ios::scientific);

    ofs_apr.open(fname_apr.c_str(), std::ios::out);
    if (!ofs_apr)
        exit("writeParticipationRatio",
             "cannot open file_apr");
    ofs_apr.setf(std::ios::scientific);

    allocate(participation_ratio, nk, neval);
    allocate(atomic_participation_ratio, nk, neval, natmin);

    dynamical->calc_participation_ratio_all(nk, evec_in,
                                            participation_ratio,
                                            atomic_participation_ratio);

    ofs_pr << "# Participation ratio of each phonon modes at k points\n";
    ofs_pr << "# irred. kpoint, mode, frequency[kpoint][mode] (cm^-1), PR[kpoint][mode]\n";

    for (i = 0; i < kmesh_in->nk_irred; ++i) {
        knum = kmesh_in->kpoint_irred_all[i][0].knum;
        ofs_pr << "#" << std::setw(8) << i + 1;
        ofs_pr << " xk = ";
        for (j = 0; j < 3; ++j) {
            ofs_pr << std::setw(15) << kmesh_in->xk[knum][j];
        }
        ofs_pr << '\n';
        for (j = 0; j < nbands; ++j) {
            ofs_pr << std::setw(8) << i + 1;
            ofs_pr << std::setw(5) << j + 1;
            ofs_pr << std::setw(15) << in_kayser(eval_in[knum][j]);
            ofs_pr << std::setw(15) << participation_ratio[knum][j];
            ofs_pr << '\n';
        }
        ofs_pr << '\n';
    }
    ofs_pr.close();

    ofs_apr << "# Atomic participation ratio of each phonon modes at k points\n";
    ofs_apr << "# irred. kpoint, mode, atom, frequency[kpoint][mode] (cm^-1), APR[kpoint][mode][atom]\n";

    for (i = 0; i < kmesh_in->nk_irred; ++i) {
        knum = kmesh_in->kpoint_irred_all[i][0].knum;

        ofs_apr << "#" << std::setw(8) << i + 1;
        ofs_apr << " xk = ";
        for (j = 0; j < 3; ++j) {
            ofs_apr << std::setw(15) << kmesh_in->xk[knum][j];
        }
        ofs_apr << '\n';
        for (j = 0; j < nbands; ++j) {
            for (k = 0; k < natmin; ++k) {
                ofs_apr << std::setw(8) << i + 1;
                ofs_apr << std::setw(5) << j + 1;
                ofs_apr << std::setw(5) << k + 1;
                ofs_apr << std::setw(15) << in_kayser(eval_in[knum][j]);
                ofs_apr << std::setw(15) << atomic_participation_ratio[knum][j][k];
                ofs_apr << '\n';
            }
        }
        ofs_apr << '\n';
    }
    ofs_apr.close();

    deallocate(participation_ratio);
    deallocate(atomic_participation_ratio);

    std::cout << "  " << std::setw(input->job_title.length() + 12) << std::left << fname_pr;
    std::cout << " : Participation ratio for all k points\n";
    std::cout << "  " << std::setw(input->job_title.length() + 12) << std::left << fname_apr;
    std::cout << " : Atomic participation ratio for all k points\n";
}

void Writes::writeDielectricFunction() const
{
    std::ofstream ofs_dielec;
    auto file_dielec = input->job_title + ".dielec";

    ofs_dielec.open(file_dielec.c_str(), std::ios::out);
    if (!ofs_dielec) exit("writePhononVel", "cannot open file_vel");

    unsigned int nomega;
    auto omega_grid = dielec->get_omega_grid(nomega);
    auto dielecfunc = dielec->get_dielectric_func();

    ofs_dielec << "# Real part of dielectric function (phonon part only)\n";
    ofs_dielec << "# Frequency (cm^-1), xx, yy, zz,   xy, xz, yx, yz, zx, zy\n";
    for (auto iomega = 0; iomega < nomega; ++iomega) {
        ofs_dielec << std::setw(10) << omega_grid[iomega];
        for (auto i = 0; i < 3; ++i) {
            ofs_dielec << std::setw(15) << dielecfunc[iomega][i][i];
        }
        for (auto i = 0; i < 3; ++i) {
            for (auto j = 0; j < 3; ++j) {
                if (i == j) continue;
                ofs_dielec << std::setw(15) << dielecfunc[iomega][i][j];
            }
        }
        ofs_dielec << '\n';
    }
    ofs_dielec << '\n';
    ofs_dielec.close();

    std::cout << "  " << std::setw(input->job_title.length() + 12) << std::left << file_dielec;
    std::cout << " : Frequency-dependent dielectric function\n";
}

void Writes::writePhononEnergies(const unsigned int nk_in,
                                 const double *const *const *eval_in,
                                 const bool is_qha,
                                 const int bubble) const
{
    const auto ns = dynamical->neval;
    const auto Tmin = system->Tmin;
    const auto Tmax = system->Tmax;
    const auto dT = system->dT;
    const auto NT = static_cast<unsigned int>((Tmax - Tmin) / dT) + 1;

    std::ofstream ofs_energy;
    std::string file_energy;

    if (is_qha) {
        file_energy = input->job_title + ".qha_eval";
    } else {
        if (bubble == 0) {
            file_energy = input->job_title + ".scph_eval";
        } else if (bubble == 1) {
            file_energy = input->job_title + ".scph+bubble(0)_eval";
        } else if (bubble == 2) {
            file_energy = input->job_title + ".scph+bubble(w)_eval";
        } else if (bubble == 3) {
            file_energy = input->job_title + ".scph+bubble(wQP)_eval";
        }
    }

    ofs_energy.open(file_energy.c_str(), std::ios::out);
    if (!ofs_energy) exit("writePhononEnergies", "cannot open file_energy");

    ofs_energy << "# K point, mode, Temperature [K], Eigenvalues [cm^-1]\n";

    for (unsigned int ik = 0; ik < nk_in; ++ik) {
        for (unsigned int is = 0; is < ns; ++is) {
            for (unsigned int iT = 0; iT < NT; ++iT) {
                const auto temp = Tmin + static_cast<double>(iT) * dT;

                ofs_energy << std::setw(5) << ik + 1;
                ofs_energy << std::setw(5) << is + 1;
                ofs_energy << std::setw(8) << temp;
                ofs_energy << std::setw(15) << writes->in_kayser(eval_in[iT][ik][is]);
                ofs_energy << '\n';
            }
            ofs_energy << '\n';
        }
        ofs_energy << '\n';
    }

    ofs_energy.close();
}

void Writes::writePhononBands(const unsigned int nk_in,
                              const double *kaxis_in,
                              const double *const *const *eval,
                              const bool is_qha,
                              const int bubble) const
{
    std::ofstream ofs_bands;
    std::string file_bands;

    if (is_qha) {
        file_bands = input->job_title + ".qha_bands";
    } else {
        if (bubble == 0) {
            file_bands = input->job_title + ".scph_bands";
        } else if (bubble == 1) {
            file_bands = input->job_title + ".scph+bubble(0)_bands";
        } else if (bubble == 2) {
            file_bands = input->job_title + ".scph+bubble(w)_bands";
        } else if (bubble == 3) {
            file_bands = input->job_title + ".scph+bubble(wQP)_bands";
        }
    }

    ofs_bands.open(file_bands.c_str(), std::ios::out);
    if (!ofs_bands) exit("writePhononBands", "cannot open file_bands");

    unsigned int i;
    const auto Tmin = system->Tmin;
    const auto Tmax = system->Tmax;
    const auto dT = system->dT;
    const auto NT = static_cast<unsigned int>((Tmax - Tmin) / dT) + 1;
    const auto ns = dynamical->neval;
    auto kcount = 0;

    std::string str_tmp = "NONE";
    std::string str_kpath;
    std::string str_kval;

    for (i = 0; i < kpoint->kpInp.size(); ++i) {
        if (str_tmp != kpoint->kpInp[i].kpelem[0]) {
            str_tmp = kpoint->kpInp[i].kpelem[0];
            str_kpath += " " + str_tmp;

            std::ostringstream ss;
            ss << std::fixed << std::setprecision(6) << kaxis_in[kcount];
            str_kval += " " + ss.str();
        }
        kcount += std::atoi(kpoint->kpInp[i].kpelem[8].c_str());

        if (str_tmp != kpoint->kpInp[i].kpelem[4]) {
            str_tmp = kpoint->kpInp[i].kpelem[4];
            str_kpath += " " + str_tmp;

            std::ostringstream ss;
            ss << std::fixed << std::setprecision(6) << kaxis_in[kcount - 1];
            str_kval += " " + ss.str();
        }
    }

    ofs_bands << "# " << str_kpath << '\n';
    ofs_bands << "#" << str_kval << '\n';
    ofs_bands << "# Temperature [K], k-axis, Eigenvalues [cm^-1]\n";

    for (unsigned int iT = 0; iT < NT; ++iT) {
        const auto temp = Tmin + static_cast<double>(iT) * dT;

        for (i = 0; i < nk_in; ++i) {
            ofs_bands << std::setw(15) << std::fixed << temp;
            ofs_bands << std::setw(15) << std::fixed << kaxis_in[i];
            for (unsigned int j = 0; j < ns; ++j) {
                ofs_bands << std::setw(15) << std::scientific << writes->in_kayser(eval[iT][i][j]);
            }
            ofs_bands << '\n';
        }
        ofs_bands << '\n';
    }

    ofs_bands.close();
    std::cout << "  " << std::setw(input->job_title.length() + 12) << std::left << file_bands;
    if (is_qha) {
        std::cout << " : QHA band structure\n";
    } else {
        if (bubble == 0) {
            std::cout << " : SCPH band structure\n";
        } else if (bubble == 1) {
            std::cout << " : SCPH+Bubble(0) band structure\n";
        } else if (bubble == 2) {
            std::cout << " : SCPH+Bubble(w) band structure\n";
        } else if (bubble == 3) {
            std::cout << " : SCPH+Bubble(wQP) band structure\n";
        }
    }
}

void Writes::writePhononDos(double **dos_in,
                            const bool is_qha,
                            const int bubble) const
{
    unsigned int iT;
    const auto Tmin = system->Tmin;
    const auto Tmax = system->Tmax;
    const auto dT = system->dT;
    const auto NT = static_cast<unsigned int>((Tmax - Tmin) / dT) + 1;

    std::ofstream ofs_dos;
    std::string file_dos;

    if (is_qha) {
        file_dos = input->job_title + ".qha_dos";
    } else {
        if (bubble == 0) {
            file_dos = input->job_title + ".scph_dos";
        } else if (bubble == 1) {
            file_dos = input->job_title + ".scph+bubble(0)_dos";
        } else if (bubble == 2) {
            file_dos = input->job_title + ".scph+bubble(w)_dos";
        } else if (bubble == 3) {
            file_dos = input->job_title + ".scph+bubble(wQP)_dos";
        }
    }

    ofs_dos.open(file_dos.c_str(), std::ios::out);
    if (!ofs_dos) exit("writePhononDos", "cannot open file_dos");

    ofs_dos << "# ";

    for (iT = 0; iT < NT; ++iT) {
        ofs_dos << std::setw(15) << Tmin + static_cast<double>(iT) * dT;
    }
    ofs_dos << '\n';

    for (unsigned int j = 0; j < dos->n_energy; ++j) {
        ofs_dos << std::setw(15) << dos->energy_dos[j];

        for (iT = 0; iT < NT; ++iT) {
            ofs_dos << std::setw(15) << dos_in[iT][j];
        }
        ofs_dos << '\n';
    }

    ofs_dos << '\n';
    ofs_dos.close();
    std::cout << "  " << std::setw(input->job_title.length() + 12) << std::left << file_dos;
    if (is_qha) {
        std::cout << " : QHA DOS\n";
    } else {
        if (bubble == 0) {
            std::cout << " : SCPH DOS\n";
        } else if (bubble == 1) {
            std::cout << " : SCPH+Bubble(0) DOS\n";
        } else if (bubble == 2) {
            std::cout << " : SCPH+Bubble(w) DOS\n";
        } else if (bubble == 3) {
            std::cout << " : SCPH+Bubble(wQP) DOS\n";
        }
    }
}

void Writes::writeThermodynamicFunc(double *heat_capacity,
                                    double *heat_capacity_correction,
                                    double *FE_QHA,
                                    double *dFE_scph,
                                    double *FE_total,
                                    const bool is_qha) const
{
    const auto Tmin = system->Tmin;
    const auto Tmax = system->Tmax;
    const auto dT = system->dT;
    const auto NT = static_cast<unsigned int>((Tmax - Tmin) / dT) + 1;

    bool print_anharmonic_correction_Cv = false;

    if (heat_capacity_correction) {
        print_anharmonic_correction_Cv = true;
    }

    std::ofstream ofs_thermo;
    std::string file_thermo;

    if (is_qha) {
        file_thermo = input->job_title + ".qha_thermo";
    } else {
        file_thermo = input->job_title + ".scph_thermo";
    }
    ofs_thermo.open(file_thermo.c_str(), std::ios::out);
    if (!ofs_thermo)
        exit("writeThermodynamicFunc",
             "cannot open file_thermo");

    // write header 
    if (relaxation->relax_str != 0) {
        ofs_thermo << "# The renormalized static potential Phi_0 is also shown.\n";
    }
    if (thermodynamics->calc_FE_bubble) {
        ofs_thermo << "# The bubble free-energy calculated on top of the SCPH wavefunction is also shown.\n";
    }

    ofs_thermo << "# Temperature [K], Cv [in kB unit]";
    if (print_anharmonic_correction_Cv) {
        ofs_thermo << ", Cv (anharm correction) [in kB unit]";
    }
    ofs_thermo << ", F_{vib} (QHA term) [Ry]";
    // do not write scph correction in QHA + structural optimization
    if (phon->mode == "SCPH") {
        ofs_thermo << ", F_{vib} (SCPH correction) [Ry]";
    }
    if (thermodynamics->calc_FE_bubble) {
        ofs_thermo << ", F_{vib} (Bubble correction) [Ry]";
    }
    // write renormalized zero-th order IFC
    if (relaxation->relax_str != 0) {
        ofs_thermo << ", Phi0 [Ry]";
    }
    ofs_thermo << ", F_{total} [Ry]\n";

    // if (thermodynamics->calc_FE_bubble) {
    //     ofs_thermo << "# The bubble free-energy calculated on top of the SCPH wavefunction is also shown." << '\n';
    //     ofs_thermo <<
    //                "# Temperature [K], Cv [in kB unit], F_{vib} (QHA term) [Ry], F_{vib} (SCPH correction) [Ry], F_{vib} (Bubble correction) [Ry]"
    //                << '\n';
    // } else {
    //     ofs_thermo << "# Temperature [K], Cv [in kB unit], F_{vib} (QHA term) [Ry], F_{vib} (SCPH correction) [Ry]"
    //                << '\n';
    // }

    if (thermodynamics->classical) {
        ofs_thermo << "# CLASSICAL = 1: Use classical limit.\n";
    }

    for (unsigned int iT = 0; iT < NT; ++iT) {

        const auto temp = Tmin + static_cast<double>(iT) * dT;

        ofs_thermo << std::setw(16) << std::fixed << temp;
        ofs_thermo << std::setw(18) << std::scientific << heat_capacity[iT] / k_Boltzmann;
        if (print_anharmonic_correction_Cv) {
            ofs_thermo << std::setw(18) << std::scientific << heat_capacity_correction[iT] / k_Boltzmann;
        }
        ofs_thermo << std::setw(18) << FE_QHA[iT];
        // skip scph correction for QHA + structural optimization
        if (phon->mode == "SCPH") {
            ofs_thermo << std::setw(18) << dFE_scph[iT];
        }
        if (thermodynamics->calc_FE_bubble) {
            ofs_thermo << std::setw(18) << thermodynamics->FE_bubble[iT];
        }

        if (relaxation->relax_str != 0) {
            ofs_thermo << std::setw(18) << relaxation->V0[iT];
        }
        ofs_thermo << std::setw(18) << FE_total[iT] << '\n';
    }

    ofs_thermo.close();
    std::cout << "  " << std::setw(input->job_title.length() + 12) << std::left << file_thermo;
    if (is_qha) {
        std::cout << " : QHA heat capcaity and free energy\n";
    } else {
        std::cout << " : SCPH heat capcaity and free energy\n";
    }
}

void Writes::writeDielecFunc(double ****dielec_in,
                             const bool is_qha) const
{
    const auto Tmin = system->Tmin;
    const auto Tmax = system->Tmax;
    const auto dT = system->dT;
    const auto NT = static_cast<unsigned int>((Tmax - Tmin) / dT) + 1;

    std::ofstream ofs_dielec;
    std::string file_dielec;
    if (is_qha) {
        file_dielec = input->job_title + ".qha_dielec";
    } else {
        file_dielec = input->job_title + ".scph_dielec";
    }

    ofs_dielec.open(file_dielec.c_str(), std::ios::out);
    if (!ofs_dielec) exit("writeDielecFunc", "cannot open PREFIX.scph_dielec");

    unsigned int nomega;
    auto omega_grid = dielec->get_omega_grid(nomega);

    ofs_dielec << "# Real part of dielectric function (phonon part only)\n";
    ofs_dielec << "# Temperature (K), Frequency (cm^-1), xx, yy, zz\n";

    for (unsigned int iT = 0; iT < NT; ++iT) {

        const auto temp = Tmin + static_cast<double>(iT) * dT;

        for (auto iomega = 0; iomega < nomega; ++iomega) {
            ofs_dielec << std::setw(16) << std::fixed << temp;
            ofs_dielec << std::setw(15) << std::scientific << omega_grid[iomega];
            for (auto i = 0; i < 3; ++i) {
                ofs_dielec << std::setw(15) << dielec_in[iT][iomega][i][i];
            }
            ofs_dielec << '\n';
        }
        ofs_dielec << '\n';
    }

    ofs_dielec.close();

    std::cout << "  " << std::setw(input->job_title.length() + 12) << std::left << file_dielec;
    if (is_qha) {
        std::cout << " : QHA frequency-dependent dielectric function\n";
    } else {
        std::cout << " : SCPH frequency-dependent dielectric function\n";
    }
}

unsigned int Writes::getVerbosity() const
{
    return verbosity;
}

void Writes::setVerbosity(unsigned int verbosity_in)
{
    verbosity = verbosity_in;
}<|MERGE_RESOLUTION|>--- conflicted
+++ resolved
@@ -210,16 +210,16 @@
 
     if (phon->mode == "RTA") {
         std::cout << " Kappa:" << std::endl;
-        std::cout << "  ISOTOPE = " << isotope->include_isotope << std::endl;
+        std::cout << "  ISOTOPE = " << isotope->include_isotope << '\n';
         if (isotope->include_isotope) {
             std::cout << "  ISOFACT = ";
-            if (isotope->isotope_factor) {
-                for (i = 0; i < system->nkd; ++i) {
+            if (!isotope->isotope_factor.empty()) {
+                for (i = 0; i < isotope->isotope_factor.size(); ++i) {
                     std::cout << std::scientific
                               << std::setw(13) << isotope->isotope_factor[i];
                 }
             }
-            std::cout << std::endl;
+            std::cout << '\n';
         }
 
         std::cout << "  KAPPA_SPEC = " << conductivity->calc_kappa_spec << std::endl;
@@ -268,35 +268,8 @@
         std::cout << '\n';
 
     } else if (phon->mode == "RTA") {
-<<<<<<< HEAD
-        std::cout << "  ISOTOPE = " << isotope->include_isotope << '\n';
-        if (isotope->include_isotope) {
-            std::cout << "  ISOFACT = ";
-            if (!isotope->isotope_factor.empty()) {
-                for (i = 0; i < isotope->isotope_factor.size(); ++i) {
-                    std::cout << std::scientific
-                              << std::setw(13) << isotope->isotope_factor[i];
-                }
-            }
-            std::cout << '\n';
-        }
-
-        std::cout << "  KAPPA_SPEC = " << conductivity->calc_kappa_spec << '\n';
-=======
-        //    std::cout << "  ISOTOPE = " << isotope->include_isotope << std::endl;
-        //    if (isotope->include_isotope) {
-        //        std::cout << "  ISOFACT = ";
-        //        if (isotope->isotope_factor) {
-        //            for (i = 0; i < system->nkd; ++i) {
-        //                std::cout << std::scientific
-        //                          << std::setw(13) << isotope->isotope_factor[i];
-        //            }
-        //        }
-        //        std::cout << std::endl;
-        //    }
 
         //    std::cout << "  KAPPA_SPEC = " << conductivity->calc_kappa_spec << std::endl;
->>>>>>> 38d8d54f
 
         //        std::cout << "  KS_INPUT = " << anharmonic_core->ks_input << '\n';
         //        std::cout << "  QUARTIC = " << anharmonic_core->quartic_mode << '\n';
