--- conflicted
+++ resolved
@@ -243,19 +243,11 @@
 
             if (conductivity->fph_rta < 2) {
             // Restart
-<<<<<<< HEAD
-                fs_result.open(file_result.c_str(), std::ios::in | std::ios::out);
-                if (!fs_result) {
-                    error->exit("setup_result_io",
-                                "Could not open file_result");
-                }
-=======
             fs_result.open(file_result.c_str(), std::ios::in | std::ios::out);
             if (!fs_result) {
                 exit("setup_result_io",
                             "Could not open file_result");
             }
->>>>>>> fb40fb33
 
                 // Check the consistency
 
@@ -265,7 +257,6 @@
                 int ismear, is_classical;
                 double epsilon_tmp, T1, T2, delta_T;
 
-<<<<<<< HEAD
 
                 bool found_tag = false;
                 while (fs_result >> line_tmp) {
@@ -274,35 +265,16 @@
                         break;
                     }
                 }
-                if (!found_tag)
-                    error->exit("setup_result_io",
-                                "Could not find #SYSTEM tag");
-=======
-            bool found_tag = false;
-            while (fs_result >> line_tmp) {
-                if (line_tmp == "#SYSTEM") {
-                    found_tag = true;
-                    break;
-                }
-            }
             if (!found_tag)
                 exit("setup_result_io",
                             "Could not find #SYSTEM tag");
->>>>>>> fb40fb33
 
                 fs_result >> natmin_tmp >> nkd_tmp;
 
-<<<<<<< HEAD
-                if (!(natmin_tmp == system->natmin && nkd_tmp == system->nkd)) {
-                    error->exit("setup_result_io",
-                                "SYSTEM information is not consistent");
-                }
-=======
             if (!(natmin_tmp == system->natmin && nkd_tmp == system->nkd)) {
                 exit("setup_result_io",
                             "SYSTEM information is not consistent");
             }
->>>>>>> fb40fb33
 
                 found_tag = false;
                 while (fs_result >> line_tmp) {
@@ -311,29 +283,12 @@
                         break;
                     }
                 }
-                if (!found_tag)
-                    error->exit("setup_result_io",
-                                "Could not find #KPOINT tag");
-
-                fs_result >> nk_tmp[0] >> nk_tmp[1] >> nk_tmp[2];
-                fs_result >> nksym_tmp;
-
-                if (!(kpoint->nkx == nk_tmp[0] &&
-                    kpoint->nky == nk_tmp[1] &&
-                    kpoint->nkz == nk_tmp[2] &&
-                    kpoint->nk_irred == nksym_tmp)) {
-                    error->exit("setup_result_io",
-                                "KPOINT information is not consistent");
-                }
-<<<<<<< HEAD
-=======
-            }
             if (!found_tag)
                 exit("setup_result_io",
                             "Could not find #KPOINT tag");
 
-            fs_result >> nk_tmp[0] >> nk_tmp[1] >> nk_tmp[2];
-            fs_result >> nksym_tmp;
+                fs_result >> nk_tmp[0] >> nk_tmp[1] >> nk_tmp[2];
+                fs_result >> nksym_tmp;
 
             if (!(dos->kmesh_dos->nk_i[0] == nk_tmp[0] &&
                   dos->kmesh_dos->nk_i[1] == nk_tmp[1] &&
@@ -342,7 +297,6 @@
                 exit("setup_result_io",
                             "KPOINT information is not consistent");
             }
->>>>>>> fb40fb33
 
                 found_tag = false;
                 while (fs_result >> line_tmp) {
@@ -351,20 +305,6 @@
                         break;
                     }
                 }
-                if (!found_tag) {
-                    std::cout << " Could not find the #CLASSICAL tag in the restart file." << std::endl;
-                    std::cout << " CLASSIACAL = 0 is assumed." << std::endl;
-                    is_classical = 0;
-                } else {
-                    fs_result >> is_classical;
-                }
-                if (static_cast<bool>(is_classical) != thermodynamics->classical) {
-                    error->warn("setup_result_io",
-                                "CLASSICAL val is not consistent");
-                }
-<<<<<<< HEAD
-=======
-            }
             if (!found_tag) {
                 std::cout << " Could not find the #CLASSICAL tag in the restart file." << std::endl;
                 std::cout << " CLASSIACAL = 0 is assumed." << std::endl;
@@ -376,7 +316,6 @@
                 warn("setup_result_io",
                             "CLASSICAL val is not consistent");
             }
->>>>>>> fb40fb33
 
                 found_tag = false;
                 while (fs_result >> line_tmp) {
@@ -385,18 +324,6 @@
                         break;
                     }
                 }
-                if (!found_tag)
-                    error->exit("setup_result_io",
-                                "Could not find #FCSXML tag");
-
-                fs_result >> str_tmp;
-                if (str_tmp != fcs_phonon->file_fcs) {
-                    error->warn("setup_result_io",
-                                "FCSXML is not consistent");
-                }
-<<<<<<< HEAD
-=======
-            }
             if (!found_tag)
                 exit("setup_result_io",
                             "Could not find #FCSXML tag");
@@ -406,7 +333,6 @@
                 warn("setup_result_io",
                             "FCSXML is not consistent");
             }
->>>>>>> fb40fb33
 
                 found_tag = false;
                 while (fs_result >> line_tmp) {
@@ -415,47 +341,13 @@
                         break;
                     }
                 }
-<<<<<<< HEAD
-                if (!found_tag)
-                    error->exit("setup_result_io",
-                                "Could not find #SMEARING tag");
-=======
-            }
             if (!found_tag)
                 exit("setup_result_io",
                             "Could not find #SMEARING tag");
->>>>>>> fb40fb33
 
                 fs_result >> ismear;
                 fs_result >> epsilon_tmp;
 
-<<<<<<< HEAD
-                if (ismear != integration->ismear) {
-                    error->warn("setup_result_io",
-                                "Smearing method is not consistent");
-                }
-                if (ismear != -1 && std::abs(epsilon_tmp - integration->epsilon * Ry_to_kayser) >= eps4) {
-                    std::cout << "epsilon from file : " << std::setw(15)
-                            << std::setprecision(10) << epsilon_tmp * Ry_to_kayser << std::endl;
-                    std::cout << "epsilon from input: " << std::setw(15)
-                            << std::setprecision(10) << integration->epsilon * Ry_to_kayser << std::endl;
-                    error->warn("setup_result_io",
-                                "Smearing width is not consistent");
-                }
-
-                found_tag = false;
-                while (fs_result >> line_tmp) {
-                    if (line_tmp == "#TEMPERATURE") {
-                        found_tag = true;
-                        break;
-                    }
-                }
-                if (!found_tag)
-                    error->exit("setup_result_io",
-                                "Could not find #TEMPERATURE tag");
-
-                fs_result >> T1 >> T2 >> delta_T;
-=======
             if (ismear != integration->ismear) {
                 warn("setup_result_io",
                             "Smearing method is not consistent");
@@ -468,21 +360,32 @@
                 warn("setup_result_io",
                             "Smearing width is not consistent");
             }
->>>>>>> fb40fb33
+
+                found_tag = false;
+                while (fs_result >> line_tmp) {
+                    if (line_tmp == "#TEMPERATURE") {
+                        found_tag = true;
+                        break;
+                    }
+                }
+                if (!found_tag)
+                    exit("setup_result_io",
+                                "Could not find #TEMPERATURE tag");
+
+                fs_result >> T1 >> T2 >> delta_T;
 
                 if (!(T1 == system->Tmin &&
                     T2 == system->Tmax &&
                     delta_T == system->dT)) {
-                    error->exit("setup_result_io",
+                    exit("setup_result_io",
                                 "Temperature information is not consistent");
                 }
             }
-<<<<<<< HEAD
             if (conductivity->fph_rta > 0) {
                 // Restart
                 fs_result4.open(file_result4.c_str(), std::ios::in | std::ios::out);
                 if (!fs_result4) {
-                    error->exit("setup_result_io",
+                    exit("setup_result_io",
                                 "Could not open file_result");
                 }
 
@@ -503,13 +406,13 @@
                     }
                 }
                 if (!found_tag)
-                    error->exit("setup_result_io",
+                    exit("setup_result_io",
                                 "Could not find #SYSTEM tag");
 
                 fs_result4 >> natmin_tmp >> nkd_tmp;
 
                 if (!(natmin_tmp == system->natmin && nkd_tmp == system->nkd)) {
-                    error->exit("setup_result_io",
+                    exit("setup_result_io",
                                 "SYSTEM information is not consistent");
                 }
 
@@ -521,24 +424,19 @@
                     }
                 }
                 if (!found_tag)
-                    error->exit("setup_result_io",
+                    exit("setup_result_io",
                                 "Could not find #KPOINT tag");
 
                 fs_result4 >> nk_tmp[0] >> nk_tmp[1] >> nk_tmp[2];
                 fs_result4 >> nksym_tmp;
 
-                if (!(kpoint->nkx == nk_tmp[0] &&
-                    kpoint->nky == nk_tmp[1] &&
-                    kpoint->nkz == nk_tmp[2] &&
-                    kpoint->nk_irred == nksym_tmp)) {
-                    error->exit("setup_result_io",
+                if (!(conductivity->get_kmesh_coarse()->nk_i[0] == nk_tmp[0] &&
+                conductivity->get_kmesh_coarse()->nk_i[1] == nk_tmp[1] &&
+                conductivity->get_kmesh_coarse()->nk_i[2] == nk_tmp[2] &&
+                conductivity->get_kmesh_coarse()->nk_irred == nksym_tmp)) {
+                    exit("setup_result_io",
                                 "KPOINT information is not consistent");
                 }
-=======
-            if (!found_tag)
-                exit("setup_result_io",
-                            "Could not find #TEMPERATURE tag");
->>>>>>> fb40fb33
 
                 found_tag = false;
                 while (fs_result4 >> line_tmp) {
@@ -555,7 +453,7 @@
                     fs_result4 >> is_classical;
                 }
                 if (static_cast<bool>(is_classical) != thermodynamics->classical) {
-                    error->warn("setup_result_io",
+                    warn("setup_result_io",
                                 "CLASSICAL val is not consistent");
                 }
 
@@ -567,12 +465,12 @@
                     }
                 }
                 if (!found_tag)
-                    error->exit("setup_result_io",
+                    exit("setup_result_io",
                                 "Could not find #FCSXML tag");
 
                 fs_result4 >> str_tmp;
                 if (str_tmp != fcs_phonon->file_fcs) {
-                    error->warn("setup_result_io",
+                    warn("setup_result_io",
                                 "FCSXML is not consistent");
                 }
 
@@ -584,15 +482,14 @@
                     }
                 }
                 if (!found_tag)
-                    error->exit("setup_result_io",
+                    exit("setup_result_io",
                                 "Could not find #SMEARING tag");
 
-<<<<<<< HEAD
                 fs_result4 >> ismear;
                 fs_result4 >> epsilon_tmp;
 
                 if (ismear != integration->ismear) {
-                    error->warn("setup_result_io",
+                    warn("setup_result_io",
                                 "Smearing method is not consistent");
                 }
                 if (ismear != -1 && std::abs(epsilon_tmp - integration->epsilon * Ry_to_kayser) >= eps4) {
@@ -600,7 +497,7 @@
                             << std::setprecision(10) << epsilon_tmp * Ry_to_kayser << std::endl;
                     std::cout << "epsilon from input: " << std::setw(15)
                             << std::setprecision(10) << integration->epsilon * Ry_to_kayser << std::endl;
-                    error->warn("setup_result_io",
+                    warn("setup_result_io",
                                 "Smearing width is not consistent");
                 }
 
@@ -612,35 +509,27 @@
                     }
                 }
                 if (!found_tag)
-                    error->exit("setup_result_io",
+                    exit("setup_result_io",
                                 "Could not find #TEMPERATURE tag");
 
                 fs_result4 >> T1 >> T2 >> delta_T;
 
                 if (!(T1 == system->Tmin &&
                     T2 == system->Tmax &&
-                    delta_T == system->dT)) {
-                    error->exit("setup_result_io",
-                                "Temperature information is not consistent");
-                }
-=======
-            if (!(T1 == system->Tmin &&
-                  T2 == system->Tmax &&
                   delta_T == system->dT)) {
                 exit("setup_result_io",
                             "Temperature information is not consistent");
->>>>>>> fb40fb33
+                }
             }
 
         } else {
             // From scratch
-<<<<<<< HEAD
             if (conductivity->fph_rta < 2) {
-                fs_result.open(file_result.c_str(), std::ios::out);
-                if (!fs_result) {
-                    error->exit("setup_result_io",
-                                "Could not open file_result");
-                }
+            fs_result.open(file_result.c_str(), std::ios::out);
+            if (!fs_result) {
+                exit("setup_result_io",
+                            "Could not open file_result");
+            }
 
                 fs_result << "## General information" << std::endl;
                 fs_result << "#SYSTEM" << std::endl;
@@ -649,18 +538,21 @@
                 fs_result << "#END SYSTEM" << std::endl;
 
                 fs_result << "#KPOINT" << std::endl;
-                fs_result << kpoint->nkx << " " << kpoint->nky << " " << kpoint->nkz << std::endl;
-                fs_result << kpoint->nk_irred << std::endl;
-
-                for (int i = 0; i < kpoint->nk_irred; ++i) {
-                    fs_result << std::setw(6) << i + 1 << ":";
-                    for (int j = 0; j < 3; ++j) {
-                        fs_result << std::setw(15)
-                                << std::scientific << kpoint->kpoint_irred_all[i][0].kval[j];
+            fs_result << dos->kmesh_dos->nk_i[0] << " "
+                      << dos->kmesh_dos->nk_i[1] << " "
+                      << dos->kmesh_dos->nk_i[2] << std::endl;
+            fs_result << dos->kmesh_dos->nk_irred << std::endl;
+
+            for (int i = 0; i < dos->kmesh_dos->nk_irred; ++i) {
+                fs_result << std::setw(6) << i + 1 << ":";
+                for (int j = 0; j < 3; ++j) {
+                    fs_result << std::setw(15)
+                              << std::scientific << dos->kmesh_dos->kpoint_irred_all[i][0].kval[j];
                     }
                     fs_result << std::setw(12)
-                            << std::fixed << kpoint->weight_k[i] << std::endl;
-                }
+                            << std::fixed << dos->kmesh_dos->weight_k[i] << std::endl;
+                }
+
                 fs_result.unsetf(std::ios::fixed);
 
                 fs_result << "#END KPOINT" << std::endl;
@@ -688,39 +580,9 @@
             if (conductivity->fph_rta > 0) {
                 fs_result4.open(file_result4.c_str(), std::ios::out);
                 if (!fs_result4) {
-                    error->exit("setup_result_io",
+                    exit("setup_result_io",
                                 "Could not open file_result");
                 }
-=======
-            fs_result.open(file_result.c_str(), std::ios::out);
-            if (!fs_result) {
-                exit("setup_result_io",
-                            "Could not open file_result");
-            }
-
-            fs_result << "## General information" << std::endl;
-            fs_result << "#SYSTEM" << std::endl;
-            fs_result << system->natmin << " " << system->nkd << std::endl;
-            fs_result << system->volume_p << std::endl;
-            fs_result << "#END SYSTEM" << std::endl;
-
-            fs_result << "#KPOINT" << std::endl;
-            fs_result << dos->kmesh_dos->nk_i[0] << " "
-                      << dos->kmesh_dos->nk_i[1] << " "
-                      << dos->kmesh_dos->nk_i[2] << std::endl;
-            fs_result << dos->kmesh_dos->nk_irred << std::endl;
-
-            for (int i = 0; i < dos->kmesh_dos->nk_irred; ++i) {
-                fs_result << std::setw(6) << i + 1 << ":";
-                for (int j = 0; j < 3; ++j) {
-                    fs_result << std::setw(15)
-                              << std::scientific << dos->kmesh_dos->kpoint_irred_all[i][0].kval[j];
-                }
-                fs_result << std::setw(12)
-                          << std::fixed << dos->kmesh_dos->weight_k[i] << std::endl;
-            }
-            fs_result.unsetf(std::ios::fixed);
->>>>>>> fb40fb33
 
                 fs_result4 << "## General information" << std::endl;
                 fs_result4 << "#SYSTEM" << std::endl;
@@ -729,17 +591,18 @@
                 fs_result4 << "#END SYSTEM" << std::endl;
 
                 fs_result4 << "#KPOINT" << std::endl;
-                fs_result4 << kpoint->nkx << " " << kpoint->nky << " " << kpoint->nkz << std::endl;
-                fs_result4 << kpoint->nk_irred << std::endl;
-
-                for (int i = 0; i < kpoint->nk_irred; ++i) {
+                const auto kmesh_4ph = conductivity->get_kmesh_coarse();
+                fs_result4 << kmesh_4ph->nk_i[0] << " " << kmesh_4ph->nk_i[1] << " " << kmesh_4ph->nk_i[2] << std::endl;
+                fs_result4 << kmesh_4ph->nk_irred << std::endl;
+
+                for (int i = 0; i < kmesh_4ph->nk_irred; ++i) {
                     fs_result4 << std::setw(6) << i + 1 << ":";
                     for (int j = 0; j < 3; ++j) {
                         fs_result4 << std::setw(15)
-                                << std::scientific << kpoint->kpoint_irred_all[i][0].kval[j];
+                                << std::scientific << kmesh_4ph->kpoint_irred_all[i][0].kval[j];
                     }
                     fs_result4 << std::setw(12)
-                            << std::fixed << kpoint->weight_k[i] << std::endl;
+                            << std::fixed << kmesh_4ph->weight_k[i] << std::endl;
                 }
                 fs_result4.unsetf(std::ios::fixed);
 
@@ -3049,8 +2912,8 @@
     if (!ofs_energy) exit("write_scph_energy", "cannot open file_energy");
 
     ofs_energy << "# K point, mode, Temperature [K], Eigenvalues [cm^-1]" << std::endl;
-
     for (unsigned int ik = 0; ik < nk_in; ++ik) {
+
         for (unsigned int is = 0; is < ns; ++is) {
             for (unsigned int iT = 0; iT < NT; ++iT) {
                 const auto temp = Tmin + static_cast<double>(iT) * dT;
