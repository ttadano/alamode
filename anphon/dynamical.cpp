--- conflicted
+++ resolved
@@ -568,14 +568,8 @@
     int i;
     const auto nmode = 3 * system->natmin;
     double vec[3];
-<<<<<<< HEAD
     const std::complex<double> im(0.0, 1.0);
-    // std::complex<double> **ctmp;
-
-    // memory->allocate(ctmp, nmode, nmode);
-=======
-
->>>>>>> 8b693042
+
     for (i = 0; i < nmode; ++i) {
         for (auto j = 0; j < nmode; ++j) {
             dymat_out[i][j] = std::complex<double>(0.0, 0.0);
