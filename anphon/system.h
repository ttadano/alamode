/*
 system.h

 Copyright (c) 2014, 2015, 2016 Terumasa Tadano

 This file is distributed under the terms of the MIT license.
 Please see the file 'LICENCE.txt' in the root directory 
 or http://opensource.org/licenses/mit-license.php for information.
*/

#pragma once

#include "pointers.h"
#include <string>
#include <vector>
#include <boost/property_tree/ptree.hpp>

namespace PHON_NS {
class AtomType {
 public:
    int element;
    double magmom;

    bool operator<(const AtomType &a) const
    {
        if (this->element < a.element) {
            return true;
        }
        if (this->element == a.element) {
            return this->magmom < a.magmom;
        }
        return false;
    }
};

class System : protected Pointers {
 public:
    System(class PHON *);

    ~System();

    void setup();

    double lavec_s[3][3], rlavec_s[3][3];
    double lavec_p[3][3], rlavec_p[3][3];
    double lavec_s_anharm[3][3], rlavec_s_anharm[3][3];
    double **xr_p, **xr_s, **xc;
    double **xr_s_anharm;
    double **magmom;
    double volume_p;

    unsigned int nat, natmin, ntran;
    unsigned int nat_anharm, ntran_anharm;
    unsigned int *kd, nkd;
    unsigned int *kd_anharm;

    unsigned int nclassatom;
    std::vector<unsigned int> *atomlist_class;

    unsigned int **map_p2s, **map_p2s_anharm;
    unsigned int **map_p2s_anharm_orig;

    class Maps {
     public:
        unsigned int atom_num;
        unsigned int tran_num;
    };

<<<<<<< HEAD
    class System : protected Pointers {
    public:
        System(class PHON *);

        ~System();

        void setup();

        double lavec_s[3][3], rlavec_s[3][3];
        double lavec_p[3][3], rlavec_p[3][3];
        double lavec_s_anharm[3][3], rlavec_s_anharm[3][3];
        double **xr_p, **xr_s, **xc;
        double **xr_s_no_displace; // for structural relaxation
        double **xr_s_anharm;
        double **magmom;
        double volume_p;

        unsigned int nat, natmin, ntran;
        unsigned int nat_anharm, ntran_anharm;
        unsigned int *kd, nkd;
        unsigned int *kd_anharm;

        unsigned int nclassatom;
        std::vector<unsigned int> *atomlist_class;

        unsigned int **map_p2s, **map_p2s_anharm;
        unsigned int **map_p2s_anharm_orig;

        class Maps {
        public:
            unsigned int atom_num;
            unsigned int tran_num;
        };

        Maps *map_s2p, *map_s2p_anharm;

        std::string *symbol_kd;
        double *mass_kd, *mass, *mass_anharm;

        double Tmin, Tmax, dT;

        double volume(const double [3],
                      const double [3],
                      const double [3]) const;

        bool lspin, trevsym_mag;
        int noncollinear;

        int get_atomic_number_by_name(const std::string &);

    private:
        void set_default_variables();

        void deallocate_variables();

        void set_mass_elem_from_database(const int,
                                         const std::string *,
                                         double *);

        void load_system_info_from_XML();
        void load_xr_s_no_displace_from_XML();


        void recips(double [3][3],
                    double [3][3]) const;

        void setup_atomic_class(unsigned int,
                                const unsigned int *,
                                double **);

        void check_consistency_primitive_lattice() const;

        std::vector<std::string> element_names{
                "H", "He", "Li", "Be", "B", "C", "N", "O", "F", "Ne", "Na", "Mg", "Al", "Si", "P", "S", "Cl", "Ar",
                "K", "Ca", "Sc", "Ti", "V", "Cr", "Mn", "Fe", "Co", "Ni", "Cu", "Zn", "Ga", "Ge", "As", "Se", "Br",
                "Kr",
                "Rb", "Sr", "Y", "Zr", "Nb", "Mo", "Tc", "Ru", "Rh", "Pd", "Ag", "Cd", "In", "Sn", "Sb", "Te", "I",
                "Xe",
                "Cs", "Ba", "La", "Ce", "Pr", "Nd", "Pm", "Sm", "Eu", "Gd", "Tb", "Dy", "Ho", "Er", "Tm", "Yb", "Lu",
                "Hf",
                "Ta", "W", "Re", "Os", "Ir", "Pt", "Au", "Hg", "Tl", "Pb", "Bi", "Po", "At", "Rn", "Fr", "Ra", "Ac",
                "Th",
                "Pa", "U", "Np", "Pu"
        };
        std::vector<double> atomic_masses{
                1.007941, 4.002602, 6.940037, 9.012183, 10.811028, 12.010736, 14.006703, 15.999405, 18.998403,
                20.180046,
                22.989769, 24.305052, 26.981539, 28.085499, 30.973762, 32.064787, 35.452938, 39.947799, 39.098301,
                40.078023, 44.955908, 47.866745, 50.941465, 51.996132, 54.938044, 55.845144, 58.933194, 58.693347,
                63.546040, 65.377783, 69.723066, 72.627550, 74.921595, 78.959389, 79.903528, 83.798000, 85.467664,
                87.616644, 88.905840, 91.223642, 92.906373, 95.959789, -1, 101.064940, 102.905498, 106.415328,
                107.868150, 112.411558, 114.818087, 118.710113, 121.759784, 127.603126, 126.904472, 131.292761,
                132.905452,
                137.326892, 138.905469, 140.115731, 140.907658, 144.241596, -1, 150.366356, 151.964378, 157.252131,
                158.925355, 162.499473, 164.930329, 167.259083, 168.934218, 173.054150, 174.966815, 178.484979,
                180.947876,
                183.841778, 186.206705, 190.224860, 192.216052, 195.084457, 196.966569, 200.599167, 204.383413,
                207.216908,
                208.980399, -1, -1, -1, -1, -1, -1, 232.038056, 231.035884, 238.028910, -1, -1
        }; // For unstable elements, the atomic mass is set to -1
=======
    Maps *map_s2p, *map_s2p_anharm;

    std::string *symbol_kd;
    double *mass_kd, *mass, *mass_anharm;

    double Tmin, Tmax, dT;

    double volume(const double [3],
                  const double [3],
                  const double [3]) const;

    bool lspin, trevsym_mag;
    int noncollinear;

    int get_atomic_number_by_name(const std::string &);

 private:
    void set_default_variables();

    void deallocate_variables();

    void set_mass_elem_from_database(const int,
                                     const std::string *,
                                     double *);

    void load_system_info_from_XML();

    void recips(double [3][3],
                double [3][3]) const;

    void setup_atomic_class(unsigned int,
                            const unsigned int *,
                            double **);

    void check_consistency_primitive_lattice() const;

    std::vector<std::string> element_names{
          "H", "He", "Li", "Be", "B", "C", "N", "O", "F", "Ne", "Na", "Mg", "Al", "Si", "P", "S", "Cl", "Ar",
          "K", "Ca", "Sc", "Ti", "V", "Cr", "Mn", "Fe", "Co", "Ni", "Cu", "Zn", "Ga", "Ge", "As", "Se", "Br",
          "Kr",
          "Rb", "Sr", "Y", "Zr", "Nb", "Mo", "Tc", "Ru", "Rh", "Pd", "Ag", "Cd", "In", "Sn", "Sb", "Te", "I",
          "Xe",
          "Cs", "Ba", "La", "Ce", "Pr", "Nd", "Pm", "Sm", "Eu", "Gd", "Tb", "Dy", "Ho", "Er", "Tm", "Yb", "Lu",
          "Hf",
          "Ta", "W", "Re", "Os", "Ir", "Pt", "Au", "Hg", "Tl", "Pb", "Bi", "Po", "At", "Rn", "Fr", "Ra", "Ac",
          "Th",
          "Pa", "U", "Np", "Pu"
>>>>>>> 8b693042
    };
    std::vector<double> atomic_masses{
          1.007941, 4.002602, 6.940037, 9.012183, 10.811028, 12.010736, 14.006703, 15.999405, 18.998403,
          20.180046,
          22.989769, 24.305052, 26.981539, 28.085499, 30.973762, 32.064787, 35.452938, 39.947799, 39.098301,
          40.078023, 44.955908, 47.866745, 50.941465, 51.996132, 54.938044, 55.845144, 58.933194, 58.693347,
          63.546040, 65.377783, 69.723066, 72.627550, 74.921595, 78.959389, 79.903528, 83.798000, 85.467664,
          87.616644, 88.905840, 91.223642, 92.906373, 95.959789, -1, 101.064940, 102.905498, 106.415328,
          107.868150, 112.411558, 114.818087, 118.710113, 121.759784, 127.603126, 126.904472, 131.292761,
          132.905452,
          137.326892, 138.905469, 140.115731, 140.907658, 144.241596, -1, 150.366356, 151.964378, 157.252131,
          158.925355, 162.499473, 164.930329, 167.259083, 168.934218, 173.054150, 174.966815, 178.484979,
          180.947876,
          183.841778, 186.206705, 190.224860, 192.216052, 195.084457, 196.966569, 200.599167, 204.383413,
          207.216908,
          208.980399, -1, -1, -1, -1, -1, -1, 232.038056, 231.035884, 238.028910, -1, -1
    }; // For unstable elements, the atomic mass is set to -1
};
}<|MERGE_RESOLUTION|>--- conflicted
+++ resolved
@@ -66,108 +66,6 @@
         unsigned int tran_num;
     };
 
-<<<<<<< HEAD
-    class System : protected Pointers {
-    public:
-        System(class PHON *);
-
-        ~System();
-
-        void setup();
-
-        double lavec_s[3][3], rlavec_s[3][3];
-        double lavec_p[3][3], rlavec_p[3][3];
-        double lavec_s_anharm[3][3], rlavec_s_anharm[3][3];
-        double **xr_p, **xr_s, **xc;
-        double **xr_s_no_displace; // for structural relaxation
-        double **xr_s_anharm;
-        double **magmom;
-        double volume_p;
-
-        unsigned int nat, natmin, ntran;
-        unsigned int nat_anharm, ntran_anharm;
-        unsigned int *kd, nkd;
-        unsigned int *kd_anharm;
-
-        unsigned int nclassatom;
-        std::vector<unsigned int> *atomlist_class;
-
-        unsigned int **map_p2s, **map_p2s_anharm;
-        unsigned int **map_p2s_anharm_orig;
-
-        class Maps {
-        public:
-            unsigned int atom_num;
-            unsigned int tran_num;
-        };
-
-        Maps *map_s2p, *map_s2p_anharm;
-
-        std::string *symbol_kd;
-        double *mass_kd, *mass, *mass_anharm;
-
-        double Tmin, Tmax, dT;
-
-        double volume(const double [3],
-                      const double [3],
-                      const double [3]) const;
-
-        bool lspin, trevsym_mag;
-        int noncollinear;
-
-        int get_atomic_number_by_name(const std::string &);
-
-    private:
-        void set_default_variables();
-
-        void deallocate_variables();
-
-        void set_mass_elem_from_database(const int,
-                                         const std::string *,
-                                         double *);
-
-        void load_system_info_from_XML();
-        void load_xr_s_no_displace_from_XML();
-
-
-        void recips(double [3][3],
-                    double [3][3]) const;
-
-        void setup_atomic_class(unsigned int,
-                                const unsigned int *,
-                                double **);
-
-        void check_consistency_primitive_lattice() const;
-
-        std::vector<std::string> element_names{
-                "H", "He", "Li", "Be", "B", "C", "N", "O", "F", "Ne", "Na", "Mg", "Al", "Si", "P", "S", "Cl", "Ar",
-                "K", "Ca", "Sc", "Ti", "V", "Cr", "Mn", "Fe", "Co", "Ni", "Cu", "Zn", "Ga", "Ge", "As", "Se", "Br",
-                "Kr",
-                "Rb", "Sr", "Y", "Zr", "Nb", "Mo", "Tc", "Ru", "Rh", "Pd", "Ag", "Cd", "In", "Sn", "Sb", "Te", "I",
-                "Xe",
-                "Cs", "Ba", "La", "Ce", "Pr", "Nd", "Pm", "Sm", "Eu", "Gd", "Tb", "Dy", "Ho", "Er", "Tm", "Yb", "Lu",
-                "Hf",
-                "Ta", "W", "Re", "Os", "Ir", "Pt", "Au", "Hg", "Tl", "Pb", "Bi", "Po", "At", "Rn", "Fr", "Ra", "Ac",
-                "Th",
-                "Pa", "U", "Np", "Pu"
-        };
-        std::vector<double> atomic_masses{
-                1.007941, 4.002602, 6.940037, 9.012183, 10.811028, 12.010736, 14.006703, 15.999405, 18.998403,
-                20.180046,
-                22.989769, 24.305052, 26.981539, 28.085499, 30.973762, 32.064787, 35.452938, 39.947799, 39.098301,
-                40.078023, 44.955908, 47.866745, 50.941465, 51.996132, 54.938044, 55.845144, 58.933194, 58.693347,
-                63.546040, 65.377783, 69.723066, 72.627550, 74.921595, 78.959389, 79.903528, 83.798000, 85.467664,
-                87.616644, 88.905840, 91.223642, 92.906373, 95.959789, -1, 101.064940, 102.905498, 106.415328,
-                107.868150, 112.411558, 114.818087, 118.710113, 121.759784, 127.603126, 126.904472, 131.292761,
-                132.905452,
-                137.326892, 138.905469, 140.115731, 140.907658, 144.241596, -1, 150.366356, 151.964378, 157.252131,
-                158.925355, 162.499473, 164.930329, 167.259083, 168.934218, 173.054150, 174.966815, 178.484979,
-                180.947876,
-                183.841778, 186.206705, 190.224860, 192.216052, 195.084457, 196.966569, 200.599167, 204.383413,
-                207.216908,
-                208.980399, -1, -1, -1, -1, -1, -1, 232.038056, 231.035884, 238.028910, -1, -1
-        }; // For unstable elements, the atomic mass is set to -1
-=======
     Maps *map_s2p, *map_s2p_anharm;
 
     std::string *symbol_kd;
@@ -215,7 +113,6 @@
           "Ta", "W", "Re", "Os", "Ir", "Pt", "Au", "Hg", "Tl", "Pb", "Bi", "Po", "At", "Rn", "Fr", "Ra", "Ac",
           "Th",
           "Pa", "U", "Np", "Pu"
->>>>>>> 8b693042
     };
     std::vector<double> atomic_masses{
           1.007941, 4.002602, 6.940037, 9.012183, 10.811028, 12.010736, 14.006703, 15.999405, 18.998403,
