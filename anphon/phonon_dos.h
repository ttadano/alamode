--- conflicted
+++ resolved
@@ -114,17 +114,10 @@
 
     void calc_longitudinal_projected_dos(const unsigned int nk,
                                          const double *const *xk_in,
-<<<<<<< HEAD
-                                         const double rlavec_p[3][3],
-                                         double *const *eval,
-                                         const unsigned int n,
-                                         const double *energy,
-=======
                                          const Eigen::Matrix3d &rlavec_p,
                                          double *const *eval,
                                          const unsigned int n,
                                          const std::vector<double> &energy,
->>>>>>> 2bbdbc1b
                                          double *ret,
                                          const unsigned int neval,
                                          const unsigned int natmin,
