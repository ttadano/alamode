/*
 write_phonons.h

 Copyright (c) 2014 Terumasa Tadano

 This file is distributed under the terms of the MIT license.
 Please see the file 'LICENCE.txt' in the root directory 
 or http://opensource.org/licenses/mit-license.php for information.
*/

#pragma once

#include "mpi_common.h"
#include "pointers.h"
#include <string>
#include <fstream>
#include <complex>

namespace PHON_NS {
class Writes : protected Pointers {
 public:

    Writes(class PHON *);

    ~Writes();

    void write_phonon_info();

    void print_phonon_energy() const;

    void write_gruneisen();

    void setup_result_io();

    void write_input_vars();

    void write_kappa() const;

    void write_selfenergy_isotope() const;

    bool print_zmode;

    double in_kayser(const double) const;

    void setWriteOptions(const bool print_msd_,
                         const bool print_xsf_,
                         const bool print_anime_,
                         const std::string &anime_format_,
                         const int anime_steps_,
                         const unsigned int anime_cellsize_[3],
                         const double anime_kpoint_[3],
                         const bool print_ucorr_,
                         const int shift_ucorr_[3],
                         const bool print_zmode_);

    void write_scph_energy(const unsigned int nk_in,
                           const double *const *const *eval_in,
                           const int bubble = 0) const;

    void write_scph_bands(const unsigned int nk_in,
                          const double *kaxis_in,
                          const double *const *const *eval_in,
                          const int bubble = 0) const;

    void write_scph_dos(double **,
                        const int bubble = 0) const;

    void write_scph_thermodynamics(double *heat_capacity,
                                   double *heat_capacity_correction,
                                   double *FE_QHA,
                                   double *dFE_scph) const;

    void write_scph_msd(double **, const int bubble = 0) const;

    void write_scph_ucorr(double ***ucorr_scph, const int bubble = 0) const;

    void write_scph_dielec(double ****dielec_scph) const;

    unsigned int getVerbosity() const;

    void setVerbosity(unsigned int verbosity_in);

    bool getPrintMSD() const;

    bool getPrintUcorr() const;

    std::array<int, 3> getShiftUcorr() const;

    std::fstream fs_result;
    std::string file_result;
    int nbands;

 private:

    void write_phonon_bands() const;

    void write_phonon_vel() const;

    void write_phonon_vel_all() const;

    void write_phonon_dos() const;

<<<<<<< HEAD
        std::fstream fs_result, fs_result4;
        std::string file_result, file_result4;
        int nbands;
=======
    void write_two_phonon_dos() const;
>>>>>>> 6c6776f9

    void write_scattering_phase_space() const;

    void write_scattering_amplitude() const;

    void write_normal_mode_direction() const;

    void write_normal_mode_direction_each(const std::string &fname_axsf,
                                          const unsigned int nk_in,
                                          const std::complex<double> *const *const *evec_in) const;

    void write_normal_mode_animation(const double [3],
                                     const unsigned int [3]) const;

    void write_eigenvectors() const;

    void write_eigenvectors_each(const std::string &fname_evec,
                                 const unsigned int nk_in,
                                 const double *const *xk_in,
                                 const double *const *eval_in,
                                 const std::complex<double> *const *const *evec_in) const;

    void print_normalmode_borncharge() const;

#ifdef _HDF5
    void write_eigenvectors_HDF5() const;

    void write_eigenvectors_each_HDF5(const std::string &fname_evec,
                                      const unsigned int nk_in,
                                      const double *const *xk_in,
                                      const double *const *eval_in,
                                      const std::complex<double> *const *const *evec_in,
                                      const unsigned int kpmode_in) const;
#endif

    void write_thermodynamics() const;

    void write_msd() const;

    void write_disp_correlation() const;

    void write_participation_ratio() const;

    void write_participation_ratio_each(const std::string &fname_pr,
                                        const std::string &fname_apr,
                                        const unsigned int nk_in,
                                        const double *const *xk_in,
                                        const double *const *eval_in,
                                        const std::complex<double> *const *const *evec_in) const;

    void write_participation_ratio_mesh(const std::string &fname_pr,
                                        const std::string &fname_apr,
                                        const KpointMeshUniform *kmesh_in,
                                        const double *const *eval_in,
                                        const std::complex<double> *const *const *evec_in) const;

    void write_dielectric_function() const;

    double Ry_to_kayser;
    unsigned int verbosity;

    int anime_frames;

    bool print_xsf;
    bool print_msd;
    bool print_ucorr;
    bool print_anime;

    unsigned int anime_cellsize[3];
    double anime_kpoint[3];
    int shift_ucorr[3];

    std::string anime_format;

 public:

};
}<|MERGE_RESOLUTION|>--- conflicted
+++ resolved
@@ -17,111 +17,105 @@
 #include <complex>
 
 namespace PHON_NS {
-class Writes : protected Pointers {
- public:
+    class Writes : protected Pointers {
+    public:
 
-    Writes(class PHON *);
+        Writes(class PHON *);
 
-    ~Writes();
+        ~Writes();
 
-    void write_phonon_info();
+        void write_phonon_info();
 
-    void print_phonon_energy() const;
+        void print_phonon_energy() const;
 
-    void write_gruneisen();
+        void write_gruneisen();
 
-    void setup_result_io();
+        void setup_result_io();
 
-    void write_input_vars();
+        void write_input_vars();
 
-    void write_kappa() const;
+        void write_kappa() const;
 
-    void write_selfenergy_isotope() const;
+        void write_selfenergy_isotope() const;
 
-    bool print_zmode;
+        bool print_zmode;
 
-    double in_kayser(const double) const;
+        double in_kayser(const double) const;
 
-    void setWriteOptions(const bool print_msd_,
-                         const bool print_xsf_,
-                         const bool print_anime_,
-                         const std::string &anime_format_,
-                         const int anime_steps_,
-                         const unsigned int anime_cellsize_[3],
-                         const double anime_kpoint_[3],
-                         const bool print_ucorr_,
+        void setWriteOptions(const bool print_msd_,
+                              const bool print_xsf_,
+                              const bool print_anime_,
+                              const std::string &anime_format_,
+                              const int anime_steps_,
+                              const unsigned int anime_cellsize_[3],
+                              const double anime_kpoint_[3],
+                              const bool print_ucorr_,
                          const int shift_ucorr_[3],
                          const bool print_zmode_);
 
     void write_scph_energy(const unsigned int nk_in,
                            const double *const *const *eval_in,
-                           const int bubble = 0) const;
+                               const int bubble = 0) const;
 
     void write_scph_bands(const unsigned int nk_in,
                           const double *kaxis_in,
                           const double *const *const *eval_in,
-                          const int bubble = 0) const;
+                              const int bubble = 0) const;
 
-    void write_scph_dos(double **,
-                        const int bubble = 0) const;
+        void write_scph_dos(double **,
+                            const int bubble = 0) const;
 
-    void write_scph_thermodynamics(double *heat_capacity,
+        void write_scph_thermodynamics(double *heat_capacity,
                                    double *heat_capacity_correction,
-                                   double *FE_QHA,
-                                   double *dFE_scph) const;
+                                       double *FE_QHA,
+                                       double *dFE_scph) const;
 
-    void write_scph_msd(double **, const int bubble = 0) const;
+        void write_scph_msd(double **, const int bubble = 0) const;
 
-    void write_scph_ucorr(double ***ucorr_scph, const int bubble = 0) const;
+        void write_scph_ucorr(double ***ucorr_scph, const int bubble = 0) const;
 
-    void write_scph_dielec(double ****dielec_scph) const;
+        void write_scph_dielec(double ****dielec_scph) const;
 
-    unsigned int getVerbosity() const;
+        unsigned int getVerbosity() const;
 
-    void setVerbosity(unsigned int verbosity_in);
+        void setVerbosity(unsigned int verbosity_in);
 
-    bool getPrintMSD() const;
+        bool getPrintMSD() const;
 
-    bool getPrintUcorr() const;
+        bool getPrintUcorr() const;
 
-    std::array<int, 3> getShiftUcorr() const;
+        std::array<int, 3> getShiftUcorr() const;
 
-    std::fstream fs_result;
-    std::string file_result;
-    int nbands;
-
- private:
-
-    void write_phonon_bands() const;
-
-    void write_phonon_vel() const;
-
-    void write_phonon_vel_all() const;
-
-    void write_phonon_dos() const;
-
-<<<<<<< HEAD
         std::fstream fs_result, fs_result4;
         std::string file_result, file_result4;
         int nbands;
-=======
-    void write_two_phonon_dos() const;
->>>>>>> 6c6776f9
 
-    void write_scattering_phase_space() const;
+    private:
 
-    void write_scattering_amplitude() const;
+        void write_phonon_bands() const;
 
-    void write_normal_mode_direction() const;
+        void write_phonon_vel() const;
+
+        void write_phonon_vel_all() const;
+
+        void write_phonon_dos() const;
+
+        void write_two_phonon_dos() const;
+
+        void write_scattering_phase_space() const;
+
+        void write_scattering_amplitude() const;
+
+        void write_normal_mode_direction() const;
 
     void write_normal_mode_direction_each(const std::string &fname_axsf,
                                           const unsigned int nk_in,
                                           const std::complex<double> *const *const *evec_in) const;
 
-    void write_normal_mode_animation(const double [3],
-                                     const unsigned int [3]) const;
+        void write_normal_mode_animation(const double [3],
+                                         const unsigned int [3]) const;
 
-    void write_eigenvectors() const;
+        void write_eigenvectors() const;
 
     void write_eigenvectors_each(const std::string &fname_evec,
                                  const unsigned int nk_in,
@@ -129,10 +123,10 @@
                                  const double *const *eval_in,
                                  const std::complex<double> *const *const *evec_in) const;
 
-    void print_normalmode_borncharge() const;
+        void print_normalmode_borncharge() const;
 
 #ifdef _HDF5
-    void write_eigenvectors_HDF5() const;
+        void write_eigenvectors_HDF5() const;
 
     void write_eigenvectors_each_HDF5(const std::string &fname_evec,
                                       const unsigned int nk_in,
@@ -142,13 +136,13 @@
                                       const unsigned int kpmode_in) const;
 #endif
 
-    void write_thermodynamics() const;
+        void write_thermodynamics() const;
 
-    void write_msd() const;
+        void write_msd() const;
 
-    void write_disp_correlation() const;
+        void write_disp_correlation() const;
 
-    void write_participation_ratio() const;
+        void write_participation_ratio() const;
 
     void write_participation_ratio_each(const std::string &fname_pr,
                                         const std::string &fname_apr,
@@ -163,25 +157,25 @@
                                         const double *const *eval_in,
                                         const std::complex<double> *const *const *evec_in) const;
 
-    void write_dielectric_function() const;
+        void write_dielectric_function() const;
 
-    double Ry_to_kayser;
-    unsigned int verbosity;
+        double Ry_to_kayser;
+        unsigned int verbosity;
 
-    int anime_frames;
+        int anime_frames;
 
-    bool print_xsf;
-    bool print_msd;
-    bool print_ucorr;
-    bool print_anime;
+        bool print_xsf;
+        bool print_msd;
+        bool print_ucorr;
+        bool print_anime;
 
-    unsigned int anime_cellsize[3];
-    double anime_kpoint[3];
-    int shift_ucorr[3];
+        unsigned int anime_cellsize[3];
+        double anime_kpoint[3];
+        int shift_ucorr[3];
 
-    std::string anime_format;
+        std::string anime_format;
 
- public:
+    public:
 
-};
+    };
 }