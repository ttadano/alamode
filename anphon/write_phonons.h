/*
 write_phonons.h

 Copyright (c) 2014 Terumasa Tadano

 This file is distributed under the terms of the MIT license.
 Please see the file 'LICENCE.txt' in the root directory 
 or http://opensource.org/licenses/mit-license.php for information.
*/

#pragma once

#include "mpi_common.h"
#include "pointers.h"
#include <string>
#include <fstream>
#include <complex>

namespace PHON_NS {
class Writes : protected Pointers {
public:

    Writes(class PHON *);

    ~Writes();

    void writePhononInfo();

    void printPhononEnergies() const;

    void writeGruneisen();

<<<<<<< HEAD
    void write_input_vars();
=======
    void setupResultIo();

    void writeInputVars();
>>>>>>> 2bbdbc1b

    void writeKappa() const;

    void writeSelfenergyIsotope() const;

    bool print_zmode;

    double in_kayser(const double) const;

    void setWriteOptions(const bool print_msd_,
                         const bool print_xsf_,
                         const bool print_anime_,
                         const std::string &anime_format_,
                         const int anime_steps_,
                         const unsigned int anime_cellsize_[3],
                         const double anime_kpoint_[3],
                         const bool print_ucorr_,
                         const int shift_ucorr_[3],
                         const bool print_zmode_);

    void writePhononEnergies(const unsigned int nk_in,
                             const double *const *const *eval_in,
                             const bool is_qha = false,
                             const int bubble = 0) const;

    void writePhononBands(const unsigned int nk_in,
                          const double *kaxis_in,
                          const double *const *const *eval_in,
                          const bool is_qha = false,
                          const int bubble = 0) const;

    void writePhononDos(double **dos_in,
                        const bool is_qha = false,
                        const int bubble = 0) const;

    void writeThermodynamicFunc(double *heat_capacity,
                                double *heat_capacity_correction,
                                double *FE_QHA,
                                double *dFE_scph,
                                double *FE_total,
                                const bool is_qha = false) const;

    void writeMSD(double **msd_in,
                  const bool is_qha = false,
                  const int bubble = 0) const;

    void writeDispCorrelation(double ***ucorr_in,
                              const bool is_qha = false,
                              const int bubble = 0) const;

    void writeDielecFunc(double ****dielec_in,
                         const bool is_qha = false) const;

    unsigned int getVerbosity() const;

    void setVerbosity(unsigned int verbosity_in);

    bool getPrintMSD() const;

    bool getPrintUcorr() const;

    std::array<int, 3> getShiftUcorr() const;

    int nbands;

private:

    void writePhononBands() const;

    void writePhononVel() const;

    void writePhononVelAll() const;

    void writePhononDos() const;

    void writeTwoPhononDos() const;

    void writeLongitudinalProjDos() const;

    void writeScatteringPhaseSpace() const;

    void writeScatteringAmplitude() const;

    void writeNormalModeDirection() const;

    void writeNormalModeDirectionEach(const std::string &fname_axsf,
                                      const unsigned int nk_in,
                                      const std::complex<double> *const *const *evec_in) const;

    void writeNormalModeAnimation(const double [3],
                                  const unsigned int [3]) const;

    void writeEigenvectors() const;

    void writeEigenvectorsEach(const std::string &fname_evec,
                               const unsigned int nk_in,
                               const double *const *xk_in,
                               const double *const *eval_in,
                               const std::complex<double> *const *const *evec_in) const;

    void printNormalmodeBorncharge() const;

#ifdef _HDF5

    void writeEigenvectorsHdf5() const;

    void writeEigenvectorsEachHdf5(const std::string &fname_evec,
                                   const unsigned int nk_in,
                                   const double *const *xk_in,
                                   const double *const *eval_in,
                                   const std::complex<double> *const *const *evec_in,
                                   const unsigned int kpmode_in) const;

#endif

    void writeThermodynamicFunc() const;

    void writeMSD() const;

    void writeDispCorrelation() const;

    void writeParticipationRatio() const;

    void writeParticipationRatioEach(const std::string &fname_pr,
                                     const std::string &fname_apr,
                                     const unsigned int nk_in,
                                     const double *const *xk_in,
                                     const double *const *eval_in,
                                     const std::complex<double> *const *const *evec_in) const;

    void writeParticipationRatioMesh(const std::string &fname_pr,
                                     const std::string &fname_apr,
                                     const KpointMeshUniform *kmesh_in,
                                     const double *const *eval_in,
                                     const std::complex<double> *const *const *evec_in) const;

    void writeDielectricFunction() const;

    double Ry_to_kayser;
    unsigned int verbosity;

    int anime_frames;

    bool print_xsf;
    bool print_msd;
    bool print_ucorr;
    bool print_anime;

    unsigned int anime_cellsize[3];
    double anime_kpoint[3];
    int shift_ucorr[3];

    std::string anime_format;

public:

};
}<|MERGE_RESOLUTION|>--- conflicted
+++ resolved
@@ -30,13 +30,9 @@
 
     void writeGruneisen();
 
-<<<<<<< HEAD
-    void write_input_vars();
-=======
     void setupResultIo();
 
     void writeInputVars();
->>>>>>> 2bbdbc1b
 
     void writeKappa() const;
 
