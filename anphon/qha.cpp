/*
qha.cpp

Copyright (c) 2022 Ryota Masuki, Terumasa Tadano

This file is distributed under the terms of the MIT license.
Please see the file 'LICENCE.txt' in the root directory
or http://opensource.org/licenses/mit-license.php for information.
*/

#include "mpi_common.h"
#include "error.h"
#include "qha.h"
#include "dynamical.h"
#include "system.h"
#include "constants.h"
#include "scph.h"
#include "parsephon.h"
#include "relaxation.h"
#include "thermodynamics.h"
#include "mathfunctions.h"
#include "write_phonons.h"
<<<<<<< HEAD
=======
#include "timer.h"
>>>>>>> e9b4c017
#include <iomanip>
#include <Eigen/Core>

using namespace PHON_NS;

Qha::Qha(PHON *phon) : Pointers(phon)
{
    set_default_variables();
}

Qha::~Qha()
{
    deallocate_variables();
}

void Qha::set_default_variables()
{
    restart_qha = false;
    qha_scheme = 0;

    evec_harmonic = nullptr;
    omega2_harmonic = nullptr;
    phi3_reciprocal = nullptr;
    phi4_reciprocal = nullptr;

    kmesh_coarse = nullptr;
    kmesh_dense = nullptr;
    mindist_list_qha = nullptr;
    phase_factor_qha = nullptr;

    mat_transform_sym = nullptr;
}

void Qha::deallocate_variables()
{
    if (kmesh_coarse) delete kmesh_coarse;
    if (kmesh_dense) delete kmesh_dense;
    if (phase_factor_qha) delete phase_factor_qha;

    if (mindist_list_qha) {
        deallocate(mindist_list_qha);
    }
    if (evec_harmonic) {
        deallocate(evec_harmonic);
    }
    if (omega2_harmonic) {
        deallocate(omega2_harmonic);
    }
    if (phi3_reciprocal) {
        deallocate(phi3_reciprocal);
    }
    if (phi4_reciprocal) {
        deallocate(phi4_reciprocal);
    }
    if (mat_transform_sym) {
        deallocate(mat_transform_sym);
    }
}

void Qha::setup_qha()
{
    setup_kmesh();
    setup_eigvecs();
    system->get_minimum_distances(kmesh_coarse->nk_i, mindist_list_qha);
    setup_pp_interaction();
    dynamical->get_symmetry_gamma_dynamical(kmesh_coarse,
                                            system->get_primcell().number_of_atoms,
                                            system->get_primcell().x_fractional,
                                            symmetry->SymmListWithMap,
                                            mat_transform_sym);
}

void Qha::setup_kmesh()
{
    // Setup k points for QHA equation
    MPI_Bcast(&kmesh_qha[0], 3, MPI_UNSIGNED, 0, MPI_COMM_WORLD);
    MPI_Bcast(&kmesh_interpolate[0], 3, MPI_UNSIGNED, 0, MPI_COMM_WORLD);

    kmesh_coarse = new KpointMeshUniform(kmesh_interpolate);
    kmesh_dense = new KpointMeshUniform(kmesh_qha);
    kmesh_coarse->setup(symmetry->SymmList, system->get_primcell().reciprocal_lattice_vector, true);
    kmesh_dense->setup(symmetry->SymmList, system->get_primcell().reciprocal_lattice_vector, true);

    if (mympi->my_rank == 0) {
//        if (verbosity > 0) {
        std::cout << " Setting up the QHA calculations ...\n\n";
        std::cout << "  Gamma-centered uniform grid with the following mesh density:\n";
        std::cout << "  nk1:" << std::setw(5) << kmesh_dense->nk_i[0] << '\n';
        std::cout << "  nk2:" << std::setw(5) << kmesh_dense->nk_i[1] << '\n';
        std::cout << "  nk3:" << std::setw(5) << kmesh_dense->nk_i[2] << "\n\n";
        std::cout << "  Number of k points : " << kmesh_dense->nk << '\n';
        std::cout << "  Number of irreducible k points : " << kmesh_dense->nk_irred << "\n\n";
        std::cout << "  Fourier interpolation from reciprocal to real space\n";
        std::cout << "  will be performed with the following mesh density:\n";
        std::cout << "  nk1:" << std::setw(5) << kmesh_coarse->nk_i[0] << '\n';
        std::cout << "  nk2:" << std::setw(5) << kmesh_coarse->nk_i[1] << '\n';
        std::cout << "  nk3:" << std::setw(5) << kmesh_coarse->nk_i[2] << "\n\n";
        std::cout << "  Number of k points : " << kmesh_coarse->nk << '\n';
        std::cout << "  Number of irreducible k points : "
                  << kmesh_coarse->nk_irred << '\n';
//        }
    }

    auto info_mapping = kpoint->get_kmap_coarse_to_dense(kmesh_coarse,
                                                         kmesh_dense,
                                                         kmap_coarse_to_dense);
    if (info_mapping == 1) {
        exit("setup_kmesh",
             "KMESH_QHA should be a integral multiple of KMESH_INTERPOLATE.");
    }

    kmesh_coarse->setup_kpoint_symmetry(symmetry->SymmListWithMap);
}

void Qha::setup_eigvecs()
{
    const auto ns = dynamical->neval;

    if (mympi->my_rank == 0) {
        std::cout << '\n'
                  << " Diagonalizing dynamical matrices for all k points ... ";
    }

    allocate(evec_harmonic, kmesh_dense->nk, ns, ns);
    allocate(omega2_harmonic, kmesh_dense->nk, ns);

    // Calculate phonon eigenvalues and eigenvectors for all k-points for qha

    for (int ik = 0; ik < kmesh_dense->nk; ++ik) {

        dynamical->eval_k(kmesh_dense->xk[ik],
                          kmesh_dense->kvec_na[ik],
                          fcs_phonon->force_constant_with_cell[0],
                          omega2_harmonic[ik],
                          evec_harmonic[ik], true);

        for (auto is = 0; is < ns; ++is) {
            if (std::abs(omega2_harmonic[ik][is]) < eps) {
                omega2_harmonic[ik][is] = 1.0e-30;
            }
        }
    }

    if (mympi->my_rank == 0) {
        std::cout << "done !\n";
    }
}

void Qha::exec_qha_optimization()
{
    const auto ns = dynamical->neval;
    const auto Tmin = system->Tmin;
    const auto Tmax = system->Tmax;
    const auto dT = system->dT;
    const auto NT = static_cast<unsigned int>((Tmax - Tmin) / dT) + 1;

    std::complex<double> ****delta_dymat_qha = nullptr;
    std::complex<double> ****delta_harmonic_dymat_renormalize = nullptr;
    allocate(delta_dymat_qha, NT, ns, ns, kmesh_coarse->nk);
    allocate(delta_harmonic_dymat_renormalize, NT, ns, ns, kmesh_coarse->nk);

    const auto relax_str = relaxation->relax_str;

    zerofill_harmonic_dymat_renormalize(delta_harmonic_dymat_renormalize, NT);

    if (restart_qha) {

        if (mympi->my_rank == 0) {
            std::cout << " RESTART_QHA is true.\n";
            std::cout << " Dynamical matrix is read from file ...";
        }

        scph->load_scph_dymat_from_file(delta_dymat_qha,
                                        input->job_title + ".renorm_harm_dymat",
                                        kmesh_dense,
                                        kmesh_coarse,
                                        dynamical->nonanalytic,
                                        true);
        scph->load_scph_dymat_from_file(delta_harmonic_dymat_renormalize,
                                        input->job_title + ".renorm_harm_dymat",
                                        kmesh_dense,
                                        kmesh_coarse,
                                        dynamical->nonanalytic,
                                        true);

        // structural optimization
        if (relax_str != 0) {
            relaxation->load_V0_from_file();
        }
    } else {

        // QHA + structural optimization
        if (phon->mode == "QHA" && (relax_str == 1 || relax_str == 2)) {
            exec_QHA_relax_main(delta_dymat_qha, delta_harmonic_dymat_renormalize);
        }
            // lowest-order QHA
        else if (phon->mode == "QHA" && relax_str == 3) {
            exec_perturbative_QHA(delta_dymat_qha, delta_harmonic_dymat_renormalize);
        }

        if (mympi->my_rank == 0) {
            // write dymat to file
            // write renormalized harmonic dynamical matrix when the crystal structure is optimized
            if (relax_str != 0) {
                scph->store_scph_dymat_to_file(delta_harmonic_dymat_renormalize,
                                               input->job_title + ".renorm_harm_dymat",
                                               kmesh_dense, kmesh_coarse,
                                               dynamical->nonanalytic,
                                               true);
                relaxation->store_V0_to_file();
            }
            scph->write_anharmonic_correction_fc2(delta_dymat_qha, NT,
                                                  kmesh_coarse, mindist_list_qha,
                                                  true);
        }
    }

    scph->postprocess(delta_dymat_qha,
                      delta_harmonic_dymat_renormalize,
                      delta_dymat_qha,
                      kmesh_coarse,
                      mindist_list_qha,
                      true, 0);

    deallocate(delta_dymat_qha);
    deallocate(delta_harmonic_dymat_renormalize);
}

void Qha::exec_QHA_relax_main(std::complex<double> ****dymat_anharm,
                              std::complex<double> ****delta_harmonic_dymat_renormalize)
{
    using namespace Eigen;

    int ik, is, js;
    int is1, is2, i1;
    int iat1, ixyz1, ixyz2;
    std::string str_tmp;
    static auto complex_zero = std::complex<double>(0.0, 0.0);

    const auto nk = kmesh_dense->nk;
    const auto nk_interpolate = kmesh_coarse->nk;
    const auto ns = dynamical->neval;
    const auto nk_irred_interpolate = kmesh_coarse->nk_irred;
    const auto Tmin = system->Tmin;
    const auto Tmax = system->Tmax;
    const auto dT = system->dT;
    // renormalization of harmonic dynamical matrix
    std::complex<double> **delta_v2_renorm;
    std::complex<double> **delta_v2_with_umn;
    double ***omega2_harm_renorm;
    std::complex<double> ***evec_harm_renorm_tmp;
    // k-space IFCs at the reference and updated structures
    std::complex<double> *v1_ref, *v1_renorm, *v1_with_umn;
    std::complex<double> ***v3_ref, ***v3_renorm, ***v3_with_umn;
    std::complex<double> ***v4_ref, ***v4_renorm, ***v4_with_umn;
    double v0_ref, v0_renorm, v0_with_umn;
    v0_ref = 0.0; // set original ground state energy as zero

    // elastic constants
    double *C1_array;
    double **C2_array;
    double ***C3_array;
    double **C2_array_ZSISA;

    // strain-derivative of k-space IFCs
    // (calculated by real-space IFC renormalization or finite-difference method)
    std::complex<double> **del_v1_del_umn;
    std::complex<double> **del2_v1_del_umn2;
    std::complex<double> **del3_v1_del_umn3;
    std::complex<double> ***del_v2_del_umn;
    std::complex<double> ***del2_v2_del_umn2;
    std::complex<double> ****del_v3_del_umn;

    std::complex<double> *del_v0_del_umn_renorm;
    std::complex<double> **del_v1_del_umn_renorm;
    double **C2_array_renorm;

    // atomic forces and stress tensor at finite temperatures
    std::complex<double> *v1_QHA;
    std::complex<double> *del_v0_del_umn_QHA;
    std::complex<double> *del_v0_del_umn_ZSISA;
    std::complex<double> *del_v0_del_umn_vZSISA;

    double **delq_delu_ZSISA;

    // structure optimization
    int i_str_loop, i_temp_loop;
    double *q0, *u0;
    double **u_tensor, **eta_tensor;

    // structure update
    double dq0, du0;
    double du_tensor;
    double *delta_q0, *delta_u0;
    double *delta_umn;
    std::vector<int> harm_optical_modes(ns - 3);

    // cell optimization
<<<<<<< HEAD
    double pvcell = 0.0; // pressure * v_{cell,reference} [Ry]
    pvcell = relaxation->stat_pressure * system->get_primcell().volume * std::pow(Bohr_in_Angstrom, 3) * 1.0e-30; // in 10^9 J = GJ
=======
//    double pvcell = 0.0; // pressure * v_{cell,reference} [Ry]
    auto pvcell =
            relaxation->stat_pressure * system->volume_p * std::pow(Bohr_in_Angstrom, 3) * 1.0e-30; // in 10^9 J = GJ
>>>>>>> e9b4c017
    pvcell *= 1.0e9 / Ryd; // in Ry

    // temperature grid
    std::vector<double> vec_temp;
    const auto NT = static_cast<unsigned int>((Tmax - Tmin) / dT) + 1;

    allocate(delta_v2_renorm, nk_interpolate, ns * ns);
    allocate(delta_v2_with_umn, nk_interpolate, ns * ns);
    allocate(omega2_harm_renorm, NT, nk, ns);
    allocate(evec_harm_renorm_tmp, nk, ns, ns);

    allocate(v1_ref, ns);
    allocate(v1_with_umn, ns);
    allocate(v1_renorm, ns);

    allocate(q0, ns);
    allocate(u0, ns);
    allocate(u_tensor, 3, 3);
    allocate(eta_tensor, 3, 3);

    allocate(delta_q0, ns);
    allocate(delta_u0, ns);
    allocate(delta_umn, 6);

    allocate(v1_QHA, ns);
    allocate(del_v0_del_umn_renorm, 9);
    allocate(del_v0_del_umn_QHA, 9);
    allocate(del_v0_del_umn_ZSISA, 9);
    allocate(del_v0_del_umn_vZSISA, 9);
    allocate(del_v1_del_umn_renorm, 9, ns);

    allocate(delq_delu_ZSISA, ns, 9);
    allocate(C2_array_renorm, 9, 9);

    // Compute matrix element of 4-phonon interaction
    allocate(v4_ref, nk_irred_interpolate * kmesh_dense->nk,
             ns * ns, ns * ns);
    allocate(v4_renorm, nk_irred_interpolate * kmesh_dense->nk,
             ns * ns, ns * ns);

    allocate(v4_with_umn, nk_irred_interpolate * kmesh_dense->nk,
             ns * ns, ns * ns);

    // Calculate v4 array.
    // This operation is the most expensive part of the calculation.
    if (scph->ialgo == 1) {
        scph->compute_V4_elements_mpi_over_band(v4_ref,
                                                omega2_harmonic,
                                                evec_harmonic,
                                                scph->selfenergy_offdiagonal,
                                                kmesh_coarse,
                                                kmesh_dense,
                                                kmap_coarse_to_dense,
                                                phase_factor_qha,
                                                phi4_reciprocal);
    } else {
        scph->compute_V4_elements_mpi_over_kpoint(v4_ref,
                                                  omega2_harmonic,
                                                  evec_harmonic,
                                                  true,
                                                  relaxation->relax_str,
                                                  kmesh_coarse,
                                                  kmesh_dense,
                                                  kmap_coarse_to_dense,
                                                  phase_factor_qha,
                                                  phi4_reciprocal);
    }

    allocate(v3_ref, nk, ns, ns * ns);
    allocate(v3_renorm, nk, ns, ns * ns);
    allocate(v3_with_umn, nk, ns, ns * ns);

    scph->compute_V3_elements_mpi_over_kpoint(v3_ref,
                                              omega2_harmonic,
                                              evec_harmonic,
                                              scph->selfenergy_offdiagonal,
                                              kmesh_coarse,
                                              kmesh_dense,
                                              phase_factor_qha,
                                              phi3_reciprocal);

    // assume that the atomic forces are zero at initial structure
    for (is = 0; is < ns; is++) {
        v1_ref[is] = 0.0;
    }

    // compute IFC renormalization by lattice relaxation
    if (mympi->my_rank == 0) {
        std::cout << " RELAX_STR = " << relaxation->relax_str << ": ";
        if (relaxation->relax_str == 1) {
            std::cout << "Set zeros in derivatives of k-space IFCs by strain.\n\n";
        }
        if (relaxation->relax_str == 2) {
            std::cout << "Calculating derivatives of k-space IFCs by strain.\n\n";
        }
    }

    allocate(del_v1_del_umn, 9, ns);
    allocate(del2_v1_del_umn2, 81, ns);
    allocate(del3_v1_del_umn3, 729, ns);
    allocate(del_v2_del_umn, 9, nk, ns * ns);
    allocate(del2_v2_del_umn2, 81, nk, ns * ns);
    allocate(del_v3_del_umn, 9, nk, ns, ns * ns);

    relaxation->compute_del_v_strain(kmesh_coarse,
                                     kmesh_dense,
                                     del_v1_del_umn,
                                     del2_v1_del_umn2,
                                     del3_v1_del_umn3,
                                     del_v2_del_umn,
                                     del2_v2_del_umn2,
                                     del_v3_del_umn,
                                     omega2_harmonic,
                                     evec_harmonic,
                                     relaxation->relax_str,
                                     mindist_list_qha, phase_factor_qha);

    // get indices of optical modes at Gamma point
    js = 0;
    for (is = 0; is < ns; is++) {
        if (std::fabs(omega2_harmonic[0][is]) < eps8) {
            continue;
        }
        harm_optical_modes[js] = is;
        js++;
    }
    if (js != ns - 3) {
        exit("exec_scph_relax_cell_coordinate_main",
             "The number of detected optical modes is not ns-3.");
    }

    if (mympi->my_rank == 0) {

        dynamical->precompute_dymat_harm(kmesh_dense->nk,
                                         kmesh_dense->xk,
                                         kmesh_dense->kvec_na,
                                         dymat_harm_short,
                                         dymat_harm_long);


        std::complex<double> ***cmat_convert;
        allocate(cmat_convert, nk, ns, ns);

        vec_temp.clear();

        if (lower_temp) {
            for (int i = NT - 1; i >= 0; --i) {
                vec_temp.push_back(Tmin + static_cast<double>(i) * dT);
            }
        } else {
            for (int i = 0; i < NT; ++i) {
                vec_temp.push_back(Tmin + static_cast<double>(i) * dT);
            }
        }

        auto converged_prev = false;
        auto str_diverged = 0;

        allocate(C1_array, 9);
        allocate(C2_array, 9, 9);
        allocate(C3_array, 9, 9, 9);
        allocate(C2_array_ZSISA, 9, 9);

        relaxation->set_elastic_constants(C1_array, C2_array, C3_array);

        // output files of structural optimization
        std::ofstream fout_step_q0, fout_step_u0;
        std::ofstream fout_q0, fout_u0;
        std::ofstream fout_step_u_tensor, fout_u_tensor;

        fout_step_q0.open("step_q0.txt");
        fout_step_u0.open("step_u0.txt");
        fout_q0.open(input->job_title + ".normal_disp");
        fout_u0.open(input->job_title + ".atom_disp");
        // if the unit cell is relaxed
        if (relaxation->relax_str == 2) {
            fout_step_u_tensor.open("step_u_tensor.txt");
            fout_u_tensor.open(input->job_title + ".umn_tensor");
        }

        relaxation->write_resfile_header(fout_q0, fout_u0, fout_u_tensor);

        i_temp_loop = -1;

        std::cout << " Start structural optimization.\n";
        if (relaxation->relax_str == 1) {
            std::cout << "  Internal coordinates are relaxed.\n";
            std::cout << "  Shape of the unit cell is fixed.\n\n";
        } else if (relaxation->relax_str == 2) {
            std::cout << "  Internal coordinates and shape of the unit cell are relaxed.\n\n";
        }


        for (double temp: vec_temp) {
            i_temp_loop++;
            auto iT = static_cast<unsigned int>((temp - Tmin) / dT);

            std::cout << " ----------------------------------------------------------------\n";
            std::cout << " Temperature = " << temp << " K\n";
            std::cout << " Temperature index : " << std::setw(4) << i_temp_loop << "/" << std::setw(4) << NT
                      << "\n\n";

            relaxation->set_init_structure_atT(q0, u_tensor, u0,
                                               converged_prev, str_diverged,
                                               i_temp_loop,
                                               omega2_harmonic, evec_harmonic);

<<<<<<< HEAD
            std::cout << " Initial atomic displacements [Bohr] : " << std::endl;
            for (iat1 = 0; iat1 < system->get_primcell().number_of_atoms; iat1++) {
=======
            std::cout << " Initial atomic displacements [Bohr] : \n";
            for (iat1 = 0; iat1 < system->natmin; iat1++) {
>>>>>>> e9b4c017
                std::cout << " ";
                for (ixyz1 = 0; ixyz1 < 3; ixyz1++) {
                    relaxation->get_xyz_string(ixyz1, str_tmp);
                    std::cout << std::setw(10) << ("u_{" + std::to_string(iat1) + "," + str_tmp + "}");
                }
                std::cout << " :";
                for (ixyz1 = 0; ixyz1 < 3; ixyz1++) {
                    std::cout << std::scientific << std::setw(15) << std::setprecision(6) << u0[iat1 * 3 + ixyz1];
                }
                std::cout << '\n';
            }
            std::cout << '\n';

            if (relaxation->relax_str == 2) {
                std::cout << " Initial strain (displacement gradient tensor u_{mu nu}) : \n";
                for (ixyz1 = 0; ixyz1 < 3; ixyz1++) {
                    std::cout << " ";
                    for (ixyz2 = 0; ixyz2 < 3; ixyz2++) {
                        std::cout << std::scientific << std::setw(15) << std::setprecision(6) << u_tensor[ixyz1][ixyz2];
                    }
                    std::cout << '\n';
                }
                std::cout << '\n';
            }

            relaxation->write_stepresfile_header_atT(fout_step_q0, fout_step_u0, fout_step_u_tensor, temp);

            relaxation->write_stepresfile(q0, u_tensor, u0, 0,
                                          fout_step_q0, fout_step_u0, fout_step_u_tensor);

            std::cout << " ----------------------------------------------------------------\n";

            std::cout << " Start structural optimization at " << temp << " K.\n";

            for (i_str_loop = 0; i_str_loop < relaxation->max_str_iter; i_str_loop++) {

                std::cout << " Structure loop :" << std::setw(5) << i_str_loop + 1;

                // get eta tensor
                relaxation->calculate_eta_tensor(eta_tensor, u_tensor);

                // calculate IFCs under strain
                relaxation->renormalize_v0_from_umn(v0_with_umn, v0_ref, eta_tensor,
                                                    C1_array, C2_array, C3_array, u_tensor, pvcell);

                relaxation->renormalize_v1_from_umn(v1_with_umn, v1_ref,
                                                    del_v1_del_umn, del2_v1_del_umn2, del3_v1_del_umn3,
                                                    u_tensor);

                relaxation->renormalize_v2_from_umn(kmesh_coarse, kmesh_dense, kmap_coarse_to_dense,
                                                    delta_v2_with_umn, del_v2_del_umn, del2_v2_del_umn2, u_tensor);

                relaxation->renormalize_v3_from_umn(kmesh_coarse, kmesh_dense,
                                                    v3_with_umn, v3_ref, del_v3_del_umn, u_tensor);

                for (ik = 0; ik < nk_irred_interpolate * nk; ik++) {
                    for (is = 0; is < ns * ns; is++) {
                        for (is1 = 0; is1 < ns * ns; is1++) {
                            v4_with_umn[ik][is][is1] = v4_ref[ik][is][is1];
                        }
                    }
                }

                //renormalize IFC
                relaxation->renormalize_v1_from_q0(omega2_harmonic, kmesh_coarse, kmesh_dense,
                                                   v1_renorm, v1_with_umn, delta_v2_with_umn, v3_with_umn, v4_with_umn,
                                                   q0);
                relaxation->renormalize_v2_from_q0(evec_harmonic, kmesh_coarse, kmesh_dense, kmap_coarse_to_dense,
                                                   mat_transform_sym,
                                                   delta_v2_renorm, delta_v2_with_umn, v3_with_umn, v4_with_umn, q0);
                relaxation->renormalize_v3_from_q0(kmesh_dense, kmesh_coarse, v3_renorm, v3_with_umn,
                                                   v4_with_umn, q0);
                relaxation->renormalize_v0_from_q0(omega2_harmonic, kmesh_dense,
                                                   v0_renorm, v0_with_umn, v1_with_umn, delta_v2_with_umn, v3_with_umn,
                                                   v4_with_umn,
                                                   q0);

                // copy v4_ref to v4_renorm
                for (ik = 0; ik < nk_irred_interpolate * kmesh_dense->nk; ik++) {
                    for (is1 = 0; is1 < ns * ns; is1++) {
                        for (is2 = 0; is2 < ns * ns; is2++) {
                            v4_renorm[ik][is1][is2] = v4_ref[ik][is1][is2];
                        }
                    }
                }

                if (relaxation->relax_str == 1) {
                    for (i1 = 0; i1 < 9; i1++) {
                        del_v0_del_umn_renorm[i1] = 0.0;
                    }
                    for (i1 = 0; i1 < 9; i1++) {
                        for (is1 = 0; is1 < ns; is1++) {
                            del_v1_del_umn_renorm[i1][is1] = complex_zero;
                        }
                    }

                } else if (relaxation->relax_str == 2) {
                    // calculate renormalized stress tensor
                    scph->calculate_del_v0_del_umn_renorm(del_v0_del_umn_renorm,
                                                          C1_array, C2_array, C3_array,
                                                          eta_tensor, u_tensor,
                                                          del_v1_del_umn, del2_v1_del_umn2, del3_v1_del_umn3,
                                                          del_v2_del_umn, del2_v2_del_umn2, del_v3_del_umn,
                                                          q0, pvcell, kmesh_dense);

                    // calculate renormalized strain-force coupling for ZSISA and v-ZSISA.
                    calculate_del_v1_del_umn_renorm(del_v1_del_umn_renorm,
                                                    u_tensor,
                                                    del_v1_del_umn, del2_v1_del_umn2, del3_v1_del_umn3,
                                                    del_v2_del_umn, del2_v2_del_umn2, del_v3_del_umn,
                                                    q0);
                }

                dynamical->compute_renormalized_harmonic_frequency(omega2_harm_renorm[iT],
                                                                   evec_harm_renorm_tmp,
                                                                   delta_v2_renorm,
                                                                   omega2_harmonic,
                                                                   evec_harmonic,
                                                                   kmesh_coarse,
                                                                   kmesh_dense,
                                                                   kmap_coarse_to_dense,
                                                                   mat_transform_sym,
                                                                   mindist_list_qha,
                                                                   writes->getVerbosity());

                dynamical->calc_new_dymat_with_evec(delta_harmonic_dymat_renormalize[iT],
                                                    omega2_harm_renorm[iT],
                                                    evec_harm_renorm_tmp,
                                                    kmesh_coarse,
                                                    kmap_coarse_to_dense);
                // delta_harmonic_dymat_renormalize is copied to dymat_anharm after structure convergence,
                // which is required for postprocess.

                compute_cmat(cmat_convert, evec_harm_renorm_tmp);

                // The same functions (compute_anharmonic_v1_array, compute_anharmonic_del_v0_del_umn) as
                // in Scph::exec_scph_relax_cell_coordinate_main can be used for
                // calculating the finite-temperature forces and stress tensor.
                // This is because we truncate the Taylor expansion of PES at the fourth order (?)
                scph->compute_anharmonic_v1_array(v1_QHA, v1_renorm, v3_renorm, cmat_convert, omega2_harm_renorm[iT],
                                                  temp, kmesh_dense);

                if (relaxation->relax_str == 1) {
                    for (i1 = 0; i1 < 9; i1++) {
                        del_v0_del_umn_QHA[i1] = complex_zero;
                    }
                } else if (relaxation->relax_str == 2) {
                    scph->compute_anharmonic_del_v0_del_umn(del_v0_del_umn_QHA,
                                                            del_v0_del_umn_renorm,
                                                            del_v2_del_umn,
                                                            del2_v2_del_umn2,
                                                            del_v3_del_umn,
                                                            u_tensor, q0, cmat_convert,
                                                            omega2_harm_renorm[iT], temp, kmesh_dense);

                    compute_ZSISA_stress(delq_delu_ZSISA, del_v0_del_umn_ZSISA,
                                         cmat_convert, omega2_harm_renorm[iT], del_v0_del_umn_QHA,
                                         del_v1_del_umn_renorm, v1_QHA, harm_optical_modes);

                    // qha_scheme == 1 : ZSISA
                    if (qha_scheme == 1) {
                        // overwrite v1_QHA by zero-temperature first-order IFCs.
                        for (is = 0; is < ns; is++) {
                            v1_QHA[is] = v1_renorm[is];
                        }
                        // overwrite finite-temperature stress tensor
                        for (i1 = 0; i1 < 9; i1++) {
                            del_v0_del_umn_QHA[i1] = del_v0_del_umn_ZSISA[i1];
                        }
                    }

                    // calculate renormalized second-order elastic constants
                    calculate_C2_array_renorm(C2_array_renorm,
                                              u_tensor, eta_tensor, C2_array, C3_array,
                                              del2_v1_del_umn2, del3_v1_del_umn3, del2_v2_del_umn2, q0);

                    calculate_C2_array_ZSISA(C2_array_ZSISA, C2_array_renorm,
                                             del_v1_del_umn_renorm, delq_delu_ZSISA);

                    compute_vZSISA_stress(del_v0_del_umn_vZSISA,
                                          C2_array_ZSISA, del_v0_del_umn_renorm, del_v0_del_umn_ZSISA,
                                          u_tensor);

                    // qha_scheme == 2 : v-ZSISA
                    // overwrite finite-temperature force and stress tensor
                    if (qha_scheme == 2) {
                        for (is = 0; is < ns; is++) {
                            v1_QHA[is] = v1_renorm[is];
                        }

                        for (i1 = 0; i1 < 9; i1++) {
                            del_v0_del_umn_QHA[i1] = del_v0_del_umn_vZSISA[i1];
                        }
                    }
                }

                relaxation->update_cell_coordinate(q0, u0, u_tensor,
                                                   v1_QHA, omega2_harm_renorm[iT],
                                                   del_v0_del_umn_QHA, C2_array,
                                                   cmat_convert, harm_optical_modes,
                                                   delta_q0, delta_u0, delta_umn,
                                                   du0, du_tensor,
                                                   omega2_harmonic,
                                                   evec_harmonic);

                relaxation->write_stepresfile(q0, u_tensor, u0, i_str_loop + 1,
                                              fout_step_q0, fout_step_u0, fout_step_u_tensor);

                relaxation->check_str_divergence(str_diverged,
                                                 q0, u0, u_tensor);

                if (str_diverged) {
                    converged_prev = false;
                    std::cout << " The crystal structure diverged.";
                    std::cout << " Break from the structure loop.\n";
                    break;
                }

                // check convergence
                std::cout << " du0 =" << std::scientific << std::setw(15) << std::setprecision(6) << du0 << " [Bohr]";
                std::cout << " du_tensor =" << std::scientific << std::setw(15) << std::setprecision(6) << du_tensor
                          << '\n';

                if (du0 < relaxation->coord_conv_tol && du_tensor < relaxation->cell_conv_tol) {
                    std::cout << "\n\n du0 is smaller than COORD_CONV_TOL = " << std::scientific << std::setw(15)
                              << std::setprecision(6) << relaxation->coord_conv_tol << '\n';
                    if (relaxation->relax_str == 2) {
                        std::cout << " du_tensor is smaller than CELL_CONV_TOL = " << std::scientific << std::setw(15)
                                  << std::setprecision(6) << relaxation->cell_conv_tol << '\n';
                    }
                    std::cout << " Structural optimization converged in " << i_str_loop + 1 << "-th loop.\n\n";
                    std::cout << " break structural loop.\n\n";
                    break;
                }

            }// close structure loop

<<<<<<< HEAD
            std::cout << " ----------------------------------------------------------------" << std::endl;
            std::cout << " Final atomic displacements [Bohr] at " << temp << " K" << std::endl;
            for (iat1 = 0; iat1 < system->get_primcell().number_of_atoms; iat1++) {
=======
            std::cout << " ----------------------------------------------------------------\n";
            std::cout << " Final atomic displacements [Bohr] at " << temp << " K\n";
            for (iat1 = 0; iat1 < system->natmin; iat1++) {
>>>>>>> e9b4c017
                std::cout << " ";
                for (ixyz1 = 0; ixyz1 < 3; ixyz1++) {
                    relaxation->get_xyz_string(ixyz1, str_tmp);
                    std::cout << std::setw(10) << ("u_{" + std::to_string(iat1) + "," + str_tmp + "}");
                }
                std::cout << " :";
                for (ixyz1 = 0; ixyz1 < 3; ixyz1++) {
                    std::cout << std::scientific << std::setw(15) << std::setprecision(6) << u0[iat1 * 3 + ixyz1];
                }
                std::cout << '\n';
            }
            std::cout << '\n';

            if (relaxation->relax_str == 2) {
                std::cout << " Final strain (displacement gradient tensor u_{mu nu}) : \n";
                for (ixyz1 = 0; ixyz1 < 3; ixyz1++) {
                    std::cout << " ";
                    for (ixyz2 = 0; ixyz2 < 3; ixyz2++) {
                        std::cout << std::scientific << std::setw(15) << std::setprecision(6) << u_tensor[ixyz1][ixyz2];
                    }
                    std::cout << '\n';
                }
            }
            if (i_temp_loop == NT - 1) {
                std::cout << " ----------------------------------------------------------------\n\n";
            } else {
                std::cout << '\n';
            }

            // record zero-th order term of PES
            relaxation->V0[iT] = v0_renorm;

            // copy delta_harmonic_dymat_renormalize to dymat_anharm
            // This process is required for postprocess.
            for (is1 = 0; is1 < ns; is1++) {
                for (is2 = 0; is2 < ns; is2++) {
                    for (ik = 0; ik < kmesh_coarse->nk; ik++) {
                        dymat_anharm[iT][is1][is2][ik] = delta_harmonic_dymat_renormalize[iT][is1][is2][ik];
                    }
                }
            }

            // print obtained structure
            relaxation->calculate_u0(q0, u0, omega2_harmonic, evec_harmonic);

            relaxation->write_resfile_atT(q0, u_tensor, u0, temp, fout_q0, fout_u0, fout_u_tensor);

        }

        // Output files of structural optimization
        fout_step_q0.close();
        fout_step_u0.close();
        fout_q0.close();
        fout_u0.close();
        if (relaxation->relax_str == 2) {
            fout_step_u_tensor.close();
            fout_u_tensor.close();
        }

        deallocate(cmat_convert);

        deallocate(C1_array);
        deallocate(C2_array);
        deallocate(C3_array);
        deallocate(C2_array_ZSISA);
    }

    deallocate(delta_v2_renorm);
    deallocate(delta_v2_with_umn);
    deallocate(omega2_harm_renorm);
    deallocate(evec_harm_renorm_tmp);

    deallocate(v1_ref);
    deallocate(v1_with_umn);
    deallocate(v1_renorm);

    deallocate(v3_ref);
    deallocate(v3_renorm);
    deallocate(v3_with_umn);

    deallocate(v4_ref);
    deallocate(v4_renorm);
    deallocate(v4_with_umn);


    deallocate(del_v1_del_umn);
    deallocate(del2_v1_del_umn2);
    deallocate(del3_v1_del_umn3);
    deallocate(del_v2_del_umn);
    deallocate(del2_v2_del_umn2);
    deallocate(del_v3_del_umn);

    deallocate(q0);
    deallocate(u0);
    deallocate(u_tensor);
    deallocate(eta_tensor);

    deallocate(delta_q0);
    deallocate(delta_u0);
    deallocate(delta_umn);

    deallocate(v1_QHA);
    deallocate(del_v1_del_umn_renorm);
    deallocate(del_v0_del_umn_QHA);
    deallocate(del_v0_del_umn_ZSISA);
    deallocate(del_v0_del_umn_vZSISA);
    deallocate(del_v0_del_umn_renorm);

    deallocate(delq_delu_ZSISA);

    deallocate(C2_array_renorm);
}


void Qha::exec_perturbative_QHA(std::complex<double> ****dymat_anharm,
                                std::complex<double> ****delta_harmonic_dymat_renormalize)
{
    using namespace Eigen;

    int ik, is, js, ik1, is1, is2;
    int ixyz1, ixyz2, ixyz3;
    int itmp1, itmp2, itmp3, itmp4;
    static auto complex_zero = std::complex<double>(0.0, 0.0);

    const auto nk = kmesh_dense->nk;
    const auto nk_interpolate = kmesh_coarse->nk;
    const auto ns = dynamical->neval;
    const auto nk_irred_interpolate = kmesh_coarse->nk_irred;
    const auto Tmin = system->Tmin;
    const auto Tmax = system->Tmax;
    const auto dT = system->dT;

    // renormalization of harmonic dynamical matrix
    std::complex<double> **delta_v2_renorm;
    std::complex<double> **delta_v2_with_umn;
    double ***omega2_harm_renorm;
    std::complex<double> ***evec_harm_renorm_tmp;
    // original and renormalized IFCs
    std::complex<double> *v1_ref, *v1_renorm, *v1_with_umn;
    std::complex<double> ***v3_ref; // We fix cubic IFCs in perturbative QHA.
    std::complex<double> ***v4_array_dummy; // We set quartic IFCs as zero.

    // elastic constants
    double *C1_array;
    double **C2_array;
    double ***C3_array;

    // force and stress tensor from F_vib
    std::complex<double> *v1_vib;
    std::complex<double> *del_v0_del_umn_vib;

    // strain-derivative of k-space IFCs
    // (calculated by real-space IFC renormalization or finite-difference method)
    std::complex<double> **del_v1_del_umn;
    std::complex<double> **del2_v1_del_umn2;
    std::complex<double> **del3_v1_del_umn3_dummy;
    std::complex<double> ***del_v2_del_umn;
    std::complex<double> ***del2_v2_del_umn2_dummy;
    std::complex<double> ****del_v3_del_umn_dummy;

    // IFC renormalization
    double v0_with_umn, v0_renorm;

    // structural optimization
    int i_temp_loop;
    double *q0, *u0;
    double **u_tensor, **eta_tensor;
    std::vector<int> harm_optical_modes(ns - 3);

    // temperature grid
    std::vector<double> vec_temp;
    const auto NT = static_cast<unsigned int>((Tmax - Tmin) / dT) + 1;

    MatrixXcd elastic_mat_tmp(ns - 3 + 6, ns - 3 + 6); // optical phonons + independent strain
    VectorXcd q0_umn(ns - 3 + 6), del_Fvib_q0_umn(ns - 3 + 6);

    allocate(omega2_harm_renorm, NT, nk, ns);
    allocate(evec_harm_renorm_tmp, nk, ns, ns);
    allocate(delta_v2_renorm, nk_interpolate, ns * ns);
    allocate(delta_v2_with_umn, nk_interpolate, ns * ns);

    allocate(v1_ref, ns);
    allocate(v1_with_umn, ns);
    allocate(v1_renorm, ns);

    allocate(v1_vib, ns);
    allocate(del_v0_del_umn_vib, 9);

    allocate(q0, ns);
    allocate(u0, ns);
    allocate(u_tensor, 3, 3);
    allocate(eta_tensor, 3, 3);

    allocate(v4_array_dummy, nk_irred_interpolate * kmesh_dense->nk,
             ns * ns, ns * ns);

    for (ik1 = 0; ik1 < nk_irred_interpolate * kmesh_dense->nk; ik1++) {
        for (is1 = 0; is1 < ns * ns; is1++) {
            for (is2 = 0; is2 < ns * ns; is2++) {
                v4_array_dummy[ik1][is1][is2] = complex_zero;
            }
        }
    }

    allocate(v3_ref, nk, ns, ns * ns);

    scph->compute_V3_elements_mpi_over_kpoint(v3_ref,
                                              omega2_harmonic,
                                              evec_harmonic,
                                              scph->selfenergy_offdiagonal,
                                              kmesh_coarse,
                                              kmesh_dense,
                                              phase_factor_qha,
                                              phi3_reciprocal);

    // assume that the atomic forces are zero at initial structure
    for (is = 0; is < ns; is++) {
        v1_ref[is] = 0.0;
    }

    allocate(del_v1_del_umn, 9, ns);
    allocate(del2_v1_del_umn2, 81, ns);
    allocate(del_v2_del_umn, 9, nk, ns * ns);

    allocate(del3_v1_del_umn3_dummy, 729, ns);
    allocate(del2_v2_del_umn2_dummy, 81, nk, ns * ns);
    allocate(del_v3_del_umn_dummy, 9, nk, ns, ns * ns);

    relaxation->compute_del_v_strain(kmesh_coarse, kmesh_dense,
                                     del_v1_del_umn,
                                     del2_v1_del_umn2, nullptr,
                                     del_v2_del_umn,
                                     nullptr, nullptr, omega2_harmonic,
                                     evec_harmonic, relaxation->relax_str,
                                     mindist_list_qha,
                                     phase_factor_qha);

    // set dummy variables as zero.
    // These are used for the preparation for the postprocess
    for (ixyz1 = 0; ixyz1 < 729; ixyz1++) {
        for (is1 = 0; is1 < ns; is1++) {
            del3_v1_del_umn3_dummy[ixyz1][is1] = complex_zero;
        }
    }
    for (ixyz1 = 0; ixyz1 < 81; ixyz1++) {
        for (ik1 = 0; ik1 < nk; ik1++) {
            for (is1 = 0; is1 < ns * ns; is1++) {
                del2_v2_del_umn2_dummy[ixyz1][ik1][is1] = complex_zero;
            }
        }
    }
    for (ixyz1 = 0; ixyz1 < 9; ixyz1++) {
        for (ik1 = 0; ik1 < nk; ik1++) {
            for (is1 = 0; is1 < ns; is1++) {
                for (is2 = 0; is2 < ns * ns; is2++) {
                    del_v3_del_umn_dummy[ixyz1][ik1][is1][is2] = complex_zero;
                }
            }
        }
    }

    allocate(C1_array, 9);
    allocate(C2_array, 9, 9);
    allocate(C3_array, 9, 9, 9);

    // get indices of optical modes at Gamma point
    js = 0;
    for (is = 0; is < ns; is++) {
        if (std::fabs(omega2_harmonic[0][is]) < eps8) {
            continue;
        }
        harm_optical_modes[js] = is;
        js++;
    }
    if (js != ns - 3) {
        exit("exec_scph_relax_cell_coordinate_main",
             "The number of detected optical modes is not ns-3.");
    }

    if (mympi->my_rank == 0) {

        dynamical->precompute_dymat_harm(kmesh_dense->nk,
                                         kmesh_dense->xk,
                                         kmesh_dense->kvec_na,
                                         dymat_harm_short,
                                         dymat_harm_long);


        vec_temp.clear();

        if (lower_temp) {
            for (int i = NT - 1; i >= 0; --i) {
                vec_temp.push_back(Tmin + static_cast<double>(i) * dT);
            }
        } else {
            for (int i = 0; i < NT; ++i) {
                vec_temp.push_back(Tmin + static_cast<double>(i) * dT);
            }
        }

        // set elastic constants
        relaxation->set_elastic_constants(C1_array,
                                          C2_array,
                                          C3_array);

        // output files of structural optimization
        std::ofstream fout_q0, fout_u0, fout_u_tensor;

        fout_q0.open(input->job_title + ".normal_disp");
        fout_u0.open(input->job_title + ".atom_disp");
        fout_u_tensor.open(input->job_title + ".umn_tensor");

        relaxation->write_resfile_header(fout_q0, fout_u0, fout_u_tensor);

        i_temp_loop = -1;

        std::cout << " Start QHA calculation.\n";
        std::cout
                << " Internal coordinates and shape of the unit cell are calculated by lowest-order perturbation theory ...\n\n";

        for (double temp: vec_temp) {
            i_temp_loop++;
            auto iT = static_cast<unsigned int>((temp - Tmin) / dT);

            calc_v1_vib(v1_vib, v3_ref, temp);
            calc_del_v0_del_umn_vib(del_v0_del_umn_vib, del_v2_del_umn, temp);

            // calculate matrix
            // elastic_mat_tmp
            for (itmp1 = 0; itmp1 < ns + 3; itmp1++) {
                for (itmp2 = 0; itmp2 < ns + 3; itmp2++) {
                    elastic_mat_tmp(itmp1, itmp2) = complex_zero;
                }
            }

            for (is1 = 0; is1 < ns - 3; is1++) {
                elastic_mat_tmp(is1, is1) = omega2_harmonic[0][harm_optical_modes[is1]];
            }

            for (is1 = 0; is1 < ns - 3; is1++) {
                is2 = harm_optical_modes[is1];
                for (ixyz1 = 0; ixyz1 < 3; ixyz1++) {
                    elastic_mat_tmp(is1, ns - 3 + ixyz1) = del_v1_del_umn[ixyz1 * 3 + ixyz1][is2];
                    elastic_mat_tmp(ns - 3 + ixyz1, is1) = elastic_mat_tmp(is1, ns - 3 + ixyz1);
                }

                for (ixyz1 = 0; ixyz1 < 3; ixyz1++) {
                    ixyz2 = (ixyz1 + 1) % 3;
                    ixyz3 = (ixyz1 + 2) % 3;

                    elastic_mat_tmp(is1, ns + ixyz1) = del_v1_del_umn[ixyz2 * 3 + ixyz3][is2]
                                                       + del_v1_del_umn[ixyz3 * 3 + ixyz2][is2];
                    elastic_mat_tmp(ns + ixyz1, is1) = elastic_mat_tmp(is1, ns + ixyz1);
                }

            }

            for (ixyz1 = 0; ixyz1 < 3; ixyz1++) {
                for (ixyz2 = 0; ixyz2 < 3; ixyz2++) {
                    itmp1 = (ixyz1 + 1) % 3;
                    itmp2 = (ixyz1 + 2) % 3;
                    itmp3 = (ixyz2 + 1) % 3;
                    itmp4 = (ixyz2 + 2) % 3;

                    elastic_mat_tmp(ns - 3 + ixyz1, ns - 3 + ixyz2) = C2_array[ixyz1 * 4][ixyz2 * 4];

                    elastic_mat_tmp(ns - 3 + ixyz1, ns + ixyz2) =
                            C2_array[ixyz1 * 4][itmp3 * 3 + itmp4] + C2_array[ixyz1 * 4][itmp4 * 3 + itmp3];
                    elastic_mat_tmp(ns + ixyz1, ns - 3 + ixyz2) =
                            C2_array[itmp1 * 3 + itmp2][ixyz2 * 4] + C2_array[itmp2 * 3 + itmp1][ixyz2 * 4];

                    elastic_mat_tmp(ns + ixyz1, ns + ixyz2) = C2_array[itmp1 * 3 + itmp2][itmp3 * 3 + itmp4]
                                                              + C2_array[itmp2 * 3 + itmp1][itmp3 * 3 + itmp4]
                                                              + C2_array[itmp1 * 3 + itmp2][itmp4 * 3 + itmp3]
                                                              + C2_array[itmp2 * 3 + itmp1][itmp4 * 3 + itmp3];
                }
            }

            for (is1 = 0; is1 < ns - 3; is1++) {
                is2 = harm_optical_modes[is1];
                del_Fvib_q0_umn(is1) = -v1_vib[is2];
            }
            for (ixyz1 = 0; ixyz1 < 3; ixyz1++) {
                ixyz2 = (ixyz1 + 1) % 3;
                ixyz3 = (ixyz1 + 2) % 3;

                del_Fvib_q0_umn(ns - 3 + ixyz1) = -del_v0_del_umn_vib[ixyz1 * 3 + ixyz1];
                del_Fvib_q0_umn(ns + ixyz1) =
                        -del_v0_del_umn_vib[ixyz2 * 3 + ixyz3] + del_v0_del_umn_vib[ixyz3 * 3 + ixyz2];
            }
            q0_umn = elastic_mat_tmp.colPivHouseholderQr().solve(del_Fvib_q0_umn);

            for (is1 = 0; is1 < ns; is1++) {
                q0[is1] = 0.0;
            }
            for (is1 = 0; is1 < ns - 3; is1++) {
                is2 = harm_optical_modes[is1];
                q0[is2] = q0_umn(is1).real();
            }
            relaxation->calculate_u0(q0, u0, omega2_harmonic, evec_harmonic);

            for (ixyz1 = 0; ixyz1 < 3; ixyz1++) {
                ixyz2 = (ixyz1 + 1) % 3;
                ixyz3 = (ixyz1 + 2) % 3;

                u_tensor[ixyz1][ixyz1] = q0_umn(ns - 3 + ixyz1).real();
                u_tensor[ixyz2][ixyz3] = q0_umn(ns + ixyz1).real();
                u_tensor[ixyz3][ixyz2] = q0_umn(ns + ixyz1).real();
            }

            // print obtained structure
            relaxation->calculate_u0(q0, u0, omega2_harmonic, evec_harmonic);

            relaxation->write_resfile_atT(q0, u_tensor, u0, temp, fout_q0, fout_u0, fout_u_tensor);

            // calculate renormalized IFCs for postprocess
            // Note that the cubic IFCs are fixed at the reference values in perturbative QHA.

            // renormalization by strain
            relaxation->calculate_eta_tensor(eta_tensor, u_tensor);
            relaxation->renormalize_v0_from_umn(v0_with_umn, 0.0, eta_tensor, C1_array, C2_array, C3_array, u_tensor,
                                                0.0); // pressure is limited to zero

            relaxation->renormalize_v1_from_umn(v1_with_umn, v1_ref,
                                                del_v1_del_umn, del2_v1_del_umn2, del3_v1_del_umn3_dummy,
                                                u_tensor);

            relaxation->renormalize_v2_from_umn(kmesh_coarse, kmesh_dense, kmap_coarse_to_dense,
                                                delta_v2_with_umn, del_v2_del_umn, del2_v2_del_umn2_dummy, u_tensor);

            // renormalization by displacements
            relaxation->renormalize_v1_from_q0(omega2_harmonic, kmesh_coarse, kmesh_dense,
                                               v1_renorm, v1_with_umn, delta_v2_with_umn, v3_ref, v4_array_dummy, q0);

            relaxation->renormalize_v2_from_q0(evec_harmonic, kmesh_coarse, kmesh_dense, kmap_coarse_to_dense,
                                               mat_transform_sym,
                                               delta_v2_renorm, delta_v2_with_umn, v3_ref, v4_array_dummy, q0);

            relaxation->renormalize_v0_from_q0(omega2_harmonic, kmesh_dense,
                                               v0_renorm, v0_with_umn, v1_with_umn, delta_v2_with_umn, v3_ref,
                                               v4_array_dummy, q0);

            relaxation->V0[iT] = v0_renorm;

            // calculate renormalizations of harmonic IFCs, which is stored in delta_harmonic_dymat_renormalize
            dynamical->compute_renormalized_harmonic_frequency(omega2_harm_renorm[iT],
                                                               evec_harm_renorm_tmp,
                                                               delta_v2_renorm,
                                                               omega2_harmonic,
                                                               evec_harmonic,
                                                               kmesh_coarse,
                                                               kmesh_dense,
                                                               kmap_coarse_to_dense,
                                                               mat_transform_sym,
                                                               mindist_list_qha,
                                                               writes->getVerbosity());

            dynamical->calc_new_dymat_with_evec(delta_harmonic_dymat_renormalize[iT],
                                                omega2_harm_renorm[iT],
                                                evec_harm_renorm_tmp,
                                                kmesh_coarse,
                                                kmap_coarse_to_dense);

            // copy delta_harmonic_dymat_renormalize to dymat_anharm
            for (is1 = 0; is1 < ns; is1++) {
                for (is2 = 0; is2 < ns; is2++) {
                    for (ik = 0; ik < kmesh_coarse->nk; ik++) {
                        dymat_anharm[iT][is1][is2][ik] = delta_harmonic_dymat_renormalize[iT][is1][is2][ik];
                    }
                }
            }
        }

        fout_q0.close();
        fout_u0.close();
        fout_u_tensor.close();
    }

    deallocate(del_v0_del_umn_vib);

    deallocate(v1_vib);
    deallocate(v1_ref);
    deallocate(v1_with_umn);
    deallocate(v1_renorm);

    deallocate(omega2_harm_renorm);
    deallocate(evec_harm_renorm_tmp);
    deallocate(delta_v2_renorm);
    deallocate(delta_v2_with_umn);

    deallocate(q0);
    deallocate(u0);
    deallocate(u_tensor);
    deallocate(eta_tensor);

    deallocate(v4_array_dummy);
    deallocate(v3_ref);

    deallocate(del_v1_del_umn);
    deallocate(del2_v1_del_umn2);
    deallocate(del_v2_del_umn);
    deallocate(del3_v1_del_umn3_dummy);
    deallocate(del2_v2_del_umn2_dummy);
    deallocate(del_v3_del_umn_dummy);

    deallocate(C1_array);
    deallocate(C2_array);
    deallocate(C3_array);

}

void Qha::calc_del_v0_del_umn_vib(std::complex<double> *del_v0_del_umn_vib,
                                  std::complex<double> ***del_v2_del_umn,
                                  double T_in)
{
    const auto nk = kmesh_dense->nk;
    const auto ns = dynamical->neval;

    static auto complex_zero = std::complex<double>(0.0, 0.0);

    int ixyz12, ixyz1, ixyz2, is, ik;
    std::complex<double> Qtmp;
    double omega1_tmp, n1;

    double factor = 0.25 / static_cast<double>(nk);

    for (ixyz1 = 0; ixyz1 < 3; ixyz1++) {
        for (ixyz2 = 0; ixyz2 < 3; ixyz2++) {
            del_v0_del_umn_vib[ixyz1 * 3 + ixyz2] = complex_zero;

            for (is = 0; is < ns; is++) {
                for (ik = 0; ik < nk; ik++) {
                    omega1_tmp = std::sqrt(std::fabs(omega2_harmonic[ik][is]));

                    if (omega2_harmonic[ik][is] < 0 && omega1_tmp > eps8) {
                        std::cout << "Warning : Negative frequency is detected in perturbative QHA.\n";
                    }

                    if (std::abs(omega1_tmp) < eps8) {
                        Qtmp = 0.0;
                    } else {
                        if (thermodynamics->classical) {
                            Qtmp = std::complex<double>(
                                    2.0 * T_in * thermodynamics->T_to_Ryd / (omega1_tmp * omega1_tmp), 0.0);
                        } else {
                            n1 = thermodynamics->fB(omega1_tmp, T_in);
                            Qtmp = std::complex<double>((2.0 * n1 + 1.0) / omega1_tmp, 0.0);
                        }
                    }

                    del_v0_del_umn_vib[ixyz1 * 3 + ixyz2] +=
                            factor * del_v2_del_umn[ixyz1 * 3 + ixyz2][ik][is * ns + is] * Qtmp;
                }
            }
        }
    }
}

void Qha::calculate_del_v1_del_umn_renorm(std::complex<double> **del_v1_del_umn_renorm,
                                          double **u_tensor,
                                          std::complex<double> **del_v1_del_umn,
                                          std::complex<double> **del2_v1_del_umn2,
                                          std::complex<double> **del3_v1_del_umn3,
                                          std::complex<double> ***del_v2_del_umn,
                                          std::complex<double> ***del2_v2_del_umn2,
                                          std::complex<double> ****del_v3_del_umn,
                                          double *q0)
{
    int ns = dynamical->neval;
    int nk = kmesh_dense->nk;

    std::complex<double> ***del_v2_strain_tmp;
    allocate(del_v2_strain_tmp, 9, ns, ns);

    double factor = 0.5 * 4.0 * nk;
    int i1, i2, i3, ixyz1, ixyz2, ixyz3, ixyz4;
    int is1, is2, is3;

    const auto complex_zero = std::complex<double>(0.0, 0.0);

    // initialize
    for (i1 = 0; i1 < 9; i1++) {
        for (is1 = 0; is1 < ns; is1++) {
            del_v1_del_umn_renorm[i1][is1] = complex_zero;
        }
    }

    // calculate renormalization from strain
    for (i1 = 0; i1 < 9; i1++) {
        for (is1 = 0; is1 < ns; is1++) {
            del_v1_del_umn_renorm[i1][is1] = del_v1_del_umn[i1][is1];

            for (i2 = 0; i2 < 9; i2++) {
                del_v1_del_umn_renorm[i1][is1] += del2_v1_del_umn2[i1 * 9 + i2][is1] * u_tensor[i2 / 3][i2 % 3];
                for (i3 = 0; i3 < 9; i3++) {
                    del_v1_del_umn_renorm[i1][is1] +=
                            0.5 * del3_v1_del_umn3[i1 * 81 + i2 * 9 + i3][is1] * u_tensor[i2 / 3][i2 % 3] *
                            u_tensor[i3 / 3][i3 % 3];
                }
            }
        }
    }

    // first order in internal coordinate
    // preparation
    for (i1 = 0; i1 < 9; i1++) {
        for (is1 = 0; is1 < ns; is1++) {
            for (is2 = 0; is2 < ns; is2++) {
                del_v2_strain_tmp[i1][is1][is2] = del_v2_del_umn[i1][0][is1 * ns + is2];

                for (i2 = 0; i2 < 9; i2++) {
                    del_v2_strain_tmp[i1][is1][is2] +=
                            del2_v2_del_umn2[i1 * 9 + i2][0][is1 * ns + is2] * u_tensor[i2 / 3][i2 % 3];
                }
            }
        }
    }

    // add to del_v1_del_umn_renorm
    for (i1 = 0; i1 < 9; i1++) {
        for (is1 = 0; is1 < ns; is1++) {
            for (is2 = 0; is2 < ns; is2++) {
                del_v1_del_umn_renorm[i1][is1] += del_v2_strain_tmp[i1][is1][is2] * q0[is2];
            }
        }
    }

    // second order in internal coordinate
    for (i1 = 0; i1 < 9; i1++) {
        for (is1 = 0; is1 < ns; is1++) {

            for (is2 = 0; is2 < ns; is2++) {
                for (is3 = 0; is3 < ns; is3++) {
                    del_v1_del_umn_renorm[i1][is1] +=
                            factor * del_v3_del_umn[i1][0][is1][is2 * ns + is3] * q0[is2] * q0[is3];
                }
            }
        }
    }


    // symmetrize with respect to the interchange of indices of strain tensor
    for (is1 = 0; is1 < ns; is1++) {
        for (ixyz1 = 0; ixyz1 < 3; ixyz1++) {
            for (ixyz2 = ixyz1 + 1; ixyz2 < 3; ixyz2++) {
                del_v1_del_umn_renorm[ixyz1 * 3 + ixyz2][is1] =
                        0.5 *
                        (del_v1_del_umn_renorm[ixyz1 * 3 + ixyz2][is1] + del_v1_del_umn_renorm[ixyz2 * 3 + ixyz1][is1]);

                del_v1_del_umn_renorm[ixyz2 * 3 + ixyz1][is1] = del_v1_del_umn_renorm[ixyz1 * 3 + ixyz2][is1];
            }
        }
    }

    deallocate(del_v2_strain_tmp);
}


void Qha::calculate_C2_array_renorm(double **C2_array_renorm,
                                    double **u_tensor,
                                    double **eta_tensor,
                                    double **C2_array,
                                    double ***C3_array,
                                    std::complex<double> **del2_v1_del_umn2,
                                    std::complex<double> **del3_v1_del_umn3,
                                    std::complex<double> ***del2_v2_del_umn2,
                                    double *q0)
{
    int ns = dynamical->neval;
    double **del_eta_del_u;
    allocate(del_eta_del_u, 9, 9);

    int i1, i2, i3, i4, ixyz1, ixyz2, ixyz3, ixyz4;
    int is1, is2, is3;

    double **C2_array_with_strain_eta;
    allocate(C2_array_with_strain_eta, 9, 9);


    // calculate the derivative of eta_tensor by u_tensor
    for (i1 = 0; i1 < 9; i1++) {
        ixyz1 = i1 / 3;
        ixyz2 = i1 % 3;
        for (i2 = 0; i2 < 9; i2++) {
            ixyz3 = i2 / 3;
            ixyz4 = i2 % 3;

            del_eta_del_u[i1][i2] = 0.0;

            if (ixyz1 == ixyz3 && ixyz2 == ixyz4) {
                del_eta_del_u[i1][i2] += 0.5;
            }
            if (ixyz2 == ixyz3 && ixyz1 == ixyz4) {
                del_eta_del_u[i1][i2] += 0.5;
            }
            if (ixyz1 == ixyz3) {
                del_eta_del_u[i1][i2] += 0.5 * u_tensor[ixyz2][ixyz4];
            }
            if (ixyz2 == ixyz3) {
                del_eta_del_u[i1][i2] += 0.5 * u_tensor[ixyz1][ixyz4];
            }
        }
    }

    for (i1 = 0; i1 < 9; i1++) {
        for (i2 = 0; i2 < 9; i2++) {
            C2_array_with_strain_eta[i1][i2] = C2_array[i1][i2];
            for (i3 = 0; i3 < 9; i3++) {
                C2_array_with_strain_eta[i1][i2] += C3_array[i1][i2][i3] * eta_tensor[i3 / 3][i3 % 3];
            }
        }
    }

    for (i1 = 0; i1 < 9; i1++) {
        for (i2 = 0; i2 < 9; i2++) {
            C2_array_renorm[i1][i2] = 0.0;

            for (i3 = 0; i3 < 9; i3++) {
                for (i4 = 0; i4 < 9; i4++) {
                    C2_array_renorm[i1][i2] +=
                            C2_array_with_strain_eta[i3][i4] * del_eta_del_u[i3][i1] * del_eta_del_u[i4][i2];
                }
            }
        }
    }

    for (i1 = 0; i1 < 9; i1++) {
        for (i2 = 0; i2 < 9; i2++) {
            for (is1 = 0; is1 < ns; is1++) {
                C2_array_renorm[i1][i2] += del2_v1_del_umn2[i1 * 9 + i2][is1].real() * q0[is1];
            }

            for (is1 = 0; is1 < ns; is1++) {
                for (is2 = 0; is2 < ns; is2++) {
                    C2_array_renorm[i1][i2] +=
                            0.5 * del2_v2_del_umn2[i1 * 9 + i2][0][is1 * ns + is2].real() * q0[is1] * q0[is2];
                }
            }

            for (is1 = 0; is1 < ns; is1++) {
                for (i3 = 0; i3 < 9; i3++) {
                    C2_array_renorm[i1][i2] +=
                            del3_v1_del_umn3[i1 * 81 + i2 * 9 + i3][is1].real() * q0[is1] * u_tensor[i3 / 3][i3 % 3];
                }
            }
        }
    }

    deallocate(C2_array_with_strain_eta);
    deallocate(del_eta_del_u);
}

void Qha::calculate_C2_array_ZSISA(double **C2_array_ZSISA,
                                   double **C2_array_renorm,
                                   std::complex<double> **del_v1_del_umn_renorm,
                                   double **delq_delu_ZSISA)
{
    // calculate ZSISA second-order elastic constants,
    // which is the elastic constants with ZSISA internal coordinates.

    int i1, i2, is;
    int ns = dynamical->neval;

    for (i1 = 0; i1 < 9; i1++) {
        for (i2 = 0; i2 < 9; i2++) {
            C2_array_ZSISA[i1][i2] = C2_array_renorm[i1][i2];
            for (is = 0; is < ns; is++) {
                C2_array_ZSISA[i1][i2] += del_v1_del_umn_renorm[i1][is].real() * delq_delu_ZSISA[is][i2];
            }
        }
    }
}


void Qha::compute_ZSISA_stress(double **delq_delu_ZSISA_out,
                               std::complex<double> *del_v0_del_umn_ZSISA_out,
                               std::complex<double> ***cmat_convert,
                               double **omega2_harm_renorm_in,
                               std::complex<double> *del_v0_del_umn_QHA,
                               std::complex<double> **del_v1_del_umn_renorm,
                               std::complex<double> *v1_QHA,
                               std::vector<int> &harm_optical_modes)
{
    using namespace Eigen;
    int i1;
    int is, js;

    const auto ns = dynamical->neval;


    MatrixXcd Cmat(ns, ns), v2_mat_full(ns, ns);
    MatrixXcd v2_mat_optical(ns - 3, ns - 3);
    VectorXcd vec_del_V1_strain(ns - 3);
    VectorXcd vec_delq_delu_ZSISA(ns - 3);


    // calculate delq_delu_ZSISA_out
    for (i1 = 0; i1 < 9; i1++) {

        for (is = 0; is < ns; is++) {
            for (js = 0; js < ns; js++) {
                Cmat(js, is) = cmat_convert[0][is][js]; // transpose
                v2_mat_full(is, js) = 0.0;
            }
            v2_mat_full(is, is) = omega2_harm_renorm_in[0][is];
        }
        v2_mat_full = Cmat.adjoint() * v2_mat_full * Cmat;

        for (is = 0; is < ns - 3; is++) {
            for (js = 0; js < ns - 3; js++) {
                v2_mat_optical(is, js) = v2_mat_full(harm_optical_modes[is], harm_optical_modes[js]);
            }
        }

        for (is = 0; is < ns - 3; is++) {
            vec_del_V1_strain(is) = del_v1_del_umn_renorm[i1][harm_optical_modes[is]];
        }

        vec_delq_delu_ZSISA = -1.0 * v2_mat_optical.colPivHouseholderQr().solve(vec_del_V1_strain);

        for (is = 0; is < ns; is++) {
            delq_delu_ZSISA_out[is][i1] = 0.0;
        }
        for (is = 0; is < ns - 3; is++) {
            delq_delu_ZSISA_out[harm_optical_modes[is]][i1] = vec_delq_delu_ZSISA(is).real();
        }
    }

    // calculate ZSISA stress tensor
    for (i1 = 0; i1 < 9; i1++) {

        del_v0_del_umn_ZSISA_out[i1] = del_v0_del_umn_QHA[i1];

        // add correction to QHA stress tensor
        for (is = 0; is < ns - 3; is++) {
            del_v0_del_umn_ZSISA_out[i1] +=
                    v1_QHA[harm_optical_modes[is]] * delq_delu_ZSISA_out[harm_optical_modes[is]][i1];
        }
    }
}

void Qha::compute_vZSISA_stress(std::complex<double> *del_v0_del_umn_vZSISA,
                                double **C2_array_ZSISA,
                                std::complex<double> *del_v0_del_umn_renorm,
                                std::complex<double> *del_v0_del_umn_ZSISA,
                                double **u_tensor)
{
    using namespace Eigen;

    int i1, i2;
    int is1, is2, ixyz1, ixyz2, ixyz3, ixyz4;
    int itmp1, itmp2, itmp3, itmp4, itmp5, itmp6;

    double F_tensor[3][3]; // F_{mu nu} = delta_{mu nu} + u_{mu nu}
    double ddetF_dumn[9], u_tilde[9], delta_umn_vZSISA[9];
    VectorXcd ddetF_dumn_vec(6), delta_umn_vZSISA_vec(6);
    double factor_tmp;
    double deltaF_vZSISA, deltaU_vZSISA;

    MatrixXcd C2_mat_tmp(6, 6);

    // calculate ddetF_dumn = (d det(I+u))/(du)
    for (i1 = 0; i1 < 3; i1++) {
        for (i2 = 0; i2 < 3; i2++) {
            F_tensor[i1][i2] = u_tensor[i1][i2];
        }
        F_tensor[i1][i1] += 1.0;
    }
    for (i1 = 0; i1 < 9; i1++) {
        is1 = i1 / 3;
        is2 = i1 % 3;
        ixyz1 = (is1 + 1) % 3;
        ixyz2 = (is1 + 2) % 3;
        ixyz3 = (is2 + 1) % 3;
        ixyz4 = (is2 + 2) % 3;

        ddetF_dumn[i1] =
                F_tensor[ixyz1][ixyz3] * F_tensor[ixyz2][ixyz4] - F_tensor[ixyz1][ixyz4] * F_tensor[ixyz2][ixyz3];
    }


    factor_tmp = 0.0;
    for (i1 = 0; i1 < 9; i1++) {
        factor_tmp += ddetF_dumn[i1] * ddetF_dumn[i1];
    }
    factor_tmp = 1.0 / std::sqrt(factor_tmp);

    for (i1 = 0; i1 < 9; i1++) {
        u_tilde[i1] = factor_tmp * ddetF_dumn[i1];
    }

    // calcualte delta_umn_vZSISA
    for (itmp1 = 0; itmp1 < 3; itmp1++) {
        ddetF_dumn_vec(itmp1) = ddetF_dumn[itmp1 * 3 + itmp1];

        itmp2 = (itmp1 + 1) % 3;
        itmp3 = (itmp1 + 2) % 3;
        ddetF_dumn_vec(itmp1 + 3) = ddetF_dumn[itmp2 * 3 + itmp3];
    }

    for (itmp1 = 0; itmp1 < 3; itmp1++) {
        for (itmp2 = 0; itmp2 < 3; itmp2++) {
            C2_mat_tmp(itmp1, itmp2) = C2_array_ZSISA[itmp1 * 3 + itmp1][itmp2 * 3 + itmp2];
        }
    }
    for (itmp1 = 0; itmp1 < 3; itmp1++) {
        for (itmp2 = 0; itmp2 < 3; itmp2++) {
            itmp3 = (itmp2 + 1) % 3;
            itmp4 = (itmp2 + 2) % 3;
            C2_mat_tmp(itmp1, itmp2 + 3) = 2.0 * C2_array_ZSISA[itmp1 * 3 + itmp1][itmp3 * 3 + itmp4];
            C2_mat_tmp(itmp2 + 3, itmp1) = C2_array_ZSISA[itmp3 * 3 + itmp4][itmp1 * 3 + itmp1];
        }
    }
    for (itmp1 = 0; itmp1 < 3; itmp1++) {
        for (itmp2 = 0; itmp2 < 3; itmp2++) {
            itmp3 = (itmp1 + 1) % 3;
            itmp4 = (itmp1 + 2) % 3;
            itmp5 = (itmp2 + 1) % 3;
            itmp6 = (itmp2 + 2) % 3;
            C2_mat_tmp(itmp1 + 3, itmp2 + 3) = 2.0 * C2_array_ZSISA[itmp3 * 3 + itmp4][itmp5 * 3 + itmp6];
        }
    }

    // solve linear equation for delta_umn_vZSISA
    delta_umn_vZSISA_vec = C2_mat_tmp.colPivHouseholderQr().solve(ddetF_dumn_vec);
    for (itmp1 = 0; itmp1 < 3; itmp1++) {
        itmp3 = (itmp1 + 1) % 3;
        itmp4 = (itmp1 + 2) % 3;

        delta_umn_vZSISA[itmp1 * 3 + itmp1] = delta_umn_vZSISA_vec(itmp1).real();
        delta_umn_vZSISA[itmp3 * 3 + itmp4] = delta_umn_vZSISA_vec(itmp1 + 3).real();
        delta_umn_vZSISA[itmp3 + itmp4 * 3] = delta_umn_vZSISA_vec(itmp1 + 3).real();
    }

    // normalize delta_umn_vZSISA
    factor_tmp = 0.0;
    for (i1 = 0; i1 < 9; i1++) {
        factor_tmp += u_tilde[i1] * delta_umn_vZSISA[i1];
    }
    factor_tmp = 1.0 / factor_tmp;

    for (i1 = 0; i1 < 9; i1++) {
        delta_umn_vZSISA[i1] *= factor_tmp;
    }

    // calculate delta_q0_vZSISA

    deltaF_vZSISA = 0.0;
    deltaU_vZSISA = 0.0;
    for (i1 = 0; i1 < 9; i1++) {
        deltaF_vZSISA += delta_umn_vZSISA[i1] * del_v0_del_umn_ZSISA[i1].real();
        deltaU_vZSISA += u_tilde[i1] * del_v0_del_umn_renorm[i1].real();
    }

    for (i1 = 0; i1 < 9; i1++) {
        del_v0_del_umn_vZSISA[i1] = del_v0_del_umn_renorm[i1] + u_tilde[i1] * (deltaF_vZSISA - deltaU_vZSISA);
    }

}


void Qha::calc_v1_vib(std::complex<double> *v1_vib,
                      std::complex<double> ***v3_ref,
                      const double T_in)
{
    const auto nk = kmesh_dense->nk;
    const auto ns = dynamical->neval;

    static auto complex_zero = std::complex<double>(0.0, 0.0);

    int is1, is2, ik;
    std::complex<double> Qtmp;
    double omega1_tmp, n1;


    for (is1 = 0; is1 < ns; is1++) {
        v1_vib[is1] = complex_zero;

        for (is2 = 0; is2 < ns; is2++) {
            for (ik = 0; ik < nk; ik++) {
                omega1_tmp = std::sqrt(std::fabs(omega2_harmonic[ik][is2]));

                if (omega2_harmonic[ik][is2] < 0 && omega1_tmp > eps8) {
                    std::cout << "Warning : Negative frequency is detected in perturbative QHA.\n";
                }

                if (std::abs(omega1_tmp) < eps8) {
                    Qtmp = 0.0;
                } else {
                    if (thermodynamics->classical) {
                        Qtmp = std::complex<double>(2.0 * T_in * thermodynamics->T_to_Ryd / (omega1_tmp * omega1_tmp),
                                                    0.0);
                    } else {
                        n1 = thermodynamics->fB(omega1_tmp, T_in);
                        Qtmp = std::complex<double>((2.0 * n1 + 1.0) / omega1_tmp, 0.0);
                    }
                }

                v1_vib[is1] += v3_ref[ik][is1][is2 * ns + is2] * Qtmp;
            }
        }
    }

}

void Qha::compute_cmat(std::complex<double> ***cmat_convert,
                       const std::complex<double> *const *const *const evec_new)
{

    using namespace Eigen;

    const auto nk = kmesh_dense->nk;
    const auto ns = dynamical->neval;

    int ik, is, js;
    MatrixXcd evec_mat_original(ns, ns), evec_mat_QHA(ns, ns), Cmat;

    for (ik = 0; ik < nk; ++ik) {

        for (is = 0; is < ns; ++is) {
            for (js = 0; js < ns; ++js) {
                evec_mat_original(is, js) = evec_harmonic[ik][js][is];
                evec_mat_QHA(is, js) = evec_new[ik][js][is];
            }
        }

        Cmat = evec_mat_original.adjoint() * evec_mat_QHA;

        for (is = 0; is < ns; ++is) {
            for (js = 0; js < ns; ++js) {
                cmat_convert[ik][is][js] = Cmat(is, js);
            }
        }
    }
}

void Qha::setup_pp_interaction()
{
    // Prepare information for calculating ph-ph interaction coefficients.

    const auto relax_str = relaxation->relax_str;

    if (mympi->my_rank == 0) {
        if (relax_str > 0) {
            std::cout << " Preparing for calculating V3 & V4  ...";
        } else {
            std::cout << " Preparing for calculating V4  ...";
        }
    }

    if (anharmonic_core->quartic_mode != 1) {
        exit("setup_pp_interaction",
             "quartic_mode should be 1 for SCPH");
    }

    // Setup for V3 if relax_str = True.
    if (relax_str > 0) {
        allocate(phi3_reciprocal, anharmonic_core->get_ngroup_fcs(3));
    }
    allocate(phi4_reciprocal, anharmonic_core->get_ngroup_fcs(4));

    phase_factor_qha = new PhaseFactorStorage(kmesh_dense->nk_i);
    phase_factor_qha->create(true);

    if (mympi->my_rank == 0) {
        std::cout << " done!\n";
    }
}

void Qha::zerofill_harmonic_dymat_renormalize(std::complex<double> ****delta_harmonic_dymat_renormalize,
                                              unsigned int NT)
{
    const auto ns = dynamical->neval;
    static auto complex_zero = std::complex<double>(0.0, 0.0);
    int iT, is1, is2, ik;

    for (iT = 0; iT < NT; iT++) {
        for (is1 = 0; is1 < ns; is1++) {
            for (is2 = 0; is2 < ns; is2++) {
                for (ik = 0; ik < kmesh_coarse->nk; ik++) {
                    delta_harmonic_dymat_renormalize[iT][is1][is2][ik] = complex_zero;
                }
            }
        }
    }
}

<|MERGE_RESOLUTION|>--- conflicted
+++ resolved
@@ -20,10 +20,7 @@
 #include "thermodynamics.h"
 #include "mathfunctions.h"
 #include "write_phonons.h"
-<<<<<<< HEAD
-=======
 #include "timer.h"
->>>>>>> e9b4c017
 #include <iomanip>
 #include <Eigen/Core>
 
@@ -322,14 +319,8 @@
     std::vector<int> harm_optical_modes(ns - 3);
 
     // cell optimization
-<<<<<<< HEAD
-    double pvcell = 0.0; // pressure * v_{cell,reference} [Ry]
-    pvcell = relaxation->stat_pressure * system->get_primcell().volume * std::pow(Bohr_in_Angstrom, 3) * 1.0e-30; // in 10^9 J = GJ
-=======
 //    double pvcell = 0.0; // pressure * v_{cell,reference} [Ry]
-    auto pvcell =
-            relaxation->stat_pressure * system->volume_p * std::pow(Bohr_in_Angstrom, 3) * 1.0e-30; // in 10^9 J = GJ
->>>>>>> e9b4c017
+    auto pvcell = relaxation->stat_pressure * system->get_primcell().volume * std::pow(Bohr_in_Angstrom, 3) * 1.0e-30; // in 10^9 J = GJ
     pvcell *= 1.0e9 / Ryd; // in Ry
 
     // temperature grid
@@ -537,13 +528,8 @@
                                                i_temp_loop,
                                                omega2_harmonic, evec_harmonic);
 
-<<<<<<< HEAD
-            std::cout << " Initial atomic displacements [Bohr] : " << std::endl;
+            std::cout << " Initial atomic displacements [Bohr] : \n";
             for (iat1 = 0; iat1 < system->get_primcell().number_of_atoms; iat1++) {
-=======
-            std::cout << " Initial atomic displacements [Bohr] : \n";
-            for (iat1 = 0; iat1 < system->natmin; iat1++) {
->>>>>>> e9b4c017
                 std::cout << " ";
                 for (ixyz1 = 0; ixyz1 < 3; ixyz1++) {
                     relaxation->get_xyz_string(ixyz1, str_tmp);
@@ -781,15 +767,9 @@
 
             }// close structure loop
 
-<<<<<<< HEAD
-            std::cout << " ----------------------------------------------------------------" << std::endl;
-            std::cout << " Final atomic displacements [Bohr] at " << temp << " K" << std::endl;
-            for (iat1 = 0; iat1 < system->get_primcell().number_of_atoms; iat1++) {
-=======
             std::cout << " ----------------------------------------------------------------\n";
             std::cout << " Final atomic displacements [Bohr] at " << temp << " K\n";
-            for (iat1 = 0; iat1 < system->natmin; iat1++) {
->>>>>>> e9b4c017
+            for (iat1 = 0; iat1 < system->get_primcell().number_of_atoms; iat1++) {
                 std::cout << " ";
                 for (ixyz1 = 0; ixyz1 < 3; ixyz1++) {
                     relaxation->get_xyz_string(ixyz1, str_tmp);
