/*
anharmonic_core.cpp

Copyright (c) 2014 Terumasa Tadano

This file is distributed under the terms of the MIT license.
Please see the file 'LICENCE.txt' in the root directory
or http://opensource.org/licenses/mit-license.php for information.
*/

#include "mpi_common.h"
#include "anharmonic_core.h"
#include "constants.h"
#include "dynamical.h"
#include "error.h"
#include "fcs_phonon.h"
#include "integration.h"
#include "kpoint.h"
#include "mathfunctions.h"
#include "memory.h"
#include "mode_analysis.h"
#include "phonon_dos.h"
#include "system.h"
#include "thermodynamics.h"
#include <boost/lexical_cast.hpp>
#include <algorithm>
#include <vector>

#ifdef _OPENMP

#include <omp.h>

#endif

using namespace PHON_NS;

AnharmonicCore::AnharmonicCore(PHON *phon) : Pointers(phon)
{
    set_default_variables();
}

AnharmonicCore::~AnharmonicCore()
{
    deallocate_variables();
};

void AnharmonicCore::set_default_variables()
{
    quartic_mode = 0;
    use_tuned_ver = true;
    use_triplet_symmetry = true;
    use_quartet_symmetry = true;
    relvec_v3 = nullptr;
    relvec_v4 = nullptr;
    invmass_v3 = nullptr;
    invmass_v4 = nullptr;
    evec_index_v3 = nullptr;
    evec_index_v4 = nullptr;
    fcs_group_v3 = nullptr;
    fcs_group_v4 = nullptr;
    phi3_reciprocal = nullptr;
    phi4_reciprocal = nullptr;
    phase_storage_dos = nullptr;
}

void AnharmonicCore::deallocate_variables()
{
    if (relvec_v3) {
        deallocate(relvec_v3);
    }
    if (relvec_v4) {
        deallocate(relvec_v4);
    }
    if (invmass_v3) {
        deallocate(invmass_v3);
    }
    if (invmass_v4) {
        deallocate(invmass_v4);
    }
    if (evec_index_v3) {
        deallocate(evec_index_v3);
    }
    if (evec_index_v4) {
        deallocate(evec_index_v4);
    }
    if (fcs_group_v3) {
        deallocate(fcs_group_v3);
    }
    if (fcs_group_v4) {
        deallocate(fcs_group_v4);
    }
    if (phi3_reciprocal) {
        deallocate(phi3_reciprocal);
    }
    if (phi4_reciprocal) {
        deallocate(phi4_reciprocal);
    }
    if (phase_storage_dos) delete phase_storage_dos;
}

void AnharmonicCore::setup()
{
    sym_permutation = true;
    use_tuned_ver = true;
    MPI_Bcast(&use_tuned_ver, 1, MPI_CXX_BOOL, 0, MPI_COMM_WORLD);

    if (fcs_phonon->maxorder >= 2) setup_cubic();
    if (fcs_phonon->maxorder >= 3) setup_quartic();

    if (!mode_analysis->calc_fstate_k && dos->kmesh_dos) {
        phase_storage_dos = new PhaseFactorStorage(dos->kmesh_dos->nk_i);
        phase_storage_dos->create(use_tuned_ver);
    }
}

void AnharmonicCore::prepare_relative_vector(const std::vector<FcsArrayWithCell> &fcs_in,
                                             const unsigned int N,
                                             const int number_of_groups,
                                             std::vector<double> *fcs_group,
                                             std::vector<RelativeVector> *&vec_out) const
{
    double vecs[3][3];
    unsigned int icount = 0;
    for (auto igroup = 0; igroup < number_of_groups; ++igroup) {

        unsigned int nsize_group = fcs_group[igroup].size();

        for (auto j = 0; j < nsize_group; ++j) {
            for (auto i = 0; i < N - 1; ++i) {
                for (auto k = 0; k < 3; ++k) {
                    // include tpi phase factor here
                    vecs[i][k] = tpi * fcs_in[icount].relvecs[i][k];
                }
            }
            if (N == 3) {
                vec_out[igroup].emplace_back(vecs[0], vecs[1]);
            } else if (N == 4) {
                vec_out[igroup].emplace_back(vecs[0], vecs[1], vecs[2]);
            }
            ++icount;
        }
    }
}

void AnharmonicCore::prepare_group_of_force_constants(const std::vector<FcsArrayWithCell> &fcs_in,
                                                      const unsigned int N,
                                                      int &number_of_groups,
                                                      std::vector<double> *&fcs_group_out) const
{
    // Find the number of groups which has different evecs.

    unsigned int i;
    std::vector<int> arr_old, arr_tmp;

    number_of_groups = 0;

    arr_old.clear();
    for (i = 0; i < N; ++i) {
        arr_old.push_back(-1);
    }

    for (const auto &it: fcs_in) {

        arr_tmp.clear();

        for (i = 0; i < it.pairs.size(); ++i) {
            arr_tmp.push_back(it.pairs[i].index);
        }

        if (arr_tmp != arr_old) {
            ++number_of_groups;
            arr_old.clear();
            arr_old.reserve(arr_tmp.size());
            std::copy(arr_tmp.begin(), arr_tmp.end(), std::back_inserter(arr_old));
        }
    }

    allocate(fcs_group_out, number_of_groups);

    int igroup = -1;

    arr_old.clear();
    for (i = 0; i < N; ++i) {
        arr_old.push_back(-1);
    }

    for (const auto &it: fcs_in) {

        arr_tmp.clear();

        for (i = 0; i < it.pairs.size(); ++i) {
            arr_tmp.push_back(it.pairs[i].index);
        }

        if (arr_tmp != arr_old) {
            ++igroup;
            arr_old.clear();
            arr_old.reserve(arr_tmp.size());
            std::copy(arr_tmp.begin(), arr_tmp.end(), std::back_inserter(arr_old));
        }

        fcs_group_out[igroup].push_back(it.fcs_val);
    }
}

std::complex<double> AnharmonicCore::V3(const unsigned int ks[3])
{
    return V3(ks,
              dos->kmesh_dos->xk,
              dos->dymat_dos->get_eigenvalues(),
              dos->dymat_dos->get_eigenvectors(),
              this->phase_storage_dos);
}

std::complex<double> AnharmonicCore::V3(const unsigned int ks[3],
                                        const double *const *xk_in,
                                        const double *const *eval_in,
                                        const std::complex<double> *const *const *evec_in)
{
    return V3(ks,
              xk_in,
              eval_in,
              evec_in,
              this->phase_storage_dos);
}

std::complex<double> AnharmonicCore::V4(const unsigned int ks[4])
{
    return V4(ks,
              dos->kmesh_dos->xk,
              dos->dymat_dos->get_eigenvalues(),
              dos->dymat_dos->get_eigenvectors(),
              this->phase_storage_dos);
}

std::complex<double> AnharmonicCore::Phi3(const unsigned int ks[3])
{
    return Phi3(ks,
                dos->kmesh_dos->xk,
                dos->dymat_dos->get_eigenvalues(),
                dos->dymat_dos->get_eigenvectors(),
                this->phase_storage_dos);
}

std::complex<double> AnharmonicCore::Phi4(const unsigned int ks[4])
{
    return Phi4(ks,
                dos->kmesh_dos->xk,
                dos->dymat_dos->get_eigenvalues(),
                dos->dymat_dos->get_eigenvectors(),
                this->phase_storage_dos);
}

std::complex<double> AnharmonicCore::V3(const unsigned int ks[3],
                                        const double *const *xk_in,
                                        const double *const *eval_in,
                                        const std::complex<double> *const *const *evec_in,
                                        const PhaseFactorStorage *phase_storage_in)
{
    int i;
    unsigned int kn[3], sn[3];
    const int ns = dynamical->neval;

    double omega[3];
    auto ret = std::complex<double>(0.0, 0.0);
    auto ret_re = 0.0;
    auto ret_im = 0.0;

    for (i = 0; i < 3; ++i) {
        kn[i] = ks[i] / ns;
        sn[i] = ks[i] % ns;
        omega[i] = eval_in[kn[i]][sn[i]];
    }

    // Return zero if any of the involving phonon has imaginary frequency
    if (omega[0] < eps8 || omega[1] < eps8 || omega[2] < eps8) return 0.0;

    if (kn[1] != kindex_phi3_stored[0] || kn[2] != kindex_phi3_stored[1]) {
        calc_phi3_reciprocal(xk_in[kn[1]],
                             xk_in[kn[2]],
                             ngroup_v3,
                             fcs_group_v3,
                             relvec_v3,
                             phase_storage_in,
                             phi3_reciprocal);
<<<<<<< HEAD
=======

>>>>>>> 3c1afa24
        kindex_phi3_stored[0] = kn[1];
        kindex_phi3_stored[1] = kn[2];
    }
#ifdef _OPENMP
#pragma omp parallel for private(ret), reduction(+: ret_re, ret_im)
#endif
    for (i = 0; i < ngroup_v3; ++i) {
        ret = evec_in[kn[0]][sn[0]][evec_index_v3[i][0]]
              * evec_in[kn[1]][sn[1]][evec_index_v3[i][1]]
              * evec_in[kn[2]][sn[2]][evec_index_v3[i][2]]
              * invmass_v3[i] * phi3_reciprocal[i];
        ret_re += ret.real();
        ret_im += ret.imag();
    }

    return std::complex<double>(ret_re, ret_im)
           / std::sqrt(omega[0] * omega[1] * omega[2]);
}

std::complex<double> AnharmonicCore::Phi3(const unsigned int ks[3],
                                          const double *const *xk_in,
                                          const double *const *eval_in,
                                          const std::complex<double> *const *const *evec_in,
                                          const PhaseFactorStorage *phase_storage_in)
{
    int i;
    unsigned int kn[3], sn[3];
    const auto ns = dynamical->neval;

    double omega[3];
    std::complex<double> ret = std::complex<double>(0.0, 0.0);
    double ret_re = 0.0;
    double ret_im = 0.0;

    for (i = 0; i < 3; ++i) {
        kn[i] = ks[i] / ns;
        sn[i] = ks[i] % ns;
        omega[i] = eval_in[kn[i]][sn[i]];
    }

    if (kn[1] != kindex_phi3_stored[0] || kn[2] != kindex_phi3_stored[1]) {
        calc_phi3_reciprocal(xk_in[kn[1]],
                             xk_in[kn[2]],
                             ngroup_v3,
                             fcs_group_v3,
                             relvec_v3,
                             phase_storage_in,
                             phi3_reciprocal);

        kindex_phi3_stored[0] = kn[1];
        kindex_phi3_stored[1] = kn[2];
    }
#ifdef _OPENMP
#pragma omp parallel for private(ret), reduction(+: ret_re, ret_im)
#endif
    for (i = 0; i < ngroup_v3; ++i) {
        ret = evec_in[kn[0]][sn[0]][evec_index_v3[i][0]]
              * evec_in[kn[1]][sn[1]][evec_index_v3[i][1]]
              * evec_in[kn[2]][sn[2]][evec_index_v3[i][2]]
              * invmass_v3[i] * phi3_reciprocal[i];
        ret_re += ret.real();
        ret_im += ret.imag();
    }

    return std::complex<double>(ret_re, ret_im);
}

void AnharmonicCore::calc_phi3_reciprocal(const double *xk1,
                                          const double *xk2,
                                          const int ngroup_v3_in,
                                          std::vector<double, std::allocator<double>> *fcs_group_v3_in,
                                          const std::vector<RelativeVector> *relvec_v3_in,
                                          const PhaseFactorStorage *phase_storage_in,
                                          std::complex<double> *ret)
{
    int i, j;
    double phase;
    std::complex<double> ret_in;
    unsigned int nsize_group;

    const auto tune_type_now = phase_storage_in->get_tune_type();

    if (tune_type_now == 1) {

#pragma omp parallel for private(ret_in, nsize_group, j, phase)
        for (i = 0; i < ngroup_v3_in; ++i) {

            // std::cout << "i = " << i << std::endl << std::flush;

            ret_in = std::complex<double>(0.0, 0.0);
            nsize_group = fcs_group_v3_in[i].size();

            for (j = 0; j < nsize_group; ++j) {
                phase = relvec_v3_in[i][j].vecs[0][0] * xk1[0]
                        + relvec_v3_in[i][j].vecs[0][1] * xk1[1]
                        + relvec_v3_in[i][j].vecs[0][2] * xk1[2]
                        + relvec_v3_in[i][j].vecs[1][0] * xk2[0]
                        + relvec_v3_in[i][j].vecs[1][1] * xk2[1]
                        + relvec_v3_in[i][j].vecs[1][2] * xk2[2];

                ret_in += fcs_group_v3_in[i][j] * phase_storage_in->get_exp_type1(phase);
            }
            ret[i] = ret_in;
        }

    } else if (tune_type_now == 2) {

        // Tuned version is used when nk1=nk2=nk3 doesn't hold.

        double phase3[3];

#pragma omp parallel for private(ret_in, nsize_group, j, phase3)
        for (i = 0; i < ngroup_v3_in; ++i) {

            ret_in = std::complex<double>(0.0, 0.0);
            nsize_group = fcs_group_v3_in[i].size();

            for (j = 0; j < nsize_group; ++j) {
                for (auto ii = 0; ii < 3; ++ii) {
                    phase3[ii]
                            = relvec_v3_in[i][j].vecs[0][ii] * xk1[ii]
                              + relvec_v3_in[i][j].vecs[1][ii] * xk2[ii];
                }
                ret_in += fcs_group_v3_in[i][j] * phase_storage_in->get_exp_type2(phase3);
            }
            ret[i] = ret_in;
        }
    } else {
        // Original version
#pragma omp parallel for private(ret_in, nsize_group, phase, j)
        for (i = 0; i < ngroup_v3_in; ++i) {

            ret_in = std::complex<double>(0.0, 0.0);
            nsize_group = fcs_group_v3_in[i].size();

            for (j = 0; j < nsize_group; ++j) {
                phase
                        = relvec_v3_in[i][j].vecs[0][0] * xk1[0]
                          + relvec_v3_in[i][j].vecs[0][1] * xk1[1]
                          + relvec_v3_in[i][j].vecs[0][2] * xk1[2]
                          + relvec_v3_in[i][j].vecs[1][0] * xk2[0]
                          + relvec_v3_in[i][j].vecs[1][1] * xk2[1]
                          + relvec_v3_in[i][j].vecs[1][2] * xk2[2];
                ret_in += fcs_group_v3_in[i][j] * std::exp(im * phase);
            }
            ret[i] = ret_in;
        }
    }
}

std::complex<double> AnharmonicCore::V4(const unsigned int ks[4],
                                        const double *const *xk_in,
                                        const double *const *eval_in,
                                        const std::complex<double> *const *const *evec_in,
                                        const PhaseFactorStorage *phase_storage_in)
{
    int i;
    const int ns = dynamical->neval;
    unsigned int kn[4], sn[4];
    double omega[4];
    auto ret_re = 0.0;
    auto ret_im = 0.0;
    auto ret = std::complex<double>(0.0, 0.0);

    for (i = 0; i < 4; ++i) {
        kn[i] = ks[i] / ns;
        sn[i] = ks[i] % ns;
        omega[i] = eval_in[kn[i]][sn[i]];
    }
    // Return zero if any of the involving phonon has imaginary frequency
    if (omega[0] < eps8 || omega[1] < eps8 || omega[2] < eps8 || omega[3] < eps8) return 0.0;

    if (kn[1] != kindex_phi4_stored[0]
        || kn[2] != kindex_phi4_stored[1]
        || kn[3] != kindex_phi4_stored[2]) {

        calc_phi4_reciprocal(xk_in[kn[1]],
                             xk_in[kn[2]],
                             xk_in[kn[3]],
                             phase_storage_in,
                             phi4_reciprocal);

        kindex_phi4_stored[0] = kn[1];
        kindex_phi4_stored[1] = kn[2];
        kindex_phi4_stored[2] = kn[3];
    }

#ifdef _OPENMP
#pragma omp parallel for private(ret), reduction(+: ret_re, ret_im)
#endif
    for (i = 0; i < ngroup_v4; ++i) {
        ret = evec_in[kn[0]][sn[0]][evec_index_v4[i][0]]
              * evec_in[kn[1]][sn[1]][evec_index_v4[i][1]]
              * evec_in[kn[2]][sn[2]][evec_index_v4[i][2]]
              * evec_in[kn[3]][sn[3]][evec_index_v4[i][3]]
              * invmass_v4[i] * phi4_reciprocal[i];
        ret_re += ret.real();
        ret_im += ret.imag();
    }

    return std::complex<double>(ret_re, ret_im)
           / std::sqrt(omega[0] * omega[1] * omega[2] * omega[3]);
}

std::complex<double> AnharmonicCore::Phi4(const unsigned int ks[4],
                                          const double *const *xk_in,
                                          const double *const *eval_in,
                                          const std::complex<double> *const *const *evec_in,
                                          const PhaseFactorStorage *phase_storage_in)
{
    int i;
    int ns = dynamical->neval;
    unsigned int kn[4], sn[4];
    double omega[4];
    double ret_re = 0.0;
    double ret_im = 0.0;
    auto ret = std::complex<double>(0.0, 0.0);

    for (i = 0; i < 4; ++i) {
        kn[i] = ks[i] / ns;
        sn[i] = ks[i] % ns;
        omega[i] = eval_in[kn[i]][sn[i]];
    }

    if (kn[1] != kindex_phi4_stored[0]
        || kn[2] != kindex_phi4_stored[1]
        || kn[3] != kindex_phi4_stored[2]) {

        calc_phi4_reciprocal(xk_in[kn[1]],
                             xk_in[kn[2]],
                             xk_in[kn[3]],
                             phase_storage_in,
                             phi4_reciprocal);

        kindex_phi4_stored[0] = kn[1];
        kindex_phi4_stored[1] = kn[2];
        kindex_phi4_stored[2] = kn[3];
    }

#ifdef _OPENMP
#pragma omp parallel for private(ret), reduction(+: ret_re, ret_im)
#endif
    for (i = 0; i < ngroup_v4; ++i) {
        ret = evec_in[kn[0]][sn[0]][evec_index_v4[i][0]]
              * evec_in[kn[1]][sn[1]][evec_index_v4[i][1]]
              * evec_in[kn[2]][sn[2]][evec_index_v4[i][2]]
              * evec_in[kn[3]][sn[3]][evec_index_v4[i][3]]
              * invmass_v4[i] * phi4_reciprocal[i];
        ret_re += ret.real();
        ret_im += ret.imag();
    }

    return std::complex<double>(ret_re, ret_im);
}

void AnharmonicCore::calc_phi4_reciprocal(const double *xk1,
                                          const double *xk2,
                                          const double *xk3,
                                          const PhaseFactorStorage *phase_storage_in,
                                          std::complex<double> *ret)
{
    int i, j;
    double phase;
    std::complex<double> ret_in;
    unsigned int nsize_group;

    const auto tune_type_now = phase_storage_in->get_tune_type();
    constexpr auto complex_zero = std::complex<double>(0.0, 0.0);

    if (tune_type_now == 1) {

#pragma omp parallel for private(ret_in, nsize_group, j, phase)
        for (i = 0; i < ngroup_v4; ++i) {

            ret_in = complex_zero;
            nsize_group = fcs_group_v4[i].size();

            for (j = 0; j < nsize_group; ++j) {
                phase = relvec_v4[i][j].vecs[0][0] * xk1[0]
                        + relvec_v4[i][j].vecs[0][1] * xk1[1]
                        + relvec_v4[i][j].vecs[0][2] * xk1[2]
                        + relvec_v4[i][j].vecs[1][0] * xk2[0]
                        + relvec_v4[i][j].vecs[1][1] * xk2[1]
                        + relvec_v4[i][j].vecs[1][2] * xk2[2]
                        + relvec_v4[i][j].vecs[2][0] * xk3[0]
                        + relvec_v4[i][j].vecs[2][1] * xk3[1]
                        + relvec_v4[i][j].vecs[2][2] * xk3[2];

                ret_in += fcs_group_v4[i][j] * phase_storage_in->get_exp_type1(phase);
            }
            ret[i] = ret_in;
        }

    } else if (tune_type_now == 2) {

        // Tuned version is used when nk1=nk2=nk3 doesn't hold.

        double phase3[3];

#pragma omp parallel for private(ret_in, nsize_group, j, phase3)
        for (i = 0; i < ngroup_v4; ++i) {

            ret_in = complex_zero;
            nsize_group = fcs_group_v4[i].size();

            for (j = 0; j < nsize_group; ++j) {
                for (auto ii = 0; ii < 3; ++ii) {
                    phase3[ii]
                            = relvec_v4[i][j].vecs[0][ii] * xk1[ii]
                              + relvec_v4[i][j].vecs[1][ii] * xk2[ii]
                              + relvec_v4[i][j].vecs[2][ii] * xk3[ii];
                }
                ret_in += fcs_group_v4[i][j] * phase_storage_in->get_exp_type2(phase3);
            }
            ret[i] = ret_in;
        }
    } else {
        // Original version
#pragma omp parallel for private(ret_in, nsize_group, phase)
        for (i = 0; i < ngroup_v4; ++i) {

            ret_in = complex_zero;
            nsize_group = fcs_group_v4[i].size();

            for (j = 0; j < nsize_group; ++j) {
                phase = relvec_v4[i][j].vecs[0][0] * xk1[0]
                        + relvec_v4[i][j].vecs[0][1] * xk1[1]
                        + relvec_v4[i][j].vecs[0][2] * xk1[2]
                        + relvec_v4[i][j].vecs[1][0] * xk2[0]
                        + relvec_v4[i][j].vecs[1][1] * xk2[1]
                        + relvec_v4[i][j].vecs[1][2] * xk2[2]
                        + relvec_v4[i][j].vecs[2][0] * xk3[0]
                        + relvec_v4[i][j].vecs[2][1] * xk3[1]
                        + relvec_v4[i][j].vecs[2][2] * xk3[2];

                ret_in += fcs_group_v4[i][j] * std::exp(im * phase);
            }
            ret[i] = ret_in;
        }
    }
}

std::complex<double> AnharmonicCore::V3_mode(int mode,
                                             const double *xk2,
                                             const double *xk3,
                                             int is,
                                             int js,
                                             double **eval,
                                             std::complex<double> ***evec) const
{
    std::complex<double> ctmp = std::complex<double>(0.0, 0.0);

    // Return zero if any of the involving phonon has imaginary frequency
    if (eval[0][mode] < eps8 || eval[1][is] < eps8 || eval[2][js] < eps8) return 0.0;

    for (int i = 0; i < ngroup_v3; ++i) {

        auto vec_tmp = evec[0][mode][evec_index_v3[i][0]]
                       * evec[1][is][evec_index_v3[i][1]]
                       * evec[2][js][evec_index_v3[i][2]]
                       * invmass_v3[i];

        auto ret_in = std::complex<double>(0.0, 0.0);

        const int nsize_group = fcs_group_v3[i].size();

        for (auto j = 0; j < nsize_group; ++j) {

            auto phase = relvec_v3[i][j].vecs[0][0] * xk2[0]
                         + relvec_v3[i][j].vecs[0][1] * xk2[1]
                         + relvec_v3[i][j].vecs[0][2] * xk2[2]
                         + relvec_v3[i][j].vecs[1][0] * xk3[0]
                         + relvec_v3[i][j].vecs[1][1] * xk3[1]
                         + relvec_v3[i][j].vecs[1][2] * xk3[2];

            ret_in += fcs_group_v3[i][j] * std::exp(im * phase);
        }
        ctmp += ret_in * vec_tmp;
    }

    return ctmp / std::sqrt(eval[0][mode] * eval[1][is] * eval[2][js]);
}

void AnharmonicCore::calc_damping_smearing(const unsigned int ntemp,
                                           const double *temp_in,
                                           const double omega_in,
                                           const unsigned int ik_in,
                                           const unsigned int is_in,
                                           const KpointMeshUniform *kmesh_in,
                                           const double *const *eval_in,
                                           const std::complex<double> *const *const *evec_in,
                                           double *ret)
{
    // This function returns the imaginary part of phonon self-energy 
    // for the given frequency omega_in.
    // Lorentzian or Gaussian smearing will be used.
    // This version employs the crystal symmetry to reduce the computational cost

    const auto nk = kmesh_in->nk;
    const auto ns = dynamical->neval;
    const auto ns2 = ns * ns;
    unsigned int i;
    int ik;
    unsigned int is, js;
    unsigned int arr[3];

    int k1, k2;

    double T_tmp;
    double n1, n2;
    double omega_inner[2];

    double multi;

    for (i = 0; i < ntemp; ++i) ret[i] = 0.0;

    double **v3_arr;
    double ***delta_arr;
    double ret_tmp;

    double f1, f2;

    const auto epsilon = integration->epsilon;

    std::vector<KsListGroup> triplet;

    kmesh_in->get_unique_triplet_k(ik_in,
                                   symmetry->SymmList,
                                   false,
                                   false,
                                   triplet);

    const auto npair_uniq = triplet.size();

    allocate(v3_arr, npair_uniq, ns * ns);
    allocate(delta_arr, npair_uniq, ns * ns, 2);

    const auto knum = kmesh_in->kpoint_irred_all[ik_in][0].knum;
    const auto knum_minus = kmesh_in->kindex_minus_xk[knum];
#ifdef _OPENMP
#pragma omp parallel for private(multi, arr, k1, k2, is, js, omega_inner)
#endif
    for (ik = 0; ik < npair_uniq; ++ik) {
        multi = static_cast<double>(triplet[ik].group.size());

        arr[0] = ns * knum_minus + is_in;

        k1 = triplet[ik].group[0].ks[0];
        k2 = triplet[ik].group[0].ks[1];

        for (is = 0; is < ns; ++is) {
            arr[1] = ns * k1 + is;
            omega_inner[0] = eval_in[k1][is];

            for (js = 0; js < ns; ++js) {
                arr[2] = ns * k2 + js;
                omega_inner[1] = eval_in[k2][js];

                if (integration->ismear == 0) {
                    delta_arr[ik][ns * is + js][0]
                            = delta_lorentz(omega_in - omega_inner[0] - omega_inner[1], epsilon)
                              - delta_lorentz(omega_in + omega_inner[0] + omega_inner[1], epsilon);
                    delta_arr[ik][ns * is + js][1]
                            = delta_lorentz(omega_in - omega_inner[0] + omega_inner[1], epsilon)
                              - delta_lorentz(omega_in + omega_inner[0] - omega_inner[1], epsilon);
                } else if (integration->ismear == 1) {
                    delta_arr[ik][ns * is + js][0]
                            = delta_gauss(omega_in - omega_inner[0] - omega_inner[1], epsilon)
                              - delta_gauss(omega_in + omega_inner[0] + omega_inner[1], epsilon);
                    delta_arr[ik][ns * is + js][1]
                            = delta_gauss(omega_in - omega_inner[0] + omega_inner[1], epsilon)
                              - delta_gauss(omega_in + omega_inner[0] - omega_inner[1], epsilon);
                }
            }
        }
    }

    for (ik = 0; ik < npair_uniq; ++ik) {

        k1 = triplet[ik].group[0].ks[0];
        k2 = triplet[ik].group[0].ks[1];

        multi = static_cast<double>(triplet[ik].group.size());

        for (int ib = 0; ib < ns2; ++ib) {
            is = ib / ns;
            js = ib % ns;

            arr[0] = ns * knum_minus + is_in;
            arr[1] = ns * k1 + is;
            arr[2] = ns * k2 + js;

            v3_arr[ik][ib] = std::norm(V3(arr,
                                          kmesh_in->xk,
                                          eval_in,
                                          evec_in,
                                          phase_storage_dos)) * multi;
        }
    }

    for (i = 0; i < ntemp; ++i) {
        T_tmp = temp_in[i];
        ret_tmp = 0.0;
#ifdef _OPENMP
#pragma omp parallel for private(k1, k2, is, js, omega_inner, n1, n2, f1, f2), reduction(+:ret_tmp)
#endif
        for (ik = 0; ik < npair_uniq; ++ik) {

            k1 = triplet[ik].group[0].ks[0];
            k2 = triplet[ik].group[0].ks[1];

            for (is = 0; is < ns; ++is) {

                omega_inner[0] = eval_in[k1][is];

                for (js = 0; js < ns; ++js) {

                    omega_inner[1] = eval_in[k2][js];

                    if (thermodynamics->classical) {
                        f1 = thermodynamics->fC(omega_inner[0], T_tmp);
                        f2 = thermodynamics->fC(omega_inner[1], T_tmp);

                        n1 = f1 + f2;
                        n2 = f1 - f2;
                    } else {
                        f1 = thermodynamics->fB(omega_inner[0], T_tmp);
                        f2 = thermodynamics->fB(omega_inner[1], T_tmp);

                        n1 = f1 + f2 + 1.0;
                        n2 = f1 - f2;
                    }

                    ret_tmp += v3_arr[ik][ns * is + js]
                               * (n1 * delta_arr[ik][ns * is + js][0]
                                  - n2 * delta_arr[ik][ns * is + js][1]);
                }
            }
        }
        ret[i] = ret_tmp;
    }

    deallocate(v3_arr);
    deallocate(delta_arr);
    triplet.clear();

    for (i = 0; i < ntemp; ++i) ret[i] *= pi * std::pow(0.5, 4) / static_cast<double>(nk);
}

void AnharmonicCore::calc_damping_tetrahedron(const unsigned int ntemp,
                                              const double *temp_in,
                                              const double omega_in,
                                              const unsigned int ik_in,
                                              const unsigned int is_in,
                                              const KpointMeshUniform *kmesh_in,
                                              const double *const *eval_in,
                                              const std::complex<double> *const *const *evec_in,
                                              double *ret)
{
    // This function returns the imaginary part of phonon self-energy 
    // for the given frequency omega_in.
    // Tetrahedron method will be used.
    // This version employs the crystal symmetry to reduce the computational cost

    const int nk = kmesh_in->nk;
    const int ns = dynamical->neval;

    int ik, ib;
    const auto ns2 = ns * ns;

    unsigned int i;
    unsigned int jk;
    unsigned int is, js;
    unsigned int k1, k2;
    unsigned int arr[3];

    double T_tmp;
    double n1, n2;
    double f1, f2;
    double multi;

    double xk_tmp[3];
    double omega_inner[2];

    double ret_tmp;

    unsigned int *kmap_identity;
    double **energy_tmp;
    double **weight_tetra;
    double **v3_arr;
    double ***delta_arr;

    std::vector<KsListGroup> triplet;

    for (i = 0; i < ntemp; ++i) ret[i] = 0.0;

    kmesh_in->get_unique_triplet_k(ik_in,
                                   symmetry->SymmList,
                                   use_triplet_symmetry,
                                   sym_permutation,
                                   triplet);

    const auto npair_uniq = triplet.size();

    allocate(v3_arr, npair_uniq, ns2);
    allocate(delta_arr, npair_uniq, ns2, 2);

    const auto knum = kmesh_in->kpoint_irred_all[ik_in][0].knum;
    const auto knum_minus = kmesh_in->kindex_minus_xk[knum];
    const auto xk = kmesh_in->xk;

    allocate(kmap_identity, nk);

    for (i = 0; i < nk; ++i) kmap_identity[i] = i;

#ifdef _OPENMP
#pragma omp parallel private(is, js, k1, k2, xk_tmp, energy_tmp, i, weight_tetra, ik, jk, arr)
#endif
    {
        allocate(energy_tmp, 3, nk);
        allocate(weight_tetra, 3, nk);

#ifdef _OPENMP
#pragma omp for
#endif
        for (ib = 0; ib < ns2; ++ib) {
            is = ib / ns;
            js = ib % ns;

            for (k1 = 0; k1 < nk; ++k1) {

                // Prepare two-phonon frequency for the tetrahedron method

                for (i = 0; i < 3; ++i) xk_tmp[i] = xk[knum][i] - xk[k1][i];

                k2 = kmesh_in->get_knum(xk_tmp);

                energy_tmp[0][k1] = eval_in[k1][is] + eval_in[k2][js];
                energy_tmp[1][k1] = eval_in[k1][is] - eval_in[k2][js];
                energy_tmp[2][k1] = -energy_tmp[1][k1];
            }

            for (i = 0; i < 3; ++i) {
                integration->calc_weight_tetrahedron(nk, kmap_identity,
                                                     energy_tmp[i], omega_in,
                                                     dos->tetra_nodes_dos->get_ntetra(),
                                                     dos->tetra_nodes_dos->get_tetras(),
                                                     weight_tetra[i]);
            }

            for (ik = 0; ik < npair_uniq; ++ik) {
                jk = triplet[ik].group[0].ks[0];
                delta_arr[ik][ib][0] = weight_tetra[0][jk];
                delta_arr[ik][ib][1] = weight_tetra[1][jk] - weight_tetra[2][jk];
            }
        }

        deallocate(energy_tmp);
        deallocate(weight_tetra);
    }

    for (ik = 0; ik < npair_uniq; ++ik) {

        k1 = triplet[ik].group[0].ks[0];
        k2 = triplet[ik].group[0].ks[1];

        multi = static_cast<double>(triplet[ik].group.size());

        for (ib = 0; ib < ns2; ++ib) {
            is = ib / ns;
            js = ib % ns;

            if (delta_arr[ik][ib][0] > 0.0 || std::abs(delta_arr[ik][ib][1]) > 0.0) {

                arr[0] = ns * knum_minus + is_in;
                arr[1] = ns * k1 + is;
                arr[2] = ns * k2 + js;

                v3_arr[ik][ib] = std::norm(V3(arr,
                                              kmesh_in->xk,
                                              eval_in,
                                              evec_in,
                                              phase_storage_dos)) * multi;

            } else {
                v3_arr[ik][ib] = 0.0;
            }
        }
    }

    for (i = 0; i < ntemp; ++i) {
        T_tmp = temp_in[i];
        ret_tmp = 0.0;
#ifdef _OPENMP
#pragma omp parallel for private(k1, k2, is, js, omega_inner, n1, n2, f1, f2), reduction(+:ret_tmp)
#endif
        for (ik = 0; ik < npair_uniq; ++ik) {

            k1 = triplet[ik].group[0].ks[0];
            k2 = triplet[ik].group[0].ks[1];

            for (is = 0; is < ns; ++is) {

                omega_inner[0] = eval_in[k1][is];

                for (js = 0; js < ns; ++js) {

                    omega_inner[1] = eval_in[k2][js];

                    if (thermodynamics->classical) {
                        f1 = thermodynamics->fC(omega_inner[0], T_tmp);
                        f2 = thermodynamics->fC(omega_inner[1], T_tmp);

                        n1 = f1 + f2;
                        n2 = f1 - f2;
                    } else {
                        f1 = thermodynamics->fB(omega_inner[0], T_tmp);
                        f2 = thermodynamics->fB(omega_inner[1], T_tmp);

                        n1 = f1 + f2 + 1.0;
                        n2 = f1 - f2;
                    }

                    ret_tmp += v3_arr[ik][ns * is + js]
                               * (n1 * delta_arr[ik][ns * is + js][0]
                                  - n2 * delta_arr[ik][ns * is + js][1]);
                }
            }
        }
        ret[i] = ret_tmp;
    }

    deallocate(v3_arr);
    deallocate(delta_arr);
    deallocate(kmap_identity);

    for (i = 0; i < ntemp; ++i) ret[i] *= pi * std::pow(0.5, 4);
}

void AnharmonicCore::setup_cubic()
{
    // Sort force_constant[1] using the operator defined in fcs_phonons.h
    // This sorting is necessary.
    std::sort(fcs_phonon->force_constant_with_cell[1].begin(),
              fcs_phonon->force_constant_with_cell[1].end());
    prepare_group_of_force_constants(fcs_phonon->force_constant_with_cell[1],
                                     3, ngroup_v3, fcs_group_v3);

    allocate(invmass_v3, ngroup_v3);
    allocate(evec_index_v3, ngroup_v3, 3);
    allocate(relvec_v3, ngroup_v3);
    allocate(phi3_reciprocal, ngroup_v3);

    prepare_relative_vector(fcs_phonon->force_constant_with_cell[1],
                            3,
                            ngroup_v3,
                            fcs_group_v3,
                            relvec_v3);

    const auto invsqrt_mass_p = system->get_invsqrt_mass();

    int k = 0;
    for (auto i = 0; i < ngroup_v3; ++i) {
        for (int j = 0; j < 3; ++j) {
            evec_index_v3[i][j] = fcs_phonon->force_constant_with_cell[1][k].pairs[j].index;
        }
        invmass_v3[i]
                = invsqrt_mass_p[evec_index_v3[i][0] / 3]
                  * invsqrt_mass_p[evec_index_v3[i][1] / 3]
                  * invsqrt_mass_p[evec_index_v3[i][2] / 3];
        k += fcs_group_v3[i].size();
    }
}

void AnharmonicCore::setup_quartic()
{
    std::sort(fcs_phonon->force_constant_with_cell[2].begin(),
              fcs_phonon->force_constant_with_cell[2].end());
    prepare_group_of_force_constants(fcs_phonon->force_constant_with_cell[2],
                                     4, ngroup_v4, fcs_group_v4);

    allocate(invmass_v4, ngroup_v4);
    allocate(evec_index_v4, ngroup_v4, 4);
    allocate(relvec_v4, ngroup_v4);
    allocate(phi4_reciprocal, ngroup_v4);

    prepare_relative_vector(fcs_phonon->force_constant_with_cell[2],
                            4,
                            ngroup_v4,
                            fcs_group_v4,
                            relvec_v4);

    const auto invsqrt_mass_p = system->get_invsqrt_mass();

    int k = 0;
    for (auto i = 0; i < ngroup_v4; ++i) {
        for (int j = 0; j < 4; ++j) {
            evec_index_v4[i][j] = fcs_phonon->force_constant_with_cell[2][k].pairs[j].index;
        }
        invmass_v4[i]
                = invsqrt_mass_p[evec_index_v4[i][0] / 3]
                  * invsqrt_mass_p[evec_index_v4[i][1] / 3]
                  * invsqrt_mass_p[evec_index_v4[i][2] / 3]
                  * invsqrt_mass_p[evec_index_v4[i][3] / 3];
        k += fcs_group_v4[i].size();
    }
}

void PhaseFactorStorage::create(const bool use_tuned_ver,
                                const bool switch_to_type2)
{
    // For accelerating function V3 and V4 by avoiding continual call of std::exp.

    if (use_tuned_ver) {

        const auto inv2pi = 1.0 / (2.0 * pi);

        for (auto i = 0; i < 3; ++i) dnk[i] = static_cast<double>(nk_grid[i]) * inv2pi;

        tune_type = 1;

        if (nk_grid[0] == nk_grid[1] && nk_grid[1] == nk_grid[2]) {
            nk_represent = nk_grid[0];
        } else if (nk_grid[0] == nk_grid[1] && nk_grid[2] == 1) {
            nk_represent = nk_grid[0];
        } else if (nk_grid[1] == nk_grid[2] && nk_grid[0] == 1) {
            nk_represent = nk_grid[1];
        } else if (nk_grid[2] == nk_grid[0] && nk_grid[1] == 1) {
            nk_represent = nk_grid[2];
        } else if (nk_grid[0] == 1 && nk_grid[1] == 1) {
            nk_represent = nk_grid[2];
        } else if (nk_grid[1] == 1 && nk_grid[2] == 1) {
            nk_represent = nk_grid[0];
        } else if (nk_grid[2] == 1 && nk_grid[0] == 1) {
            nk_represent = nk_grid[1];
        } else {
            tune_type = 2;
        }

        // Force using tune_type == 2 version
        if (switch_to_type2) tune_type = 2;

        int ii, jj, kk;

        if (tune_type == 1) {

            double phase;
            dnk_represent = static_cast<double>(nk_represent) * inv2pi;
            const auto inv_dnk_represent = 1.0 / dnk_represent;

            // Pre-calculate the phase factor exp[i 2pi * phase]
            // for different phase angles ranging from [-2pi + 2pi/nk_represent: 2pi*(nk_represent-1)/nk_represent].
            // The redundancy of the data here is intentional and helpful for accepting
            // both positive and negative modulo.
            allocate(exp_phase, 2 * nk_represent - 1);
#ifdef _OPENMP
#pragma omp parallel for private(phase)
#endif
            for (ii = 0; ii < 2 * nk_represent - 1; ++ii) {
                phase = static_cast<double>(ii - nk_represent + 1) * inv_dnk_represent;
                exp_phase[ii] = std::exp(im * phase);
            }

        } else if (tune_type == 2) {

            double phase[3];
            double inv_dnk[3];

            for (auto i = 0; i < 3; ++i) inv_dnk[i] = 1.0 / dnk[i];

            allocate(exp_phase3,
                     2 * nk_grid[0] - 1,
                     2 * nk_grid[1] - 1,
                     2 * nk_grid[2] - 1);
#ifdef _OPENMP
#pragma omp parallel for private(phase, jj, kk)
#endif
            for (ii = 0; ii < 2 * nk_grid[0] - 1; ++ii) {
                phase[0] = static_cast<double>(ii - nk_grid[0] + 1) * inv_dnk[0];
                for (jj = 0; jj < 2 * nk_grid[1] - 1; ++jj) {
                    phase[1] = static_cast<double>(jj - nk_grid[1] + 1) * inv_dnk[1];
                    for (kk = 0; kk < 2 * nk_grid[2] - 1; ++kk) {
                        phase[2] = static_cast<double>(kk - nk_grid[2] + 1) * inv_dnk[2];
                        exp_phase3[ii][jj][kk] = std::exp(im * (phase[0] + phase[1] + phase[2]));
                    }
                }
            }
        }
    } else {
        tune_type = 0;
    }
}

unsigned int PhaseFactorStorage::get_tune_type() const
{
    return tune_type;
}

std::complex<double> PhaseFactorStorage::get_exp_type1(const double phase_in) const
{
    int iloc = nint(phase_in * dnk_represent) % nk_represent + nk_represent - 1;
    return exp_phase[iloc];
}

std::complex<double> PhaseFactorStorage::get_exp_type2(const double *phase3_in) const
{
    int loc[3];
    for (auto i = 0; i < 3; ++i) {
        loc[i] = nint(phase3_in[i] * dnk[i]) % nk_grid[i] + nk_grid[i] - 1;
    }
    return exp_phase3[loc[0]][loc[1]][loc[2]];
}

void AnharmonicCore::calc_self3omega_tetrahedron(const double Temp,
                                                 const KpointMeshUniform *kmesh_in,
                                                 const double *const *eval_in,
                                                 const std::complex<double> *const *const *evec_in,
                                                 const unsigned int ik_in,
                                                 const unsigned int snum,
                                                 const unsigned int nomega,
                                                 const double *omega,
                                                 double *ret)
{
    // This function returns the imaginary part of phonon self-energy 
    // for the given frequency range of omega, phonon frequency (eval) and phonon eigenvectors (evec).
    // The tetrahedron method will be used.
    // This version employs the crystal symmetry to reduce the computational cost
    // In addition, both MPI and OpenMP parallelization are used in a hybrid way inside this function.

    const auto nk = kmesh_in->nk;
    const int ns = dynamical->neval;

    int ik, ib, iomega;
    const auto ns2 = ns * ns;

    unsigned int i;
    unsigned int is, js;
    unsigned int k1, k2;
    unsigned int arr[3];
    unsigned int nk_tmp;

    double n1, n2;
    double f1, f2;
    double omega_inner[2];

    unsigned int *kmap_identity;
    int **kpairs;
    double **energy_tmp;
    double **weight_tetra;
    double **v3_arr, *v3_arr_loc;
    double *ret_private;

    std::vector<KsListGroup> triplet;
    std::vector<int> vk_l;

    const int knum = kmesh_in->kpoint_irred_all[ik_in][0].knum;
    const int knum_minus = kmesh_in->kindex_minus_xk[knum];

    kmesh_in->get_unique_triplet_k(ik_in,
                                   symmetry->SymmList,
                                   false,
                                   false,
                                   triplet);

    const auto npair_uniq = triplet.size();

    if (npair_uniq != nk) {
        exit("calc_self3omega_tetrahedron", "Something is wrong.");
    }

    allocate(kpairs, nk, 2);
    allocate(kmap_identity, nk);

    for (i = 0; i < nk; ++i) kmap_identity[i] = i;

    for (iomega = 0; iomega < nomega; ++iomega) ret[iomega] = 0.0;

    for (ik = 0; ik < npair_uniq; ++ik) {
        kpairs[ik][0] = triplet[ik].group[0].ks[0];
        kpairs[ik][1] = triplet[ik].group[0].ks[1];
    }

    if (nk % mympi->nprocs != 0) {
        nk_tmp = nk / mympi->nprocs + 1;
    } else {
        nk_tmp = nk / mympi->nprocs;
    }

    vk_l.clear();

    for (ik = 0; ik < nk; ++ik) {
        if (ik % mympi->nprocs == mympi->my_rank) {
            vk_l.push_back(ik);
        }
    }

    if (vk_l.size() < nk_tmp) {
        vk_l.push_back(-1);
    }

    allocate(v3_arr_loc, ns2);
    allocate(v3_arr, nk_tmp * mympi->nprocs, ns2);

    for (ik = 0; ik < nk_tmp; ++ik) {

        int ik_now = vk_l[ik];

        if (ik_now == -1) {

            for (ib = 0; ib < ns2; ++ib) v3_arr_loc[ib] = 0.0; // do nothing

        } else {
#ifdef _OPENMP
#pragma omp parallel for private(is, js, arr)
#endif
            for (ib = 0; ib < ns2; ++ib) {

                is = ib / ns;
                js = ib % ns;

                arr[0] = ns * knum_minus + snum;
                arr[1] = ns * kpairs[ik_now][0] + is;
                arr[2] = ns * kpairs[ik_now][1] + js;

                v3_arr_loc[ib] = std::norm(V3(arr,
                                              kmesh_in->xk,
                                              eval_in,
                                              evec_in,
                                              phase_storage_dos));
            }
        }
        MPI_Gather(&v3_arr_loc[0], ns2, MPI_DOUBLE,
                   v3_arr[ik * mympi->nprocs], ns2,
                   MPI_DOUBLE, 0, MPI_COMM_WORLD);
    }
    deallocate(v3_arr_loc);

    if (mympi->my_rank == 0) {

#ifdef _OPENMP
#pragma omp parallel private(is, js, k1, k2, energy_tmp, i, \
                             iomega, weight_tetra, ik, \
                             omega_inner, f1, f2, n1, n2)
#endif
        {
            allocate(energy_tmp, 2, nk);
            allocate(weight_tetra, 2, nk);
#ifdef _OPENMP
            const int nthreads = omp_get_num_threads();
            const int ithread = omp_get_thread_num();
#else
            const int nthreads = 1;
            const int ithread = 0;
#endif

#ifdef _OPENMP
#pragma omp single
#endif
            {
                allocate(ret_private, nthreads * nomega);
                for (i = 0; i < nthreads * nomega; ++i) ret_private[i] = 0.0;
            }
#ifdef _OPENMP
#pragma omp for
#endif
            for (ib = 0; ib < ns2; ++ib) {

                is = ib / ns;
                js = ib % ns;

                for (ik = 0; ik < nk; ++ik) {
                    k1 = kpairs[ik][0];
                    k2 = kpairs[ik][1];

                    energy_tmp[0][ik] = eval_in[k1][is] + eval_in[k2][js];
                    energy_tmp[1][ik] = eval_in[k1][is] - eval_in[k2][js];
                }
                for (iomega = 0; iomega < nomega; ++iomega) {
                    for (i = 0; i < 2; ++i) {
                        integration->calc_weight_tetrahedron(nk, kmap_identity,
                                                             energy_tmp[i], omega[iomega],
                                                             dos->tetra_nodes_dos->get_ntetra(),
                                                             dos->tetra_nodes_dos->get_tetras(),
                                                             weight_tetra[i]);
                    }

                    for (ik = 0; ik < nk; ++ik) {
                        k1 = kpairs[ik][0];
                        k2 = kpairs[ik][1];

                        omega_inner[0] = eval_in[k1][is];
                        omega_inner[1] = eval_in[k2][js];
                        if (thermodynamics->classical) {
                            f1 = thermodynamics->fC(omega_inner[0], Temp);
                            f2 = thermodynamics->fC(omega_inner[1], Temp);
                            n1 = f1 + f2;
                            n2 = f1 - f2;
                        } else {
                            f1 = thermodynamics->fB(omega_inner[0], Temp);
                            f2 = thermodynamics->fB(omega_inner[1], Temp);
                            n1 = f1 + f2 + 1.0;
                            n2 = f1 - f2;
                        }

                        //#pragma omp critical
                        ret_private[nomega * ithread + iomega]
                                += v3_arr[ik][ib] * (n1 * weight_tetra[0][ik] - 2.0 * n2 * weight_tetra[1][ik]);
                    }
                }
            }
#ifdef _OPENMP
#pragma omp for
#endif
            for (iomega = 0; iomega < nomega; ++iomega) {
                for (int t = 0; t < nthreads; t++) {
                    ret[iomega] += ret_private[nomega * t + iomega];
                }
            }
            deallocate(energy_tmp);
            deallocate(weight_tetra);
        }
#ifdef _OPENMP
#pragma omp parallel for
#endif
        for (iomega = 0; iomega < nomega; ++iomega) {
            ret[iomega] *= pi * std::pow(0.5, 4);
        }
        deallocate(ret_private);
    }

    deallocate(v3_arr);
    deallocate(kmap_identity);
    deallocate(kpairs);
}

int AnharmonicCore::get_ngroup_fcs(const unsigned int order) const
{
    if (order == 3) return ngroup_v3;
    if (order == 4) return ngroup_v4;
    return 0;
}

std::vector<double> *AnharmonicCore::get_fcs_group(const unsigned int order) const
{
    if (order == 3) return fcs_group_v3;
    if (order == 4) return fcs_group_v4;
    return nullptr;
}

double *AnharmonicCore::get_invmass_factor(const unsigned int order) const
{
    if (order == 3) return invmass_v3;
    if (order == 4) return invmass_v4;
    return nullptr;
}

int **AnharmonicCore::get_evec_index(const unsigned int order) const
{
    if (order == 3) return evec_index_v3;
    if (order == 4) return evec_index_v4;
    return nullptr;
}

std::vector<RelativeVector> *AnharmonicCore::get_relvec(const unsigned int order) const
{
    if (order == 3) return relvec_v3;
    if (order == 4) return relvec_v4;
    return nullptr;
}

void AnharmonicCore::calc_analytic_k_from_FcsArrayWithCell(const double *xk_in,
                                                           const std::vector<FcsArrayWithCell> &fc2_in,
                                                           std::complex<double> **dymat_out) const
{
    int i;
    const auto nmode = 3 * system->natmin;
    double vec[3];
    const std::complex<double> im(0.0, 1.0);

    // prepare supercell shift
    double **xshift_s;
    const auto ncell_s = 27;

    allocate(xshift_s, ncell_s, 3);

    unsigned int icell = 0;
    int ix, iy, iz;
    for (i = 0; i < 3; ++i) xshift_s[0][i] = 0;
    icell = 1;
    for (ix = -1; ix <= 1; ++ix) {
        for (iy = -1; iy <= 1; ++iy) {
            for (iz = -1; iz <= 1; ++iz) {
                if (ix == 0 && iy == 0 && iz == 0) continue;

                xshift_s[icell][0] = ix * 1.0;
                xshift_s[icell][1] = iy * 1.0;
                xshift_s[icell][2] = iz * 1.0;

                ++icell;
            }
        }
    }

    for (i = 0; i < nmode; ++i) {
        for (auto j = 0; j < nmode; ++j) {
            dymat_out[i][j] = std::complex<double>(0.0, 0.0);
        }
    }

    for (const auto &it: fc2_in) {

        const auto atm1_p = it.pairs[0].index / 3;
        const auto atm2_p = it.pairs[1].index / 3;
        const auto atm1_s = system->map_p2s_anharm[atm1_p][0];
        const auto atm2_s = system->map_p2s_anharm[atm2_p][it.pairs[1].tran];
        const auto xyz1 = it.pairs[0].index % 3;
        const auto xyz2 = it.pairs[1].index % 3;
        const auto icell = it.pairs[1].cell_s;

        for (i = 0; i < 3; ++i) {
            vec[i] = system->xr_s_anharm[atm2_s][i] + xshift_s[icell][i]
                     - system->xr_s_anharm[system->map_p2s_anharm[atm2_p][0]][i];
        }

        rotvec(vec, vec, system->lavec_s_anharm);
        rotvec(vec, vec, system->rlavec_p);

        const auto phase = vec[0] * xk_in[0] + vec[1] * xk_in[1] + vec[2] * xk_in[2];

        dymat_out[3 * atm1_p + xyz1][3 * atm2_p + xyz2]
                += it.fcs_val * std::exp(im * phase) /
                   std::sqrt(system->mass_anharm[atm1_s] * system->mass_anharm[atm2_s]);
    }

    deallocate(xshift_s);
}<|MERGE_RESOLUTION|>--- conflicted
+++ resolved
@@ -283,10 +283,6 @@
                              relvec_v3,
                              phase_storage_in,
                              phi3_reciprocal);
-<<<<<<< HEAD
-=======
-
->>>>>>> 3c1afa24
         kindex_phi3_stored[0] = kn[1];
         kindex_phi3_stored[1] = kn[2];
     }
@@ -1457,69 +1453,68 @@
     return nullptr;
 }
 
-void AnharmonicCore::calc_analytic_k_from_FcsArrayWithCell(const double *xk_in,
-                                                           const std::vector<FcsArrayWithCell> &fc2_in,
-                                                           std::complex<double> **dymat_out) const
-{
-    int i;
-    const auto nmode = 3 * system->natmin;
-    double vec[3];
-    const std::complex<double> im(0.0, 1.0);
-
-    // prepare supercell shift
-    double **xshift_s;
-    const auto ncell_s = 27;
-
-    allocate(xshift_s, ncell_s, 3);
-
-    unsigned int icell = 0;
-    int ix, iy, iz;
-    for (i = 0; i < 3; ++i) xshift_s[0][i] = 0;
-    icell = 1;
-    for (ix = -1; ix <= 1; ++ix) {
-        for (iy = -1; iy <= 1; ++iy) {
-            for (iz = -1; iz <= 1; ++iz) {
-                if (ix == 0 && iy == 0 && iz == 0) continue;
-
-                xshift_s[icell][0] = ix * 1.0;
-                xshift_s[icell][1] = iy * 1.0;
-                xshift_s[icell][2] = iz * 1.0;
-
-                ++icell;
-            }
-        }
-    }
-
-    for (i = 0; i < nmode; ++i) {
-        for (auto j = 0; j < nmode; ++j) {
-            dymat_out[i][j] = std::complex<double>(0.0, 0.0);
-        }
-    }
-
-    for (const auto &it: fc2_in) {
-
-        const auto atm1_p = it.pairs[0].index / 3;
-        const auto atm2_p = it.pairs[1].index / 3;
-        const auto atm1_s = system->map_p2s_anharm[atm1_p][0];
-        const auto atm2_s = system->map_p2s_anharm[atm2_p][it.pairs[1].tran];
-        const auto xyz1 = it.pairs[0].index % 3;
-        const auto xyz2 = it.pairs[1].index % 3;
-        const auto icell = it.pairs[1].cell_s;
-
-        for (i = 0; i < 3; ++i) {
-            vec[i] = system->xr_s_anharm[atm2_s][i] + xshift_s[icell][i]
-                     - system->xr_s_anharm[system->map_p2s_anharm[atm2_p][0]][i];
-        }
-
-        rotvec(vec, vec, system->lavec_s_anharm);
-        rotvec(vec, vec, system->rlavec_p);
-
-        const auto phase = vec[0] * xk_in[0] + vec[1] * xk_in[1] + vec[2] * xk_in[2];
-
-        dymat_out[3 * atm1_p + xyz1][3 * atm2_p + xyz2]
-                += it.fcs_val * std::exp(im * phase) /
-                   std::sqrt(system->mass_anharm[atm1_s] * system->mass_anharm[atm2_s]);
-    }
-
-    deallocate(xshift_s);
-}+//void AnharmonicCore::calc_analytic_k_from_FcsArrayWithCell(const double *xk_in,
+//                                                           const std::vector<FcsArrayWithCell> &fc2_in,
+//                                                           std::complex<double> **dymat_out) const
+//{
+//    int i;
+//    const auto nmode = 3 * system->natmin;
+//    double vec[3];
+//
+//    // prepare supercell shift
+//    double **xshift_s;
+//    const auto ncell_s = 27;
+//
+//    allocate(xshift_s, ncell_s, 3);
+//
+//    unsigned int icell = 0;
+//    int ix, iy, iz;
+//    for (i = 0; i < 3; ++i) xshift_s[0][i] = 0;
+//    icell = 1;
+//    for (ix = -1; ix <= 1; ++ix) {
+//        for (iy = -1; iy <= 1; ++iy) {
+//            for (iz = -1; iz <= 1; ++iz) {
+//                if (ix == 0 && iy == 0 && iz == 0) continue;
+//
+//                xshift_s[icell][0] = ix * 1.0;
+//                xshift_s[icell][1] = iy * 1.0;
+//                xshift_s[icell][2] = iz * 1.0;
+//
+//                ++icell;
+//            }
+//        }
+//    }
+//
+//    for (i = 0; i < nmode; ++i) {
+//        for (auto j = 0; j < nmode; ++j) {
+//            dymat_out[i][j] = std::complex<double>(0.0, 0.0);
+//        }
+//    }
+//
+//    for (const auto &it: fc2_in) {
+//
+//        const auto atm1_p = it.pairs[0].index / 3;
+//        const auto atm2_p = it.pairs[1].index / 3;
+//        const auto atm1_s = system->map_p2s_anharm[atm1_p][0];
+//        const auto atm2_s = system->map_p2s_anharm[atm2_p][it.pairs[1].tran];
+//        const auto xyz1 = it.pairs[0].index % 3;
+//        const auto xyz2 = it.pairs[1].index % 3;
+//        const auto icell = it.pairs[1].cell_s;
+//
+//        for (i = 0; i < 3; ++i) {
+//            vec[i] = system->xr_s_anharm[atm2_s][i] + xshift_s[icell][i]
+//                     - system->xr_s_anharm[system->map_p2s_anharm[atm2_p][0]][i];
+//        }
+//
+//        rotvec(vec, vec, system->lavec_s_anharm);
+//        rotvec(vec, vec, system->rlavec_p);
+//
+//        const auto phase = vec[0] * xk_in[0] + vec[1] * xk_in[1] + vec[2] * xk_in[2];
+//
+//        dymat_out[3 * atm1_p + xyz1][3 * atm2_p + xyz2]
+//                += it.fcs_val * std::exp(im * phase) /
+//                   std::sqrt(system->mass_anharm[atm1_s] * system->mass_anharm[atm2_s]);
+//    }
+//
+//    deallocate(xshift_s);
+//}