--- conflicted
+++ resolved
@@ -19,11 +19,7 @@
 
 namespace PHON_NS {
 class Gvecs {
-<<<<<<< HEAD
- public:
-=======
 public:
->>>>>>> 471d7bdb
     double vec[3];
 
     Gvecs();
@@ -37,11 +33,7 @@
 };
 
 class DistInfo {
-<<<<<<< HEAD
- public:
-=======
 public:
->>>>>>> 471d7bdb
     int cell;
     double dist;
 
@@ -59,11 +51,7 @@
 };
 
 class Ewald : protected Pointers {
-<<<<<<< HEAD
- public:
-=======
 public:
->>>>>>> 471d7bdb
     Ewald(class PHON *);
 
     ~Ewald();
@@ -86,11 +74,7 @@
                               const double *,
                               std::complex<double> **);
 
-<<<<<<< HEAD
- private:
-=======
 private:
->>>>>>> 471d7bdb
 
     std::vector<Gvecs> G_vector_sub;
     double lambda_sub;
