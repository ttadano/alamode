/*
 scph.h

 Copyright (c) 2015 Terumasa Tadano

 This file is distributed under the terms of the MIT license.
 Please see the file 'LICENCE.txt' in the root directory 
 or http://opensource.org/licenses/mit-license.php for information.
*/

#pragma once

#include "pointers.h"
#include "kpoint.h"
#include "anharmonic_core.h"
#include "gruneisen.h"
#include <complex>
#include <Eigen/Dense>

namespace PHON_NS {
class DistList {
public:
    unsigned int cell_s;
    double dist;

    DistList();

    DistList(const unsigned int cell_s_,
             const double dist_) : cell_s(cell_s_), dist(dist_) {};

    bool operator<(const DistList &obj) const
    {
        return dist < obj.dist;
    }
};

struct ShiftCell {
public:
    int sx, sy, sz;
};

struct MinimumDistList {
public:
    double dist;
    std::vector<ShiftCell> shift;
};

struct KpointSymmetry {
public:
    int symmetry_op;
    unsigned int knum_irred_orig;
    unsigned int knum_orig;
};

class Scph : protected Pointers {
public:

    Scph(class PHON *phon);

    ~Scph();

    unsigned int kmesh_scph[3];
    unsigned int kmesh_interpolate[3];
    unsigned int ialgo;
    unsigned int bubble;

    bool restart_scph;
    bool warmstart_scph;
    bool lower_temp;
    double tolerance_scph;

    void exec_scph();

    void setup_scph();

    double mixalpha;
    unsigned int maxiter;
    bool print_self_consistent_fc2;
    bool selfenergy_offdiagonal;
    int relax_str;

    // variables related to structural optimization
    int relax_algo;
    int max_str_iter;
    double coord_conv_tol;
    double mixbeta_coord;
    double alpha_steepest_decent;
    double cell_conv_tol;
    double mixbeta_cell;

    int set_init_str;
    int cooling_u0_index; // used if set_init_str is 3 
    double cooling_u0_thr; // used if set_init_str is 3
    double add_hess_diag;
    double stat_pressure;

    // optimization scheme used in QHA
    int qha_scheme;
    
    // options of IFC renormalization
    int renorm_3to2nd;
    int renorm_2to1st;
    int renorm_34to1st;
    std::string strain_IFC_dir;

    // initial strain and displacement
    double **init_u_tensor = nullptr;
    double *init_u0 = nullptr;
    int natmin_tmp;

    // zero-th order term of the potential energy surface
    double *V0 = nullptr;

private:

    // Information of kmesh for SCPH calculation
    KpointMeshUniform *kmesh_coarse = nullptr;
    KpointMeshUniform *kmesh_dense = nullptr;
    int *kmap_interpolate_to_scph = nullptr;

    // Information for calculating the ph-ph interaction coefficients
    std::complex<double> *phi3_reciprocal, *phi4_reciprocal;

    // Phase shift
    PhaseFactorStorage *phase_factor_scph;

    // Information of harmonic dynamical matrix
    double **omega2_harmonic;
    std::complex<double> ***evec_harmonic;
    MinimumDistList ***mindist_list_scph;

    // Local variables for handling symmetry of dynamical matrix
    std::complex<double> ****mat_transform_sym;
    std::vector<int> *symop_minus_at_k;
    KpointSymmetry *kpoint_map_symmetry;

    std::vector<Eigen::MatrixXcd> dymat_harm_short, dymat_harm_long;

    int compute_Cv_anharmonic;

    void set_default_variables();

    void deallocate_variables();

    void setup_kmesh();

    void setup_eigvecs();

    void setup_pp_interaction();

    void setup_transform_ifc();

    void setup_transform_symmetry();

    void load_scph_dymat_from_file(std::complex<double> ****);

    void load_scph_dymat_from_file(std::complex<double> ****,
                                       std::string);

    void store_scph_dymat_to_file(const std::complex<double> *const *const *const *,
                                    std::string);

    void load_V0_from_file(double *);

    void store_V0_to_file(const double *const);

    void zerofill_harmonic_dymat_renormalize(std::complex<double> ****, 
                                            unsigned int);
                                                
    void exec_scph_main(std::complex<double> ****);

    void exec_scph_relax_cell_coordinate_main(std::complex<double> ****,
                                          std::complex<double> ****);

    void exec_QHA_relax_main(std::complex<double> ****,
                             std::complex<double> ****);

    void exec_perturbative_QHA(std::complex<double> ****,
                               std::complex<double> ****);

    void read_C1_array(double * const);

    void read_elastic_constants(double * const * const, 
                                  double * const* const* const);

    void set_initial_q0(double * const);

    void precompute_dymat_harm(const unsigned int nk_in,
                               double **xk_in,
                               double **kvec_in);

    void set_initial_strain(double * const * const);

    void read_cell_opt_input(double &,
                             double &,
                             double &,
                             double &);

    void calculate_u0(const double * const, double * const);

    void calculate_force_in_real_space(const std::complex<double> * const, 
                                       double *);

    void update_cell_coordinate(double *,
                                double *,
                                double **,
                                const std::complex<double> * const ,
                                const double * const* const ,
                                const std::complex<double> * const ,
                                const double * const* const ,
                                const std::complex<double> * const* const* const ,
                                const std::vector<int> &,
                                double *,
                                double *,
                                double *,
                                double &,
                                double &);

    void postprocess(std::complex<double> ****,
                        std::complex<double> ****,
                        std::complex<double> ****);
                         
    void compute_V4_elements_mpi_over_kpoint(std::complex<double> ***,
                                             std::complex<double> ***,
                                             bool,
                                             bool);
 
    void compute_V4_elements_mpi_over_band(std::complex<double> ***,
                                           std::complex<double> ***,
                                           bool);

    void compute_V3_elements_mpi_over_kpoint(std::complex<double> ***v3_out,
                                             const std::complex<double> *const *const *evec_in,
                                             const bool self_offdiag);

    void compute_V3_elements_for_given_IFCs(std::complex<double> ***v3_out,
                                            const int ngroup_v3_in,
                                            std::vector<double> *fcs_group_v3_in,
                                            std::vector<RelativeVector> *relvec_v3_in,
                                            double *invmass_v3_in,
                                            int **evec_index_v3_in,
                                            const std::complex<double> *const *const *evec_in,
                                            const bool self_offdiag);

    void zerofill_elements_acoustic_at_gamma(double **,
                                             std::complex<double> ***,
                                             const int) const;

    void calc_new_dymat_with_evec(std::complex<double> ***,
                                  double **,
                                  std::complex<double> ***);

    void compute_del_v1_del_umn(std::complex<double> **,
                                const std::complex<double> * const* const* const);
 
    void compute_del2_v1_del_umn2(std::complex<double> **,
                                  const std::complex<double> * const* const* const);

    void compute_del3_v1_del_umn3(std::complex<double> **,
                                  const std::complex<double> * const* const* const);

    void compute_del_v2_del_umn(std::complex<double> ***,
                                const std::complex<double> * const* const* const);
    
    void compute_del2_v2_del_umn2(std::complex<double> ***,
                                  const std::complex<double> * const* const* const);

    void compute_del_v3_del_umn(std::complex<double> ****,
                                const std::complex<double> * const* const* const);

    void calculate_delv2_delumn_finite_difference(const std::complex<double> * const* const* const,
                                                  std::complex<double> ***);

    void read_del_v2_del_umn_in_kspace(const std::complex<double> * const* const* const,
                                       std::complex<double> ***);
    
    void calculate_delv1_delumn_finite_difference(std::complex<double> **,
                                                  const std::complex<double> * const* const* const); 
                                                                
    void make_supercell_mapping_by_symmetry_operations(int **);

    void make_inverse_translation_mapping(int **);

    void compute_del_v_strain_in_real_space1(const std::vector<FcsArrayWithCell> &,
                                             std::vector<FcsArrayWithCell> &,
                                             const int,
                                             const int,
                                             const int);
    
    void compute_del_v_strain_in_real_space2(const std::vector<FcsArrayWithCell> &,
                                             std::vector<FcsArrayWithCell> &,
                                             const int,
                                             const int,
                                             const int,
                                             const int,
                                             const int);

    FcsClassExtent from_FcsArrayWithCell_to_FcsClassExtent(const FcsArrayWithCell &);

    void calculate_del_v0_del_umn_renorm(std::complex<double> *, 
                                         double *,
                                         double **,
                                         double ***,
                                         double **,
                                         double **,
                                         std::complex<double> **,
                                         std::complex<double> **,
                                         std::complex<double> **,
                                         std::complex<double> ***,
                                         std::complex<double> ***,
                                         std::complex<double> ****,
                                         double *,
                                         double );

                                            
    void calculate_del_v1_del_umn_renorm(std::complex<double> **, 
                                         double **,
                                         std::complex<double> **,
                                         std::complex<double> **,
                                         std::complex<double> **,
                                         std::complex<double> ***,
                                         std::complex<double> ***,
                                         std::complex<double> ****,
                                         double *);

    void calculate_C2_array_renorm(double **, 
                                   double **,
                                   double **,
                                   double **,
                                   double ***,
                                   std::complex<double> **,
                                   std::complex<double> **,
                                   std::complex<double> ***,
                                   double *);

    void calculate_C2_array_ZSISA(double **,
                                  double **,
                                  std::complex<double> **,
                                  double **);

    void calculate_eta_tensor(double **, 
                              const double * const * const);

    void renormalize_v0_from_umn(double &, 
                                 double , 
                                 double **, 
                                 double *,
                                 double **, 
                                 double ***,
                                 double **,
                                 const double);

    void renormalize_v1_from_umn(std::complex<double> *, 
                                 const std::complex<double> * const ,
                                 const std::complex<double> * const* const, 
                                 const std::complex<double> * const* const, 
                                 const std::complex<double> * const* const, 
                                 const double * const* const);

    void renormalize_v2_from_umn(std::complex<double> **, 
                                 std::complex<double> ***, 
                                 std::complex<double> ***,
                                 double **);

    void renormalize_v3_from_umn(std::complex<double> ***, 
                                 std::complex<double> ***, 
                                 std::complex<double> ****,
                                 double **);

    void renormalize_v1_from_q0(std::complex<double> *, 
                                std::complex<double> *, 
                                std::complex<double> **,
                                std::complex<double> ***, 
                                std::complex<double> ***,
                                double *);

    void renormalize_v2_from_q0(std::complex<double> **, 
                                std::complex<double> **,
                                std::complex<double> ***, 
                                std::complex<double> ***,  
                                double *);

    void renormalize_v3_from_q0(std::complex<double> ***,
                                std::complex<double> ***, 
                                std::complex<double> ***, 
                                double *);

    void renormalize_v0_from_q0(double &,
                                double ,
                                std::complex<double> *,
                                std::complex<double> **,
                                std::complex<double> ***,
                                std::complex<double> ***,
                                double *);

    void compute_anharmonic_v1_array(std::complex<double> *,
                                     std::complex<double> *, 
                                     std::complex<double> ***, 
                                     std::complex<double> ***, 
                                     double ** , 
                                     const double);

    void compute_anharmonic_del_v0_del_umn(std::complex<double> *, 
                                           std::complex<double> *,
                                           std::complex<double> ***,
                                           std::complex<double> ***,
                                           std::complex<double> ****,
                                           double **,
                                           double *,
                                           std::complex<double> ***, 
                                           double ** , 
                                           const double);

    void compute_ZSISA_stress(double **,
                              std::complex<double> *,
                              std::complex<double> ***,
                              double **,
                              std::complex<double> *,
                              std::complex<double> **,
                              std::complex<double> *,
                              std::vector<int> &);

    void compute_vZSISA_stress(std::complex<double> *,
                               double **,
                               std::complex<double> *,
                               std::complex<double> *,
                               double **);

    void compute_anharmonic_frequency(std::complex<double> ***,
                                      double **,
                                      std::complex<double> ***,
                                      double,
                                      bool &,
                                      std::complex<double> ***,
                                      bool,
                                      std::complex<double> **,
                                      const unsigned int verbosity);

<<<<<<< HEAD
    void compute_renormalized_harmonic_frequency(double **,
                                                 std::complex<double> ***,
                                                 std::complex<double> **,
                                                 const unsigned int );
=======
    void compute_anharmonic_frequency2(std::complex<double> ***,
                                      double **,
                                      std::complex<double> ***,
                                      double,
                                      bool &,
                                      std::complex<double> ***,
                                      bool,
                                      const unsigned int verbosity);

    void update_frequency(const double temperature_in,
                          const Eigen::MatrixXd &omega_in,
                          const std::vector<Eigen::MatrixXcd> &Fmat0,
                          const std::vector<Eigen::MatrixXcd> &evec0,
                          std::complex<double> ***dymat0,
                          std::complex<double> ***v4_array_all,
                          std::complex<double> ***cmat_convert,
                          std::vector<Eigen::MatrixXcd> &dmat,
                          std::complex<double> ***dymat_out,
                          std::complex<double> ***evec_out,
                          const double alpha,
                          const bool offdiag,
                          Eigen::MatrixXd &omega_out);

    void get_permutation_matrix(const int ns,
                                std::complex<double> **cmat_in,
                                Eigen::MatrixXd &permutation_matrix) const;
>>>>>>> bf40bb42

    void exec_interpolation(const unsigned int [3],
                            std::complex<double> ***,
                            unsigned int,
                            double **,
                            double **,
                            double **,
                            std::complex<double> ***,
                            const bool use_precomputed_dymat = false,
                            const bool return_sqrt = true);

    void r2q(const double *,
             unsigned int,
             unsigned int,
             unsigned int,
             unsigned int,
             std::complex<double> ***,
             std::complex<double> **) const;

    void diagonalize_interpolated_matrix(std::complex<double> **,
                                         double *,
                                         std::complex<double> **,
                                         bool) const;

    void find_degeneracy(std::vector<int> *degeneracy_out,
                         unsigned int nk_in,
                         double **eval_in) const;

    static double distance(double *,
                           double *);

    void symmetrize_dynamical_matrix(unsigned int,
                                     Eigen::MatrixXcd &) const;

    void replicate_dymat_for_all_kpoints(std::complex<double> ***) const;

    static void duplicate_xk_boundary(double *,
                                      std::vector<std::vector<double>> &);

    void write_anharmonic_correction_fc2(std::complex<double> ****delta_dymat,
                                         const unsigned int NT,
                                         const int type = 0);

    static void mpi_bcast_complex(std::complex<double> ****data,
                                  const unsigned int NT,
                                  const unsigned int nk,
                                  const unsigned int ns);

    void get_derivative_central_diff(const double delta_t,
                                     const unsigned int nk,
                                     double **omega0,
                                     double **omega2,
                                     double **domega_dt);

    void compute_free_energy_bubble_SCPH(const unsigned int [3],
                                         std::complex<double> ****);

    void bubble_correction(std::complex<double> ****,
                           std::complex<double> ****);

    std::vector<std::complex<double>> get_bubble_selfenergy(const KpointMeshUniform *kmesh_in,
                                                            const unsigned int ns_in,
                                                            const double *const *eval_in,
                                                            const std::complex<double> *const *const *evec_in,
                                                            const unsigned int knum,
                                                            const unsigned int snum,
                                                            const double temp_in,
                                                            const std::vector<std::complex<double>> &omegalist);

    int get_xyz_string(const int, std::string&);

    // QHA
    void compute_cmat(std::complex<double> ***,
                      const std::complex<double> * const* const* const);

    void calc_v1_vib(std::complex<double> *, 
                           std::complex<double> ***,
                           const double);

    void calc_del_v0_del_umn_vib(std::complex<double> *, 
                                std::complex<double> ***, 
                                double);

    void compute_del_v_strain(std::complex<double> **,
                              std::complex<double> **,
                              std::complex<double> **,
                              std::complex<double> ***,
                              std::complex<double> ***,
                              std::complex<double> ****,
                              std::complex<double> ***,
                              int );

    void set_elastic_constants(double *C1_array,
                               double **C2_array,
                               double ***C3_array);


    void set_init_structure_atT(double *q0,
                                double **u_tensor,
                                double *u0,
                                bool &converged_prev,
                                int &str_diverged,
                                const int set_init_str,
                                const int i_temp_loop);

    void write_resfile_header(std::ofstream &fout_q0,
                              std::ofstream &fout_u0,
                              std::ofstream &fout_u_tensor);

    void write_resfile_atT(const double * const q0,
                           const double * const* const u_tensor,
                           const double * const u0,
                           const double temperature,
                           std::ofstream &fout_q0,
                           std::ofstream &fout_u0,
                           std::ofstream &fout_u_tensor);

    void write_stepresfile_header_atT(std::ofstream &fout_step_q0,
                                      std::ofstream &fout_step_u0,
                                      std::ofstream &fout_step_u_tensor,
                                      const double temp);
    
    void write_stepresfile(const double * const q0,
                           const double * const* const u_tensor,
                           const double * const u0,
                           const int i_str_loop,
                           std::ofstream &fout_step_q0,
                           std::ofstream &fout_step_u0,
                           std::ofstream &fout_step_u_tensor);

    void check_str_divergence(int &diverged,
                              const double * const q0,
                              const double * const u0,
                              const double * const* const u_tensor);

};

extern "C" {
void zgemm_(const char *transa,
            const char *transb,
            int *m,
            int *n,
            int *k,
            std::complex<double> *alpha,
            std::complex<double> *a,
            int *lda,
            std::complex<double> *b,
            int *ldb,
            std::complex<double> *beta,
            std::complex<double> *c,
            int *ldc);
}

}<|MERGE_RESOLUTION|>--- conflicted
+++ resolved
@@ -436,12 +436,10 @@
                                       std::complex<double> **,
                                       const unsigned int verbosity);
 
-<<<<<<< HEAD
     void compute_renormalized_harmonic_frequency(double **,
                                                  std::complex<double> ***,
                                                  std::complex<double> **,
                                                  const unsigned int );
-=======
     void compute_anharmonic_frequency2(std::complex<double> ***,
                                       double **,
                                       std::complex<double> ***,
@@ -468,7 +466,6 @@
     void get_permutation_matrix(const int ns,
                                 std::complex<double> **cmat_in,
                                 Eigen::MatrixXd &permutation_matrix) const;
->>>>>>> bf40bb42
 
     void exec_interpolation(const unsigned int [3],
                             std::complex<double> ***,
