--- conflicted
+++ resolved
@@ -21,11 +21,7 @@
 
 namespace PHON_NS {
 class Conductivity : protected Pointers {
-<<<<<<< HEAD
- public:
-=======
 public:
->>>>>>> 471d7bdb
     Conductivity(class PHON *);
 
     ~Conductivity();
@@ -41,19 +37,14 @@
     int calc_kappa_spec;
     unsigned int ntemp;
     double **damping3;
-<<<<<<< HEAD
     double **damping4;
     double ***kappa;
     double ***kappa_3only;
-=======
-    double ***kappa;
->>>>>>> 471d7bdb
     double ***kappa_spec;
     double ***kappa_coherent;
     double *temperature;
     int calc_coherent;
 
-<<<<<<< HEAD
     int fph_rta;
     double len_boundary;
 
@@ -72,15 +63,11 @@
         interpolator = interpolator_in;
     };
 
- private:
-=======
 private:
->>>>>>> 471d7bdb
     void set_default_variables();
 
     void deallocate_variables();
 
-<<<<<<< HEAD
     double ***vel, ***vel_4ph;
     std::complex<double> ****velmat;
     unsigned int nk_3ph, ns;
@@ -146,20 +133,6 @@
                             double ***,
                             double **,
                             int);
-=======
-    double ***vel;
-    std::complex<double> ****velmat;
-    unsigned int nk, ns;
-    int nshift_restart;
-    std::vector<int> vks_l, vks_done;
-    std::set<int> vks_job;
-    std::string file_coherent_elems;
-
-    void write_result_gamma(unsigned int,
-                            unsigned int,
-                            double ***,
-                            double **) const;
->>>>>>> 471d7bdb
 
     void average_self_energy_at_degenerate_point(const int n,
                                                  const int m,
@@ -184,13 +157,10 @@
                                 const double *const *eval_in,
                                 const double *const *gamma_total,
                                 double ***kappa_coherent_out) const;
-<<<<<<< HEAD
 
     void interpolate_data(const KpointMeshUniform *kmesh_coarse_in,
                           const KpointMeshUniform *kmesh_dense_in,
                           const double *const *val_coarse_in,
                           double **val_dense_out) const;
-=======
->>>>>>> 471d7bdb
 };
 }