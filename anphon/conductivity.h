/*
 conductivity.h

 Copyright (c) 2014, 2015, 2016 Terumasa Tadano

 This file is distributed under the terms of the MIT license.
 Please see the file 'LICENCE.txt' in the root directory 
 or http://opensource.org/licenses/mit-license.php for information.
*/

#pragma once

#include "pointers.h"
#include "anharmonic_core.h"
#include "kpoint.h"
#include "dynamical.h"
#include <vector>
#include <set>
#include <complex>

namespace PHON_NS {
    class Conductivity : protected Pointers {
    public:
        Conductivity(class PHON *);

        ~Conductivity();

        void setup_kappa();

        void prepare_restart();

        void calc_anharmonic_imagself();

        void compute_kappa();

        int calc_kappa_spec;
        unsigned int ntemp;
        double **damping3;
        double **damping4;
        double ***kappa;
        double ***kappa_spec;
        double ***kappa_coherent;
        double *temperature;
        int calc_coherent;
        int fph_rta;

        void set_kmesh_coarse(const unsigned int nk_in[3]);

    private:
        void set_default_variables();

        void deallocate_variables();

        double ***vel;
        std::complex<double> ****velmat;
        unsigned int nk, ns;
        int nshift_restart, nshift_restart4;
<<<<<<< HEAD
        std::vector<int> vks_l, vks_done, vks_done4;
        std::set<int> vks_job, vks_job4;
        std::string file_coherent_elems;

=======
        std::vector<int> vks_l, vks_done;
        std::set<int> vks_job, vks_job4;
        std::string file_coherent_elems;

        unsigned int nk_coarse[3] = {};
        KpointMeshUniform *kmesh_4ph = nullptr;
        DymatEigenValue *dymat_4ph = nullptr;
        PhaseFactorStorage *phase_storage_4ph = nullptr;

>>>>>>> fb40fb33
        void calc_anharmonic_imagself3();
        void calc_anharmonic_imagself4();

        void write_result_gamma(unsigned int,
                                unsigned int,
                                double ***,
                                double **) const;

<<<<<<< HEAD
        
        void write_result_gamma(unsigned int,
                                unsigned int,
                                double ***,
                                double **,
                                int) const;

        void average_self_energy_at_degenerate_point(int,
                                                     int,
                                                     double **) const;

        void compute_frequency_resolved_kappa(int,
                                              double ****,
                                              int);

        void compute_kappa_intraband(double ***kappa_intra, double **lifetime);

        void compute_kappa_coherent(double ***kappa_coherent, double **gamma_total) const;
=======
        void average_self_energy_at_degenerate_point(const int n,
                                                     const int m,
                                                     const KpointMeshUniform *kmesh_in,
                                                     const double *const *eval_in,
                                                     double **damping) const;

        void compute_frequency_resolved_kappa(const int ntemp,
                                              const int smearing_method,
                                              const KpointMeshUniform *kmesh_in,
                                              const double *const *eval_in,
                                              const double *const *const *const *kappa_mode,
                                              double ***kappa_spec_out) const;

        void compute_kappa_intraband(const KpointMeshUniform *kmesh_in,
                                     const double *const *eval_in,
                                     const double *const *lifetime,
                                     double ***kappa_intra,
                                     double ***kappa_spec_out) const;

        void compute_kappa_coherent(const KpointMeshUniform *kmesh_in,
                                    const double *const *eval_in,
                                    const double *const *gamma_total,
                                    double ***kappa_coherent_out) const;
>>>>>>> fb40fb33
    };
}<|MERGE_RESOLUTION|>--- conflicted
+++ resolved
@@ -42,9 +42,10 @@
         double ***kappa_coherent;
         double *temperature;
         int calc_coherent;
+
         int fph_rta;
-
         void set_kmesh_coarse(const unsigned int nk_in[3]);
+        KpointMeshUniform *get_kmesh_coarse() const;
 
     private:
         void set_default_variables();
@@ -55,13 +56,7 @@
         std::complex<double> ****velmat;
         unsigned int nk, ns;
         int nshift_restart, nshift_restart4;
-<<<<<<< HEAD
         std::vector<int> vks_l, vks_done, vks_done4;
-        std::set<int> vks_job, vks_job4;
-        std::string file_coherent_elems;
-
-=======
-        std::vector<int> vks_l, vks_done;
         std::set<int> vks_job, vks_job4;
         std::string file_coherent_elems;
 
@@ -70,7 +65,6 @@
         DymatEigenValue *dymat_4ph = nullptr;
         PhaseFactorStorage *phase_storage_4ph = nullptr;
 
->>>>>>> fb40fb33
         void calc_anharmonic_imagself3();
         void calc_anharmonic_imagself4();
 
@@ -79,7 +73,6 @@
                                 double ***,
                                 double **) const;
 
-<<<<<<< HEAD
         
         void write_result_gamma(unsigned int,
                                 unsigned int,
@@ -87,18 +80,6 @@
                                 double **,
                                 int) const;
 
-        void average_self_energy_at_degenerate_point(int,
-                                                     int,
-                                                     double **) const;
-
-        void compute_frequency_resolved_kappa(int,
-                                              double ****,
-                                              int);
-
-        void compute_kappa_intraband(double ***kappa_intra, double **lifetime);
-
-        void compute_kappa_coherent(double ***kappa_coherent, double **gamma_total) const;
-=======
         void average_self_energy_at_degenerate_point(const int n,
                                                      const int m,
                                                      const KpointMeshUniform *kmesh_in,
@@ -122,6 +103,5 @@
                                     const double *const *eval_in,
                                     const double *const *gamma_total,
                                     double ***kappa_coherent_out) const;
->>>>>>> fb40fb33
     };
 }