/*
 conductivity.cpp

 Copyright (c) 2014 Terumasa Tadano

 This file is distributed under the terms of the MIT license.
 Please see the file 'LICENCE.txt' in the root directory 
 or http://opensource.org/licenses/mit-license.php for information.
*/

#include "mpi_common.h"
#include "conductivity.h"
#include "constants.h"
#include "dynamical.h"
#include "error.h"
#include "integration.h"
#include "parsephon.h"
#include "isotope.h"
#include "kpoint.h"
#include "mathfunctions.h"
#include "memory.h"
#include "phonon_dos.h"
#include "thermodynamics.h"
#include "phonon_velocity.h"
#include "anharmonic_core.h"
#include "system.h"
#include "write_phonons.h"
#include <iostream>
#include <fstream>
#include <iomanip>
#include <vector>

using namespace PHON_NS;

Conductivity::Conductivity(PHON *phon) : Pointers(phon)
{
    set_default_variables();
}

Conductivity::~Conductivity()
{
    deallocate_variables();
}

void Conductivity::set_default_variables()
{
    calc_kappa_spec = 0;
    ntemp = 0;
    damping3 = nullptr;
    damping4 = nullptr;
    kappa = nullptr;
    kappa_spec = nullptr;
    kappa_coherent = nullptr;
    temperature = nullptr;
    vel = nullptr;
    velmat = nullptr;
    calc_coherent = 0;
    file_coherent_elems = "";
    nshift_restart = 0;
    nshift_restart4 = 0;
}

void Conductivity::deallocate_variables()
{
    if (damping3) {
        deallocate(damping3);
    }
    if (damping4) {
        memory->deallocate(damping4);
    }
    if (kappa) {
        deallocate(kappa);
    }
    if (kappa_spec) {
        deallocate(kappa_spec);
    }
    if (kappa_coherent) {
        deallocate(kappa_coherent);
    }
    if (temperature) {
        deallocate(temperature);
    }
    if (vel) {
        deallocate(vel);
    }
    if (velmat) {
        deallocate(velmat);
    }
}

void Conductivity::setup_kappa()
{
    MPI_Bcast(&calc_coherent, 1, MPI_INT, 0, MPI_COMM_WORLD);

    unsigned int i, j, k;

    nk = dos->kmesh_dos->nk;
    ns = dynamical->neval;

    ntemp = static_cast<unsigned int>((system->Tmax - system->Tmin) / system->dT) + 1;
    allocate(temperature, ntemp);

    for (i = 0; i < ntemp; ++i) {
        temperature[i] = system->Tmin + static_cast<double>(i) * system->dT;
    }

    const auto nks_total = dos->kmesh_dos->nk_irred * ns;
    const auto nks_each_thread = nks_total / mympi->nprocs;
    const auto nrem = nks_total - nks_each_thread * mympi->nprocs;

    if (nrem > 0) {
        allocate(damping3, (nks_each_thread + 1) * mympi->nprocs, ntemp);
    } else {
        allocate(damping3, nks_total, ntemp);
    }

    if (anharmonic_core->quartic_mode) {
        if (nrem > 0) {
            memory->allocate(damping4, (nks_each_thread + 1) * mympi->nprocs, ntemp);
        } else {
            memory->allocate(damping4, nks_total, ntemp);
        }
    }

    const auto factor = Bohr_in_Angstrom * 1.0e-10 / time_ry;

    if (mympi->my_rank == 0) {
        allocate(vel, nk, ns, 3);
        if (calc_coherent) {
            allocate(velmat, nk, ns, ns, 3);
        }
    } else {
        allocate(vel, 1, 1, 1);
        if (calc_coherent) {
            allocate(velmat, 1, 1, 1, 3);
        }
    }

    phonon_velocity->get_phonon_group_velocity_mesh_mpi(*dos->kmesh_dos,
                                                        system->lavec_p,
                                                        fcs_phonon->fc2_ext,
                                                        vel);
    if (mympi->my_rank == 0) {
        for (i = 0; i < nk; ++i) {
            for (j = 0; j < ns; ++j) {
                for (k = 0; k < 3; ++k) vel[i][j][k] *= factor;
            }
        }
    }

    if (calc_coherent) {
        phonon_velocity->calc_phonon_velmat_mesh(velmat);
        if (calc_coherent == 2) {
            file_coherent_elems = input->job_title + ".kc_elem";
        }
    }

    vks_job.clear();
    vks_job4.clear();

    for (i = 0; i < dos->kmesh_dos->nk_irred; ++i) {
        for (j = 0; j < ns; ++j) {
            vks_job.insert(i * ns + j);
            vks_job4.insert(i * ns + j);
        }
    }
}

void Conductivity::prepare_restart()
{
    // Write phonon frequency to result file

    int i;
    std::string line_tmp;
    unsigned int nk_tmp, ns_tmp;
    unsigned int multiplicity;
    int nks_done, *arr_done;

    double vel_dummy[3];

    nshift_restart = 0;

    vks_done.clear();

    if (mympi->my_rank == 0) {

        if (!phon->restart_flag) {

            writes->fs_result << "##Phonon Frequency" << std::endl;
            writes->fs_result << "#K-point (irreducible), Branch, Omega (cm^-1)" << std::endl;

            for (i = 0; i < dos->kmesh_dos->nk_irred; ++i) {
                const auto ik = dos->kmesh_dos->kpoint_irred_all[i][0].knum;
                for (auto is = 0; is < dynamical->neval; ++is) {
                    writes->fs_result << std::setw(6) << i + 1 << std::setw(6) << is + 1;
                    writes->fs_result << std::setw(15) << writes->in_kayser(dos->dymat_dos->get_eigenvalues()[ik][is])
                                      << std::
                                      endl;
                }
            }

            writes->fs_result << "##END Phonon Frequency" << std::endl << std::endl;
            writes->fs_result << "##Phonon Relaxation Time" << std::endl;

        } else {

            while (writes->fs_result >> line_tmp) {

                if (line_tmp == "#GAMMA_EACH") {

                    writes->fs_result >> nk_tmp >> ns_tmp;
                    writes->fs_result >> multiplicity;

                    const auto nks_tmp = (nk_tmp - 1) * ns + ns_tmp - 1;

                    for (i = 0; i < multiplicity; ++i) {
                        writes->fs_result >> vel_dummy[0] >> vel_dummy[1] >> vel_dummy[2];
                    }

                    for (i = 0; i < ntemp; ++i) {
                        writes->fs_result >> damping3[nks_tmp][i];
                        damping3[nks_tmp][i] *= time_ry / Hz_to_kayser;
                    }
                    vks_done.push_back(nks_tmp);
                }
            }
        }

        writes->fs_result.close();
        writes->fs_result.open(writes->file_result.c_str(), std::ios::app | std::ios::out);
    }

    // Add vks_done list here

    if (mympi->my_rank == 0) {
        nks_done = vks_done.size();
    }
    MPI_Bcast(&nks_done, 1, MPI_INT, 0, MPI_COMM_WORLD);
    nshift_restart = nks_done;

    if (nks_done > 0) {
        allocate(arr_done, nks_done);

        if (mympi->my_rank == 0) {
            for (i = 0; i < nks_done; ++i) {
                arr_done[i] = vks_done[i];
            }
        }
        MPI_Bcast(&arr_done[0], nks_done, MPI_INT, 0, MPI_COMM_WORLD);

        // Remove vks_done elements from vks_job

        for (i = 0; i < nks_done; ++i) {

            const auto it_set = vks_job.find(arr_done[i]);

            if (it_set == vks_job.end()) {
                std::cout << " rank = " << mympi->my_rank
                          << " arr_done = " << arr_done[i] << std::endl;
                exit("prepare_restart", "This cannot happen");
            } else {
                vks_job.erase(it_set);
            }
        }
        deallocate(arr_done);
    }
    vks_done.clear();
}

<<<<<<< HEAD
void Conductivity::calc_anharmonic_imagself3()
=======
void Conductivity::calc_anharmonic_imagself()
>>>>>>> 6c6776f9
{
    unsigned int i;
    unsigned int *nks_thread = nullptr;
    double *damping3_loc = nullptr;

    // Distribute (k,s) to individual MPI threads

    const auto nks_g = vks_job.size();
    vks_l.clear();

    unsigned int icount = 0;

    for (const auto &it: vks_job) {
        if (icount % mympi->nprocs == mympi->my_rank) {
            vks_l.push_back(it);
        }
        ++icount;
    }

    if (mympi->my_rank == 0) {
        allocate(nks_thread, mympi->nprocs);
    }

    auto nks_tmp = vks_l.size();
    MPI_Gather(&nks_tmp, 1, MPI_UNSIGNED, &nks_thread[mympi->my_rank],
               1, MPI_UNSIGNED, 0, MPI_COMM_WORLD);

    if (mympi->my_rank == 0) {
        std::cout << std::endl;
        std::cout << " Start calculating anharmonic phonon self-energies ... " << std::endl;
        std::cout << " Total Number of phonon modes to be calculated : " << nks_g << std::endl;
        std::cout << " All modes are distributed to MPI threads as the following :" << std::endl;
        for (i = 0; i < mympi->nprocs; ++i) {
            std::cout << " RANK: " << std::setw(5) << i + 1;
            std::cout << std::setw(8) << "MODES: " << std::setw(5) << nks_thread[i] << std::endl;
        }
        std::cout << std::endl << std::flush;

        deallocate(nks_thread);
    }

    unsigned int nk_tmp;

    if (nks_g % mympi->nprocs != 0) {
        nk_tmp = nks_g / mympi->nprocs + 1;
    } else {
        nk_tmp = nks_g / mympi->nprocs;
    }

    if (vks_l.size() < nk_tmp) {
        vks_l.push_back(-1);
    }

    allocate(damping3_loc, ntemp);

    for (i = 0; i < nk_tmp; ++i) {

        const auto iks = vks_l[i];

        if (iks == -1) {

            for (unsigned int j = 0; j < ntemp; ++j) damping3_loc[j] = eps; // do nothing

        } else {

            const auto knum = dos->kmesh_dos->kpoint_irred_all[iks / ns][0].knum;
            const auto snum = iks % ns;

            const auto omega = dos->dymat_dos->get_eigenvalues()[knum][snum];

            if (integration->ismear == 0 || integration->ismear == 1) {
                anharmonic_core->calc_damping_smearing(ntemp,
                                                       temperature,
                                                       omega,
                                                       iks / ns,
                                                       snum,
                                                       dos->kmesh_dos,
                                                       dos->dymat_dos->get_eigenvalues(),
                                                       dos->dymat_dos->get_eigenvectors(),
                                                       damping3_loc);
            } else if (integration->ismear == -1) {
                anharmonic_core->calc_damping_tetrahedron(ntemp,
                                                          temperature,
                                                          omega,
                                                          iks / ns,
                                                          snum,
                                                          dos->kmesh_dos,
                                                          dos->dymat_dos->get_eigenvalues(),
                                                          dos->dymat_dos->get_eigenvectors(),
                                                          damping3_loc);
            }
        }

        MPI_Gather(&damping3_loc[0], ntemp, MPI_DOUBLE,
                   damping3[nshift_restart + i * mympi->nprocs], ntemp,
                   MPI_DOUBLE, 0, MPI_COMM_WORLD);

        if (mympi->my_rank == 0) {
            write_result_gamma(i, nshift_restart, vel, damping3);
            std::cout << " MODE " << std::setw(5) << i + 1 << " done." << std::endl << std::flush;
        }
    }
<<<<<<< HEAD
    memory->deallocate(damping3_loc);

}

void Conductivity::calc_anharmonic_imagself4()
{
    unsigned int i;
    unsigned int *nks_thread;

    // Distribute (k,s) to individual MPI threads

    const auto nks_g = vks_job4.size();
    vks_l.clear();

    unsigned int icount = 0;

    for (const auto &it : vks_job4) {
        if (icount % mympi->nprocs == mympi->my_rank) {
            vks_l.push_back(it);
        }
        ++icount;
    }

    if (mympi->my_rank == 0) {
        memory->allocate(nks_thread, mympi->nprocs);
    }

    double *damping4_loc;

    auto nks_tmp = vks_l.size();
    MPI_Gather(&nks_tmp, 1, MPI_UNSIGNED, &nks_thread[mympi->my_rank],
               1, MPI_UNSIGNED, 0, MPI_COMM_WORLD);

    if (mympi->my_rank == 0) {
        std::cout << std::endl;
        std::cout << " Computing 4-phonon scattering amplitude ... " << std::endl;
        std::cout << " WARNING: This is very very expensive!! Please be patient." << std::endl;
        std::cout << " Total Number of phonon modes to be calculated : " << nks_g << std::endl;
        std::cout << " All modes are distributed to MPI thread/s as the following :" << std::endl;
        for (i = 0; i < mympi->nprocs; ++i) {
            std::cout << " RANK: " << std::setw(5) << i + 1;
            std::cout << std::setw(8) << "MODES: " << std::setw(5) << nks_thread[i] << std::endl;
        }
        std::cout << std::endl << std::flush;

        memory->deallocate(nks_thread);
    }

    unsigned int nk_tmp;

    if (nks_g % mympi->nprocs != 0) {
        nk_tmp = nks_g / mympi->nprocs + 1;
    } else {
        nk_tmp = nks_g / mympi->nprocs;
    }

    if (vks_l.size() < nk_tmp) {
        vks_l.push_back(-1);
    }

    memory->allocate(damping4_loc, ntemp);

    for (i = 0; i < nk_tmp; ++i) {

        const auto iks = vks_l[i];

        if (iks == -1) {

            for (unsigned int j = 0; j < ntemp; ++j) damping4_loc[j] = eps; // do nothing

        } else {

            const auto knum = kpoint->kpoint_irred_all[iks / ns][0].knum;
            const auto snum = iks % ns;

            const auto omega = dynamical->eval_phonon[knum][snum];

            if (integration->ismear == 0 || integration->ismear == 1) {
                anharmonic_core->calc_damping4_smearing(ntemp,
                                                        Temperature,
                                                        omega,
                                                        iks / ns,
                                                        snum,
                                                        damping4_loc);
            } else if (integration->ismear == -1) {
//                anharmonic_core->calc_damping_tetrahedron(ntemp,
//                                                          Temperature,
//                                                          omega,
//                                                          iks / ns,
//                                                          snum,
//                                                          damping4_loc);
            }
        }

        MPI_Gather(&damping4_loc[0], ntemp, MPI_DOUBLE,
                   damping4[nshift_restart4 + i * mympi->nprocs], ntemp,
                   MPI_DOUBLE, 0, MPI_COMM_WORLD);

        if (mympi->my_rank == 0) {
            //write_result_gamma(i, nshift_restart, vel, damping4);

//            for (auto j = 0; j < ntemp; ++j) {
//                std::cout << std::scientific << std::setprecision(15)
//                << damping4[nshift_restart4 + i * mympi->nprocs][j] << std::endl;
//            }
            std::cout << " MODE " << std::setw(5) << i + 1 << " done." << std::endl << std::flush;
        }

    }
    memory->deallocate(damping4_loc);
}

void Conductivity::calc_anharmonic_imagself()
{

    calc_anharmonic_imagself3();
    if (anharmonic_core->quartic_mode) {
        calc_anharmonic_imagself4();
    }
=======
    deallocate(damping3_loc);
>>>>>>> 6c6776f9
}

void Conductivity::write_result_gamma(const unsigned int ik,
                                      const unsigned int nshift,
                                      double ***vel_in,
                                      double **damp_in) const
{
    const unsigned int np = mympi->nprocs;
    unsigned int k;

    for (unsigned int j = 0; j < np; ++j) {

        const auto iks_g = ik * np + j + nshift;

        if (iks_g >= dos->kmesh_dos->nk_irred * ns) break;

        writes->fs_result << "#GAMMA_EACH" << std::endl;
        writes->fs_result << iks_g / ns + 1 << " " << iks_g % ns + 1 << std::endl;

        const auto nk_equiv = dos->kmesh_dos->kpoint_irred_all[iks_g / ns].size();

        writes->fs_result << nk_equiv << std::endl;
        for (k = 0; k < nk_equiv; ++k) {
            const auto ktmp = dos->kmesh_dos->kpoint_irred_all[iks_g / ns][k].knum;
            writes->fs_result << std::setw(15) << vel_in[ktmp][iks_g % ns][0];
            writes->fs_result << std::setw(15) << vel_in[ktmp][iks_g % ns][1];
            writes->fs_result << std::setw(15) << vel_in[ktmp][iks_g % ns][2] << std::endl;
        }

        for (k = 0; k < ntemp; ++k) {
            writes->fs_result << std::setw(15)
                              << damp_in[iks_g][k] * Hz_to_kayser / time_ry << std::endl;
        }
        writes->fs_result << "#END GAMMA_EACH" << std::endl;
    }
}

void Conductivity::compute_kappa()
{
    unsigned int i;
    unsigned int iks;

    if (mympi->my_rank == 0) {

        std::string file_kl;
        std::ofstream ofs_kl;
        double damp_tmp;

        double **lifetime;
        double **gamma_total;

        allocate(lifetime, dos->kmesh_dos->nk_irred * ns, ntemp);
        allocate(gamma_total, dos->kmesh_dos->nk_irred * ns, ntemp);

        average_self_energy_at_degenerate_point(dos->kmesh_dos->nk_irred * ns,
                                                ntemp,
                                                dos->kmesh_dos,
                                                dos->dymat_dos->get_eigenvalues(),
                                                damping3);

        if (isotope->include_isotope) {
            for (iks = 0; iks < dos->kmesh_dos->nk_irred * ns; ++iks) {
                const auto snum = iks % ns;
                if (dynamical->is_imaginary[iks / ns][snum]) {
                    for (i = 0; i < ntemp; ++i) {
                        lifetime[iks][i] = 0.0;
                        gamma_total[iks][i] = 1.0e+100; // very big number
                    }
                } else {
                    for (i = 0; i < ntemp; ++i) {
                        damp_tmp = damping3[iks][i] + isotope->gamma_isotope[iks / ns][snum];
                        gamma_total[iks][i] = damp_tmp;
                        if (damp_tmp > 1.0e-100) {
                            lifetime[iks][i] = 1.0e+12 * time_ry * 0.5 / damp_tmp;
                        } else {
                            lifetime[iks][i] = 0.0;
                        }
                    }
                }
            }
        } else {
            for (iks = 0; iks < dos->kmesh_dos->nk_irred * ns; ++iks) {

                if (dynamical->is_imaginary[iks / ns][iks % ns]) {
                    for (i = 0; i < ntemp; ++i) {
                        lifetime[iks][i] = 0.0;
                        gamma_total[iks][i] = 1.0e+100; // very big number
                    }
                } else {
                    for (i = 0; i < ntemp; ++i) {
                        damp_tmp = damping3[iks][i];
                        gamma_total[iks][i] = damp_tmp;
                        if (damp_tmp > 1.0e-100) {
                            lifetime[iks][i] = 1.0e+12 * time_ry * 0.5 / damp_tmp;
                        } else {
                            lifetime[iks][i] = 0.0;
                            gamma_total[iks][i] = 1.0e+100;
                        }
                    }
                }
            }
        }

        allocate(kappa, ntemp, 3, 3);

        if (calc_kappa_spec) {
            allocate(kappa_spec, dos->n_energy, ntemp, 3);
        }

        compute_kappa_intraband(dos->kmesh_dos,
                                dos->dymat_dos->get_eigenvalues(),
                                lifetime,
                                kappa,
                                kappa_spec);
        deallocate(lifetime);

        if (calc_coherent) {
            allocate(kappa_coherent, ntemp, 3, 3);
            compute_kappa_coherent(dos->kmesh_dos,
                                   dos->dymat_dos->get_eigenvalues(),
                                   gamma_total,
                                   kappa_coherent);
        }

        deallocate(gamma_total);
    }
}

void Conductivity::average_self_energy_at_degenerate_point(const int n,
                                                           const int m,
                                                           const KpointMeshUniform *kmesh_in,
                                                           const double *const *eval_in,
                                                           double **damping) const
{
    int j, k, l;
    const auto nkr = kmesh_in->nk_irred;

    double *eval_tmp;
    const auto tol_omega = 1.0e-7; // Approximately equal to 0.01 cm^{-1}

    std::vector<int> degeneracy_at_k;

    allocate(eval_tmp, ns);

    double *damping_sum;

    allocate(damping_sum, m);

    for (auto i = 0; i < nkr; ++i) {
        const auto ik = kmesh_in->kpoint_irred_all[i][0].knum;

        for (j = 0; j < ns; ++j) eval_tmp[j] = eval_in[ik][j];

        degeneracy_at_k.clear();

        auto omega_prev = eval_tmp[0];
        auto ideg = 1;

        for (j = 1; j < ns; ++j) {
            const auto omega_now = eval_tmp[j];

            if (std::abs(omega_now - omega_prev) < tol_omega) {
                ++ideg;
            } else {
                degeneracy_at_k.push_back(ideg);
                ideg = 1;
                omega_prev = omega_now;
            }
        }
        degeneracy_at_k.push_back(ideg);

        int is = 0;
        for (j = 0; j < degeneracy_at_k.size(); ++j) {
            ideg = degeneracy_at_k[j];

            if (ideg > 1) {

                for (l = 0; l < m; ++l) damping_sum[l] = 0.0;

                for (k = is; k < is + ideg; ++k) {
                    for (l = 0; l < m; ++l) {
                        damping_sum[l] += damping[ns * i + k][l];
                    }
                }

                for (k = is; k < is + ideg; ++k) {
                    for (l = 0; l < m; ++l) {
                        damping[ns * i + k][l] = damping_sum[l] / static_cast<double>(ideg);
                    }
                }
            }

            is += ideg;
        }
    }
    deallocate(damping_sum);
}

void Conductivity::compute_kappa_intraband(const KpointMeshUniform *kmesh_in,
                                           const double *const *eval_in,
                                           const double *const *lifetime,
                                           double ***kappa_intra,
                                           double ***kappa_spec_out) const
{
    int i, is, ik;
    double ****kappa_mode;
    const auto factor_toSI = 1.0e+18 / (std::pow(Bohr_in_Angstrom, 3) * system->volume_p);

    const auto nk_irred = kmesh_in->nk_irred;
    allocate(kappa_mode, ntemp, 9, ns, nk_irred);

    for (i = 0; i < ntemp; ++i) {
        for (unsigned int j = 0; j < 3; ++j) {
            for (unsigned int k = 0; k < 3; ++k) {

                if (temperature[i] < eps) {
                    // Set kappa as zero when T = 0.
                    for (is = 0; is < ns; ++is) {
                        for (ik = 0; ik < nk_irred; ++ik) {
                            kappa_mode[i][3 * j + k][is][ik] = 0.0;
                        }
                    }
                } else {
                    for (is = 0; is < ns; ++is) {
                        for (ik = 0; ik < nk_irred; ++ik) {
                            const auto knum = kmesh_in->kpoint_irred_all[ik][0].knum;
                            const auto omega = eval_in[knum][is];
                            auto vv_tmp = 0.0;
                            const auto nk_equiv = kmesh_in->kpoint_irred_all[ik].size();

                            // Accumulate group velocity (diad product) for the reducible k points
                            for (auto ieq = 0; ieq < nk_equiv; ++ieq) {
                                const auto ktmp = kmesh_in->kpoint_irred_all[ik][ieq].knum;
                                vv_tmp += vel[ktmp][is][j] * vel[ktmp][is][k];
                            }

                            if (thermodynamics->classical) {
                                kappa_mode[i][3 * j + k][is][ik]
                                        = thermodynamics->Cv_classical(omega, temperature[i])
                                          * vv_tmp * lifetime[ns * ik + is][i];
                            } else {
                                kappa_mode[i][3 * j + k][is][ik]
                                        = thermodynamics->Cv(omega, temperature[i])
                                          * vv_tmp * lifetime[ns * ik + is][i];
                            }

                            // Convert to SI unit
                            kappa_mode[i][3 * j + k][is][ik] *= factor_toSI;

                        }
                    }
                }

                kappa_intra[i][j][k] = 0.0;

                for (is = 0; is < ns; ++is) {
                    for (ik = 0; ik < nk_irred; ++ik) {
                        kappa_intra[i][j][k] += kappa_mode[i][3 * j + k][is][ik];
                    }
                }

                kappa_intra[i][j][k] /= static_cast<double>(nk);
            }
        }
    }

    if (calc_kappa_spec) {
        //allocate(kappa_spec_out, dos->n_energy, ntemp, 3);
        compute_frequency_resolved_kappa(ntemp,
                                         integration->ismear,
                                         dos->kmesh_dos,
                                         dos->dymat_dos->get_eigenvalues(),
                                         kappa_mode,
                                         kappa_spec_out);
    }

    deallocate(kappa_mode);
}

void Conductivity::compute_kappa_coherent(const KpointMeshUniform *kmesh_in,
                                          const double *const *eval_in,
                                          const double *const *gamma_total,
                                          double ***kappa_coherent_out) const
{
    // Compute the coherent part of thermal conductivity
    // based on the Michelle's paper.
    int ib;
    const auto factor_toSI = 1.0e+18 / (std::pow(Bohr_in_Angstrom, 3) * system->volume_p);
    const auto common_factor = factor_toSI * 1.0e+12 * time_ry / static_cast<double>(nk);
    const auto common_factor_output = factor_toSI * 1.0e+12 * time_ry;
    const int ns2 = ns * ns;
    const auto czero = std::complex<double>(0.0, 0.0);
    std::vector<std::complex<double>> kappa_tmp(ns2, czero);
    std::complex<double> **kappa_save = nullptr;

    const auto nk_irred = kmesh_in->nk_irred;

    std::ofstream ofs;
    if (calc_coherent == 2) {
        ofs.open(file_coherent_elems.c_str(), std::ios::out);
        if (!ofs) exit("compute_kappa_coherent", "cannot open file_kc");
        ofs << "# Temperature [K], 1st and 2nd xyz components, ibranch, jbranch, ik_irred, "
               "omega1 [cm^-1], omega2 [cm^-1], kappa_elems real, kappa_elems imag" << std::endl;
        allocate(kappa_save, ns2, nk_irred);
    }

    for (auto i = 0; i < ntemp; ++i) {
        for (unsigned int j = 0; j < 3; ++j) {
            for (unsigned int k = 0; k < 3; ++k) {

                kappa_coherent_out[i][j][k] = 0.0;

                if (temperature[i] > eps) {
#pragma omp parallel for
                    for (ib = 0; ib < ns2; ++ib) {
                        kappa_tmp[ib] = czero;
                        const int is = ib / ns;
                        const int js = ib % ns;

                        if (js == is) continue; // skip the diagonal component

                        for (auto ik = 0; ik < nk_irred; ++ik) {
                            const auto knum = kmesh_in->kpoint_irred_all[ik][0].knum;
                            const auto omega1 = eval_in[knum][is];
                            const auto omega2 = eval_in[knum][js];

                            if (omega1 < eps8 || omega2 < eps8) continue;
                            auto vv_tmp = czero;
                            const auto nk_equiv = kmesh_in->kpoint_irred_all[ik].size();

                            // Accumulate group velocity (diad product) for the reducible k points
                            for (auto ieq = 0; ieq < nk_equiv; ++ieq) {
                                const auto ktmp = kmesh_in->kpoint_irred_all[ik][ieq].knum;
                                vv_tmp += velmat[ktmp][is][js][j] * velmat[ktmp][js][is][k];
                            }
                            auto kcelem_tmp = 2.0 * (omega1 * omega2) / (omega1 + omega2)
                                              * (thermodynamics->Cv(omega1, temperature[i]) / omega1
                                                 + thermodynamics->Cv(omega2, temperature[i]) / omega2)
                                              * 2.0 * (gamma_total[ik * ns + is][i] + gamma_total[ik * ns + js][i])
                                              / (4.0 * std::pow(omega1 - omega2, 2.0)
                                                 + 4.0 * std::pow(gamma_total[ik * ns + is][i]
                                                                  + gamma_total[ik * ns + js][i], 2.0))
                                              * vv_tmp;
                            kappa_tmp[ib] += kcelem_tmp;

                            if (calc_coherent == 2 && j == k) {
                                kappa_save[ib][ik] = kcelem_tmp * common_factor_output;
                            }
                        }
                    } // end OpenMP parallelization over ib

                    for (ib = 0; ib < ns2; ++ib) {
                        if (std::abs(kappa_tmp[ib].imag()) > eps10) {
                            warn("compute_kappa_coherent",
                                        "The kappa_coherent_out has imaginary component.");
                        }
                        kappa_coherent_out[i][j][k] += kappa_tmp[ib].real();
                    }

                    if (calc_coherent == 2 && j == k) {
                        for (ib = 0; ib < ns2; ++ib) {

                            const int is = ib / ns;
                            const int js = ib % ns;

                            for (auto ik = 0; ik < nk_irred; ++ik) {
                                if (is == js) kappa_save[ib][ik] = czero;

                                ofs << std::setw(5) << temperature[i];
                                ofs << std::setw(3) << j + 1 << std::setw(3) << k + 1;
                                ofs << std::setw(4) << is + 1;
                                ofs << std::setw(4) << js + 1;
                                ofs << std::setw(6) << ik + 1;
                                const auto knum = kmesh_in->kpoint_irred_all[ik][0].knum;
                                const auto omega1 = eval_in[knum][is];
                                const auto omega2 = eval_in[knum][js];
                                ofs << std::setw(15) << writes->in_kayser(omega1);
                                ofs << std::setw(15) << writes->in_kayser(omega2);
                                ofs << std::setw(15) << kappa_save[ib][ik].real();
                                ofs << std::setw(15) << kappa_save[ib][ik].imag();
                                ofs << '\n';
                            }
                        }
                        ofs << '\n';
                    }
                }
                kappa_coherent_out[i][j][k] *= common_factor;
            }
        }
    }

    if (calc_coherent == 2) {
        ofs.close();
        deallocate(kappa_save);
    }
}

void Conductivity::compute_frequency_resolved_kappa(const int ntemp,
                                                    const int smearing_method,
                                                    const KpointMeshUniform *kmesh_in,
                                                    const double *const *eval_in,
                                                    const double *const *const *const *kappa_mode,
                                                    double ***kappa_spec_out) const
{
    int i, j;
    unsigned int *kmap_identity;
    double **eval;

    std::cout << std::endl;
    std::cout << " KAPPA_SPEC = 1 : Calculating thermal conductivity spectra ... ";

    allocate(kmap_identity, nk);
    allocate(eval, ns, nk);

    for (i = 0; i < nk; ++i) kmap_identity[i] = i;

    for (i = 0; i < nk; ++i) {
        for (j = 0; j < ns; ++j) {
            eval[j][i] = writes->in_kayser(eval_in[i][j]);
        }
    }

#ifdef _OPENMP
#pragma omp parallel private (j)
#endif
    {
        int k;
        int knum;
        double *weight;
        allocate(weight, nk);

#ifdef _OPENMP
#pragma omp for
#endif
        for (i = 0; i < dos->n_energy; ++i) {

            for (j = 0; j < ntemp; ++j) {
                for (k = 0; k < 3; ++k) {
                    kappa_spec_out[i][j][k] = 0.0;
                }
            }

            for (int is = 0; is < ns; ++is) {
                if (smearing_method == -1) {
                    integration->calc_weight_tetrahedron(nk, kmap_identity,
                                                         eval[is], dos->energy_dos[i],
                                                         dos->tetra_nodes_dos->get_ntetra(),
                                                         dos->tetra_nodes_dos->get_tetras(),
                                                         weight);
                } else {
                    integration->calc_weight_smearing(nk, nk, kmap_identity,
                                                      eval[is], dos->energy_dos[i],
                                                      smearing_method, weight);
                }

                for (j = 0; j < ntemp; ++j) {
                    for (k = 0; k < 3; ++k) {
                        for (int ik = 0; ik < kmesh_in->nk_irred; ++ik) {
                            knum = kmesh_in->kpoint_irred_all[ik][0].knum;
                            kappa_spec_out[i][j][k] += kappa_mode[j][3 * k + k][is][ik] * weight[knum];
                        }
                    }
                }
            }
        }
        deallocate(weight);
    }

    deallocate(kmap_identity);
    deallocate(eval);

    std::cout << " done!" << std::endl;
}<|MERGE_RESOLUTION|>--- conflicted
+++ resolved
@@ -66,7 +66,7 @@
         deallocate(damping3);
     }
     if (damping4) {
-        memory->deallocate(damping4);
+        deallocate(damping4);
     }
     if (kappa) {
         deallocate(kappa);
@@ -116,9 +116,9 @@
 
     if (anharmonic_core->quartic_mode) {
         if (nrem > 0) {
-            memory->allocate(damping4, (nks_each_thread + 1) * mympi->nprocs, ntemp);
+            allocate(damping4, (nks_each_thread + 1) * mympi->nprocs, ntemp);
         } else {
-            memory->allocate(damping4, nks_total, ntemp);
+            allocate(damping4, nks_total, ntemp);
         }
     }
 
@@ -195,7 +195,7 @@
                     writes->fs_result << std::setw(6) << i + 1 << std::setw(6) << is + 1;
                     writes->fs_result << std::setw(15) << writes->in_kayser(dos->dymat_dos->get_eigenvalues()[ik][is])
                                       << std::
-                                      endl;
+                    endl;
                 }
             }
 
@@ -267,11 +267,7 @@
     vks_done.clear();
 }
 
-<<<<<<< HEAD
 void Conductivity::calc_anharmonic_imagself3()
-=======
-void Conductivity::calc_anharmonic_imagself()
->>>>>>> 6c6776f9
 {
     unsigned int i;
     unsigned int *nks_thread = nullptr;
@@ -374,8 +370,7 @@
             std::cout << " MODE " << std::setw(5) << i + 1 << " done." << std::endl << std::flush;
         }
     }
-<<<<<<< HEAD
-    memory->deallocate(damping3_loc);
+    deallocate(damping3_loc);
 
 }
 
@@ -399,7 +394,7 @@
     }
 
     if (mympi->my_rank == 0) {
-        memory->allocate(nks_thread, mympi->nprocs);
+        allocate(nks_thread, mympi->nprocs);
     }
 
     double *damping4_loc;
@@ -420,7 +415,7 @@
         }
         std::cout << std::endl << std::flush;
 
-        memory->deallocate(nks_thread);
+        deallocate(nks_thread);
     }
 
     unsigned int nk_tmp;
@@ -435,7 +430,7 @@
         vks_l.push_back(-1);
     }
 
-    memory->allocate(damping4_loc, ntemp);
+    allocate(damping4_loc, ntemp);
 
     for (i = 0; i < nk_tmp; ++i) {
 
@@ -447,18 +442,22 @@
 
         } else {
 
-            const auto knum = kpoint->kpoint_irred_all[iks / ns][0].knum;
+            const auto knum = dos->kmesh_dos->kpoint_irred_all[iks / ns][0].knum;
             const auto snum = iks % ns;
 
-            const auto omega = dynamical->eval_phonon[knum][snum];
+            const auto omega = dos->dymat_dos->get_eigenvalues()[knum][snum];
 
             if (integration->ismear == 0 || integration->ismear == 1) {
                 anharmonic_core->calc_damping4_smearing(ntemp,
-                                                        Temperature,
+                                                        temperature,
                                                         omega,
                                                         iks / ns,
                                                         snum,
+                                                        dos->kmesh_dos,
+                                                        dos->dymat_dos->get_eigenvalues(),
+                                                        dos->dymat_dos->get_eigenvectors(),
                                                         damping4_loc);
+
             } else if (integration->ismear == -1) {
 //                anharmonic_core->calc_damping_tetrahedron(ntemp,
 //                                                          Temperature,
@@ -484,7 +483,7 @@
         }
 
     }
-    memory->deallocate(damping4_loc);
+    deallocate(damping4_loc);
 }
 
 void Conductivity::calc_anharmonic_imagself()
@@ -494,9 +493,6 @@
     if (anharmonic_core->quartic_mode) {
         calc_anharmonic_imagself4();
     }
-=======
-    deallocate(damping3_loc);
->>>>>>> 6c6776f9
 }
 
 void Conductivity::write_result_gamma(const unsigned int ik,
@@ -775,8 +771,8 @@
 
     deallocate(kappa_mode);
 }
-
 void Conductivity::compute_kappa_coherent(const KpointMeshUniform *kmesh_in,
+
                                           const double *const *eval_in,
                                           const double *const *gamma_total,
                                           double ***kappa_coherent_out) const
