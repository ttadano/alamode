--- conflicted
+++ resolved
@@ -115,7 +115,6 @@
     delete phase_storage_4ph;
 }
 
-
 void Conductivity::setup_kappa()
 {
     MPI_Bcast(&calc_coherent, 1, MPI_INT, 0, MPI_COMM_WORLD);
@@ -251,7 +250,7 @@
     const auto neval = dynamical->neval;
 
     kmesh_4ph = new KpointMeshUniform(nkc_tmp);
-    kmesh_4ph->setup(symmetry->SymmList, system->rlavec_p);
+    kmesh_4ph->setup(symmetry->SymmList, system->get_primcell().reciprocal_lattice_vector);
     auto nk_4ph = kmesh_4ph->nk;
     dymat_4ph = new DymatEigenValue(true, false, nk_4ph, neval);
 
@@ -261,7 +260,7 @@
     dynamical->get_eigenvalues_dymat(nk_4ph,
                                      kmesh_4ph->xk,
                                      kmesh_4ph->kvec_na,
-                                     fcs_phonon->fc2_ext,
+                                     fcs_phonon->force_constant_with_cell[0],
                                      ewald->fc2_without_dipole,
                                      true,
                                      eval_tmp,
@@ -270,8 +269,8 @@
     if (!dynamical->get_projection_directions().empty()) {
         if (mympi->my_rank == 0) {
             for (auto ik = 0; ik < nk_4ph; ++ik) {
-                dynamical->project_degenerate_eigenvectors(system->lavec_p,
-                                                           fcs_phonon->fc2_ext,
+                dynamical->project_degenerate_eigenvectors(system->get_primcell().lattice_vector,
+                                                           fcs_phonon->force_constant_with_cell[0],
                                                            kmesh_4ph->xk[ik],
                                                            dynamical->get_projection_directions(),
                                                            evec_tmp[ik]);
@@ -297,7 +296,7 @@
         allocate(vel_4ph, 1, 1, 1);
     }
     phonon_velocity->get_phonon_group_velocity_mesh_mpi(*kmesh_4ph,
-                                                        system->lavec_p,
+                                                        system->get_primcell().lattice_vector,
                                                         vel_4ph);
     const auto factor = Bohr_in_Angstrom * 1.0e-10 / time_ry;
 
@@ -321,9 +320,8 @@
                                                                  ns, integration->adaptive_factor);
         integration->adaptive_sigma4->setup(phonon_velocity,
                                             kmesh_4ph,
-                                            system->lavec_p,
-                                            system->rlavec_p,
-                                            fcs_phonon->fc2_ext);
+                                            system->get_primcell().lattice_vector,
+                                            system->get_primcell().reciprocal_lattice_vector);
     }
 
     // prepare IO for four phonon
@@ -341,6 +339,7 @@
     unsigned int nk_tmp, ns_tmp;
     unsigned int multiplicity;
     int nks_done = 0, *arr_done;
+
     double vel_dummy[3];
 
     if (mode == 1) {
@@ -375,14 +374,9 @@
 
                         const auto nks_tmp = (nk_tmp - 1) * ns + ns_tmp - 1;
 
-<<<<<<< HEAD
                         for (i = 0; i < multiplicity; ++i) {
                             fs_result3 >> vel_dummy[0] >> vel_dummy[1] >> vel_dummy[2];
                         }
-=======
-            writes->fs_result << "##Phonon Frequency" << '\n';
-            writes->fs_result << "#K-point (irreducible), Branch, Omega (cm^-1)" << '\n';
->>>>>>> 2bbdbc1b
 
                         for (i = 0; i < ntemp; ++i) {
                             fs_result3 >> damping3[nks_tmp][i];
@@ -393,14 +387,9 @@
                 }
             }
 
-<<<<<<< HEAD
             fs_result3.close();
             fs_result3.open(file_result3.c_str(), std::ios::app | std::ios::out);
         }
-=======
-            writes->fs_result << "##END Phonon Frequency\n\n";
-            writes->fs_result << "##Phonon Relaxation Time\n";
->>>>>>> 2bbdbc1b
 
         if (mympi->my_rank == 0) {
             nks_done = vks_done.size();
@@ -540,7 +529,7 @@
                                           file_result3,
                                           dos->kmesh_dos->nk_i,
                                           dos->kmesh_dos->nk_irred,
-                                          system->natmin,
+                                          system->get_primcell().number_of_atoms,
                                           system->nkd,
                                           thermodynamics->classical,
                                           integration->ismear,
@@ -550,21 +539,14 @@
                                           system->dT,
                                           fcs_phonon->file_fcs);
 
-<<<<<<< HEAD
-=======
-            if (it_set == vks_job.end()) {
-                std::cout << " rank = " << mympi->my_rank
-                          << " arr_done = " << arr_done[i] << '\n';
-                exit("prepare_restart", "This cannot happen");
->>>>>>> 2bbdbc1b
             } else {
 
                 write_header_result(fs_result3,
                                     file_result3,
                                     dos->kmesh_dos,
-                                    system->natmin,
+                                    system->get_primcell().number_of_atoms,
                                     system->nkd,
-                                    system->volume_p,
+                                    system->get_primcell().volume,
                                     thermodynamics->classical,
                                     integration->ismear,
                                     integration->epsilon,
@@ -585,7 +567,7 @@
                                           file_result4,
                                           kmesh_4ph->nk_i,
                                           kmesh_4ph->nk_irred,
-                                          system->natmin,
+                                          system->get_primcell().number_of_atoms,
                                           system->nkd,
                                           thermodynamics->classical,
                                           integration->ismear,
@@ -600,9 +582,9 @@
                 write_header_result(fs_result4,
                                     file_result4,
                                     kmesh_4ph,
-                                    system->natmin,
+                                    system->get_primcell().number_of_atoms,
                                     system->nkd,
-                                    system->volume_p,
+                                    system->get_primcell().volume,
                                     thermodynamics->classical,
                                     integration->ismear,
                                     integration->epsilon,
@@ -718,13 +700,8 @@
                    MPI_DOUBLE, 0, MPI_COMM_WORLD);
 
         if (mympi->my_rank == 0) {
-<<<<<<< HEAD
             write_result_gamma(i, nshift_restart, vel, damping3, 1);
             std::cout << " MODE " << std::setw(5) << i + 1 << " done." << std::endl << std::flush;
-=======
-            write_result_gamma(i, nshift_restart, vel, damping3);
-            std::cout << " MODE " << std::setw(5) << i + 1 << " done.\n" << std::flush;
->>>>>>> 2bbdbc1b
         }
     }
     deallocate(damping3_loc);
@@ -869,17 +846,11 @@
 
             if (iks_g >= dos->kmesh_dos->nk_irred * ns) break;
 
-<<<<<<< HEAD
-            fs_result3 << "#GAMMA_EACH" << std::endl;
-            fs_result3 << iks_g / ns + 1 << " " << iks_g % ns + 1 << std::endl;
-=======
-        writes->fs_result << "#GAMMA_EACH\n";
-        writes->fs_result << iks_g / ns + 1 << " " << iks_g % ns + 1 << '\n';
->>>>>>> 2bbdbc1b
+            fs_result3 << "#GAMMA_EACH\n";
+            fs_result3 << iks_g / ns + 1 << " " << iks_g % ns + 1 << '\n';
 
             const auto nk_equiv = dos->kmesh_dos->kpoint_irred_all[iks_g / ns].size();
 
-<<<<<<< HEAD
             fs_result3 << nk_equiv << std::endl;
             for (k = 0; k < nk_equiv; ++k) {
                 const auto ktmp = dos->kmesh_dos->kpoint_irred_all[iks_g / ns][k].knum;
@@ -922,21 +893,6 @@
             }
             fs_result4 << "#END GAMMA_EACH" << std::endl;
         }
-=======
-        writes->fs_result << nk_equiv << '\n';
-        for (k = 0; k < nk_equiv; ++k) {
-            const auto ktmp = dos->kmesh_dos->kpoint_irred_all[iks_g / ns][k].knum;
-            writes->fs_result << std::setw(15) << vel_in[ktmp][iks_g % ns][0];
-            writes->fs_result << std::setw(15) << vel_in[ktmp][iks_g % ns][1];
-            writes->fs_result << std::setw(15) << vel_in[ktmp][iks_g % ns][2] << '\n';
-        }
-
-        for (k = 0; k < ntemp; ++k) {
-            writes->fs_result << std::setw(15)
-                              << damp_in[iks_g][k] * Hz_to_kayser / time_ry << '\n';
-        }
-        writes->fs_result << "#END GAMMA_EACH\n";
->>>>>>> 2bbdbc1b
     }
 
 }
@@ -1224,13 +1180,8 @@
     // Compute the coherent part of thermal conductivity
     // based on the Michelle's paper.
     int ib;
-<<<<<<< HEAD
-    const auto factor_toSI = 1.0e+18 / (std::pow(Bohr_in_Angstrom, 3) * system->volume_p);
-    const auto common_factor = factor_toSI * 1.0e+12 * time_ry / static_cast<double>(nk_3ph);
-=======
     const auto factor_toSI = 1.0e+18 / (std::pow(Bohr_in_Angstrom, 3) * system->get_primcell().volume);
-    const auto common_factor = factor_toSI * 1.0e+12 * time_ry / static_cast<double>(nk);
->>>>>>> 2bbdbc1b
+    const auto common_factor = factor_toSI * 1.0e+12 * time_ry / static_cast<double>(kmesh_in->nk);
     const auto common_factor_output = factor_toSI * 1.0e+12 * time_ry;
     const int ns2 = ns * ns;
     const auto czero = std::complex<double>(0.0, 0.0);
@@ -1413,8 +1364,7 @@
     deallocate(kmap_identity);
     deallocate(eval);
 
-<<<<<<< HEAD
-    std::cout << " done!" << std::endl;
+    std::cout << " done!\n";
 }
 
 void Conductivity::set_kmesh_coarse(const unsigned int *nk_in)
@@ -1815,7 +1765,4 @@
         }
     }
 
-=======
-    std::cout << " done!\n";
->>>>>>> 2bbdbc1b
 }