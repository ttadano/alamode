/*
 fcs_phonon.h

 Copyright (c) 2014 Terumasa Tadano

 This file is distributed under the terms of the MIT license.
 Please see the file 'LICENCE.txt' in the root directory 
 or http://opensource.org/licenses/mit-license.php for information.
*/

#pragma once

#include "pointers.h"
#include <string>
#include <vector>
#include <set>

namespace PHON_NS {
struct Triplet {
<<<<<<< HEAD
  unsigned int atom, cell, xyz;
};

class FcsClass {
 public:
=======
    unsigned int atom, cell, xyz;
};

class FcsClass {
public:
>>>>>>> 3254ef89
    std::vector<Triplet> elems;
    double fcs_val;

    FcsClass() {};

    FcsClass(const FcsClass &obj) : elems(obj.elems), fcs_val(obj.fcs_val) {};

    FcsClass(const unsigned int n,
             const double val,
             const Triplet *arr)
    {
        fcs_val = val;
        for (unsigned int i = 0; i < n; ++i) {
            elems.push_back(arr[i]);
        }
    }

    FcsClass(const double val,
             const std::vector<Triplet> &vec)
<<<<<<< HEAD
          : elems(vec), fcs_val(val) {};
=======
            : elems(vec), fcs_val(val) {};
>>>>>>> 3254ef89

    bool operator<(const FcsClass &obj) const
    {
        std::vector<int> a_tmp, b_tmp;
        a_tmp.clear();
        b_tmp.clear();
        for (int i = 0; i < obj.elems.size(); ++i) {
            a_tmp.push_back(3 * elems[i].atom + elems[i].xyz);
            b_tmp.push_back(3 * obj.elems[i].atom + obj.elems[i].xyz);
        }
        return lexicographical_compare(a_tmp.begin(), a_tmp.end(), b_tmp.begin(), b_tmp.end());
    }
};

class FcsClassExtent {
<<<<<<< HEAD
 public:
=======
public:
>>>>>>> 3254ef89
    unsigned int atm1, atm2;
    unsigned int xyz1, xyz2;
    unsigned int cell_s;
    double fcs_val;

    FcsClassExtent() {};

    FcsClassExtent(const FcsClassExtent &obj)
    {
        atm1 = obj.atm1;
        atm2 = obj.atm2;
        xyz1 = obj.xyz1;
        xyz2 = obj.xyz2;
        cell_s = obj.cell_s;
        fcs_val = obj.fcs_val;
    }

    bool operator==(const FcsClassExtent &a) const
    {
        return (this->atm1 == a.atm1) & (this->atm2 == a.atm2)
<<<<<<< HEAD
              & (this->xyz1 == a.xyz1) & (this->xyz2 == a.xyz2)
              & (this->cell_s == a.cell_s);
=======
               & (this->xyz1 == a.xyz1) & (this->xyz2 == a.xyz2)
               & (this->cell_s == a.cell_s);
>>>>>>> 3254ef89
    }
};

struct AtomCellSuper {
<<<<<<< HEAD
  unsigned int index;
  unsigned int tran;
  unsigned int cell_s;
=======
    unsigned int index;
    unsigned int tran;
    unsigned int cell_s;
>>>>>>> 3254ef89
};

inline bool operator<(const AtomCellSuper &a,
                      const AtomCellSuper &b)
{
    return a.index < b.index;
}

class FcsArrayWithCell {
<<<<<<< HEAD
 public:
=======
public:
>>>>>>> 3254ef89
    std::vector<AtomCellSuper> pairs;
    double fcs_val;

    FcsArrayWithCell() {};

    FcsArrayWithCell(const double fcs_in,
                     const std::vector<AtomCellSuper> &pairs_in)
<<<<<<< HEAD
          : pairs(pairs_in), fcs_val(fcs_in) {};
=======
            : pairs(pairs_in), fcs_val(fcs_in) {};
>>>>>>> 3254ef89

    bool operator<(const FcsArrayWithCell &obj) const
    {
        std::vector<unsigned int> index_a, index_b;
        index_a.clear();
        index_b.clear();
        for (int i = 0; i < pairs.size(); ++i) {
            index_a.push_back(pairs[i].index);
            index_b.push_back(obj.pairs[i].index);
        }
        for (int i = 0; i < pairs.size(); ++i) {
            index_a.push_back(pairs[i].tran);
            index_a.push_back(pairs[i].cell_s);
            index_b.push_back(obj.pairs[i].tran);
            index_b.push_back(obj.pairs[i].cell_s);
        }
        return lexicographical_compare(index_a.begin(), index_a.end(), index_b.begin(), index_b.end());
    }
};

class Fcs_phonon : protected Pointers {
<<<<<<< HEAD
 public:
=======
public:
>>>>>>> 3254ef89
    Fcs_phonon(class PHON *);

    ~Fcs_phonon();

    void setup(std::string);

    unsigned int maxorder;
    std::string file_fcs, file_fc2;

<<<<<<< HEAD
    std::vector<FcsClass> *force_constant;
=======
>>>>>>> 3254ef89
    std::vector<FcsArrayWithCell> *force_constant_with_cell;
    std::vector<FcsClassExtent> fc2_ext;

    bool update_fc2;

<<<<<<< HEAD
 private:
=======
private:
>>>>>>> 3254ef89
    bool require_cubic;
    bool require_quartic;

    void set_default_variables();

    void deallocate_variables();

    void load_fc2_xml();

    void load_fcs_xml() const;

    void examine_translational_invariance(int,
                                          unsigned int,
                                          unsigned int,
                                          double *,
                                          std::vector<FcsClassExtent> &,
                                          std::vector<FcsArrayWithCell> *) const;

    void MPI_Bcast_fc_class(unsigned int) const;

    void MPI_Bcast_fcs_array(unsigned int) const;

    void MPI_Bcast_fc2_ext();
};
}<|MERGE_RESOLUTION|>--- conflicted
+++ resolved
@@ -17,19 +17,11 @@
 
 namespace PHON_NS {
 struct Triplet {
-<<<<<<< HEAD
-  unsigned int atom, cell, xyz;
-};
-
-class FcsClass {
- public:
-=======
     unsigned int atom, cell, xyz;
 };
 
 class FcsClass {
 public:
->>>>>>> 3254ef89
     std::vector<Triplet> elems;
     double fcs_val;
 
@@ -49,11 +41,7 @@
 
     FcsClass(const double val,
              const std::vector<Triplet> &vec)
-<<<<<<< HEAD
-          : elems(vec), fcs_val(val) {};
-=======
             : elems(vec), fcs_val(val) {};
->>>>>>> 3254ef89
 
     bool operator<(const FcsClass &obj) const
     {
@@ -69,11 +57,7 @@
 };
 
 class FcsClassExtent {
-<<<<<<< HEAD
- public:
-=======
 public:
->>>>>>> 3254ef89
     unsigned int atm1, atm2;
     unsigned int xyz1, xyz2;
     unsigned int cell_s;
@@ -94,26 +78,15 @@
     bool operator==(const FcsClassExtent &a) const
     {
         return (this->atm1 == a.atm1) & (this->atm2 == a.atm2)
-<<<<<<< HEAD
-              & (this->xyz1 == a.xyz1) & (this->xyz2 == a.xyz2)
-              & (this->cell_s == a.cell_s);
-=======
                & (this->xyz1 == a.xyz1) & (this->xyz2 == a.xyz2)
                & (this->cell_s == a.cell_s);
->>>>>>> 3254ef89
     }
 };
 
 struct AtomCellSuper {
-<<<<<<< HEAD
-  unsigned int index;
-  unsigned int tran;
-  unsigned int cell_s;
-=======
     unsigned int index;
     unsigned int tran;
     unsigned int cell_s;
->>>>>>> 3254ef89
 };
 
 inline bool operator<(const AtomCellSuper &a,
@@ -123,11 +96,7 @@
 }
 
 class FcsArrayWithCell {
-<<<<<<< HEAD
- public:
-=======
 public:
->>>>>>> 3254ef89
     std::vector<AtomCellSuper> pairs;
     double fcs_val;
 
@@ -135,11 +104,7 @@
 
     FcsArrayWithCell(const double fcs_in,
                      const std::vector<AtomCellSuper> &pairs_in)
-<<<<<<< HEAD
-          : pairs(pairs_in), fcs_val(fcs_in) {};
-=======
             : pairs(pairs_in), fcs_val(fcs_in) {};
->>>>>>> 3254ef89
 
     bool operator<(const FcsArrayWithCell &obj) const
     {
@@ -161,11 +126,7 @@
 };
 
 class Fcs_phonon : protected Pointers {
-<<<<<<< HEAD
- public:
-=======
 public:
->>>>>>> 3254ef89
     Fcs_phonon(class PHON *);
 
     ~Fcs_phonon();
@@ -175,20 +136,12 @@
     unsigned int maxorder;
     std::string file_fcs, file_fc2;
 
-<<<<<<< HEAD
-    std::vector<FcsClass> *force_constant;
-=======
->>>>>>> 3254ef89
     std::vector<FcsArrayWithCell> *force_constant_with_cell;
     std::vector<FcsClassExtent> fc2_ext;
 
     bool update_fc2;
 
-<<<<<<< HEAD
- private:
-=======
 private:
->>>>>>> 3254ef89
     bool require_cubic;
     bool require_quartic;
 
