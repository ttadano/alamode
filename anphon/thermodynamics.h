/*
 phonon_thermodynamics.h

 Copyright (c) 2014 Terumasa Tadano

 This file is distributed under the terms of the MIT license.
 Please see the file 'LICENCE.txt' in the root directory 
 or http://opensource.org/licenses/mit-license.php for information.
*/

#pragma once

#include "pointers.h"
#include <complex>
#include <vector>
#include "kpoint.h"

namespace PHON_NS {
class Thermodynamics : protected Pointers {
 public:
    Thermodynamics(class PHON *);

    ~Thermodynamics();

    double T_to_Ryd;
    bool classical;
    bool calc_FE_bubble;
    double *FE_bubble;

    void setup();

    double Cv(const double omega,
              const double temp_in) const;

    double Cv_classical(const double omega,
                        const double temp_in) const;

    double fB(const double omega,
              const double temp_in) const;

    double fC(const double omega,
              const double temp_in) const;

    double Cv_tot(const double temp_in,
                  const unsigned int nk_irred,
                  const unsigned int ns,
                  const std::vector<std::vector<KpointList>> &kp_irred,
                  const double *weight_k_irred,
                  const double *const *eval_in) const;

    double Cv_anharm_correction(const double temp_in,
                                const unsigned int nk_irred,
                                const unsigned int ns,
                                const std::vector<std::vector<KpointList>> &kp_irred,
                                const double *weight_k_irred,
                                const double *const *eval_in,
                                const double *const *del_eval_in) const;

    double internal_energy(const double temp_in,
                           const unsigned int nk_irred,
                           const unsigned int ns,
                           const std::vector<std::vector<KpointList>> &kp_irred,
                           const double *weight_k_irred,
                           const double *const *eval_in) const;

    double vibrational_entropy(const double temp_in,
                               const unsigned int nk_irred,
                               const unsigned int ns,
<<<<<<< HEAD
                               const std::vector <std::vector<KpointList>> &kp_irred,
                               double *weight_k_irred,
                               double **eval_in) const;

        double vibrational_entropy(const double temp_in,
                                   const unsigned int nk_irred,
                                   const unsigned int ns,
                                   const std::vector <std::vector<KpointList>> &kp_irred,
                                   double *weight_k_irred,
                                   double **eval_in) const;

        double free_energy_QHA(const double temp_in,
                               const unsigned int nk_irred,
                               const unsigned int ns,
                               const std::vector <std::vector<KpointList>> &kp_irred,
                               double *weight_k_irred,
                               double **eval_in) const;


        double disp2_avg(double,
                         unsigned int,
                         unsigned int) const;

        double disp_corrfunc(const double T_in,
                             const unsigned int ncrd1,
                             const unsigned int ncrd2,
                             const double cell_shift[3],
                             const unsigned int nk,
                             const unsigned int ns,
                             double **xk_in,
                             double **eval_in,
                             std::complex<double> ***evec_in) const;

        double coth_T(double,
                      double) const;

        void compute_free_energy_bubble();


        void compute_FE_bubble(double **,
                               std::complex<double> ***,
                               double *) const;

        void compute_FE_bubble_SCPH(double ***eval_in,
                                    std::complex<double> ****evec_in,
                                    double *FE_bubble);

        // double FE_scph_correction(unsigned int,
        //                           double **,
        //                           std::complex<double> ***) const;
        double FE_scph_correction(unsigned int ,
                                          double **,
                                          std::complex<double> ***,
                                          double **,
                                          std::complex<double> ***) const;
    };
=======
                               const std::vector<std::vector<KpointList>> &kp_irred,
                               const double *weight_k_irred,
                               const double *const *eval_in) const;

    double free_energy_QHA(const double temp_in,
                           const unsigned int nk_irred,
                           const unsigned int ns,
                           const std::vector<std::vector<KpointList>> &kp_irred,
                           const double *weight_k_irred,
                           const double *const *eval_in) const;

    double disp2_avg(const double T_in,
                     const unsigned int ncrd1,
                     const unsigned int ncrd2,
                     const unsigned int nk,
                     const unsigned int ns,
                     const double *const *xk_in,
                     const double *const *eval_in,
                     std::complex<double> ***evec_in) const;

    double disp_corrfunc(const double T_in,
                         const unsigned int ncrd1,
                         const unsigned int ncrd2,
                         const double cell_shift[3],
                         const unsigned int nk,
                         const unsigned int ns,
                         const double *const *xk_in,
                         const double *const *eval_in,
                         std::complex<double> ***evec_in) const;

    double coth_T(double,
                  double) const;

    void compute_free_energy_bubble();

    void compute_FE_bubble(double **,
                           std::complex<double> ***,
                           double *) const;

    void compute_FE_bubble_SCPH(double ***eval_in,
                                std::complex<double> ****evec_in,
                                double *FE_bubble);

    double FE_scph_correction(unsigned int,
                              double **,
                              std::complex<double> ***) const;
};
>>>>>>> 8b693042
}<|MERGE_RESOLUTION|>--- conflicted
+++ resolved
@@ -66,64 +66,6 @@
     double vibrational_entropy(const double temp_in,
                                const unsigned int nk_irred,
                                const unsigned int ns,
-<<<<<<< HEAD
-                               const std::vector <std::vector<KpointList>> &kp_irred,
-                               double *weight_k_irred,
-                               double **eval_in) const;
-
-        double vibrational_entropy(const double temp_in,
-                                   const unsigned int nk_irred,
-                                   const unsigned int ns,
-                                   const std::vector <std::vector<KpointList>> &kp_irred,
-                                   double *weight_k_irred,
-                                   double **eval_in) const;
-
-        double free_energy_QHA(const double temp_in,
-                               const unsigned int nk_irred,
-                               const unsigned int ns,
-                               const std::vector <std::vector<KpointList>> &kp_irred,
-                               double *weight_k_irred,
-                               double **eval_in) const;
-
-
-        double disp2_avg(double,
-                         unsigned int,
-                         unsigned int) const;
-
-        double disp_corrfunc(const double T_in,
-                             const unsigned int ncrd1,
-                             const unsigned int ncrd2,
-                             const double cell_shift[3],
-                             const unsigned int nk,
-                             const unsigned int ns,
-                             double **xk_in,
-                             double **eval_in,
-                             std::complex<double> ***evec_in) const;
-
-        double coth_T(double,
-                      double) const;
-
-        void compute_free_energy_bubble();
-
-
-        void compute_FE_bubble(double **,
-                               std::complex<double> ***,
-                               double *) const;
-
-        void compute_FE_bubble_SCPH(double ***eval_in,
-                                    std::complex<double> ****evec_in,
-                                    double *FE_bubble);
-
-        // double FE_scph_correction(unsigned int,
-        //                           double **,
-        //                           std::complex<double> ***) const;
-        double FE_scph_correction(unsigned int ,
-                                          double **,
-                                          std::complex<double> ***,
-                                          double **,
-                                          std::complex<double> ***) const;
-    };
-=======
                                const std::vector<std::vector<KpointList>> &kp_irred,
                                const double *weight_k_irred,
                                const double *const *eval_in) const;
@@ -167,9 +109,12 @@
                                 std::complex<double> ****evec_in,
                                 double *FE_bubble);
 
-    double FE_scph_correction(unsigned int,
-                              double **,
-                              std::complex<double> ***) const;
-};
->>>>>>> 8b693042
+    // double FE_scph_correction(unsigned int,
+    //                           double **,
+    //                           std::complex<double> ***) const;
+    double FE_scph_correction(unsigned int ,
+                                        double **,
+                                        std::complex<double> ***,
+                                        double **,
+                                        std::complex<double> ***) const;};
 }