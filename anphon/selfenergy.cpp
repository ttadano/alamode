--- conflicted
+++ resolved
@@ -152,7 +152,7 @@
 {
     /*
 
-    Diagram (a)
+    Diagram (a)  
     Matrix elements that appear : V3^2
     Computational cost          : O(N_k * N^2)
 
@@ -214,7 +214,7 @@
                         f2 = n2 - n1;
                     }
                     ret_mpi[i] += v3_tmp * (f1 * omega_sum[0] + f2 * omega_sum[1]);
-                }
+                 }
             }
         }
     }
@@ -303,7 +303,7 @@
                               const std::complex<double> *const *const *evec_in,
                               std::complex<double> *ret) const
 {
-    /*
+    /* 
 
     Diagram (c)
     Matrix elements that appear : V4^2
@@ -356,17 +356,17 @@
                         double v4_tmp = std::norm(anharmonic_core->V4(arr_quartic));
 
                         omega_sum[0]
-                              = 1.0 / (omega_shift - omega1 - omega2 - omega3)
-                              - 1.0 / (omega_shift + omega1 + omega2 + omega3);
+                                = 1.0 / (omega_shift - omega1 - omega2 - omega3)
+                                  - 1.0 / (omega_shift + omega1 + omega2 + omega3);
                         omega_sum[1]
-                              = 1.0 / (omega_shift - omega1 - omega2 + omega3)
-                              - 1.0 / (omega_shift + omega1 + omega2 - omega3);
+                                = 1.0 / (omega_shift - omega1 - omega2 + omega3)
+                                  - 1.0 / (omega_shift + omega1 + omega2 - omega3);
                         omega_sum[2]
-                              = 1.0 / (omega_shift + omega1 - omega2 - omega3)
-                              - 1.0 / (omega_shift - omega1 + omega2 + omega3);
+                                = 1.0 / (omega_shift + omega1 - omega2 - omega3)
+                                  - 1.0 / (omega_shift - omega1 + omega2 + omega3);
                         omega_sum[3]
-                              = 1.0 / (omega_shift - omega1 + omega2 - omega3)
-                              - 1.0 / (omega_shift + omega1 - omega2 + omega3);
+                                = 1.0 / (omega_shift - omega1 + omega2 - omega3)
+                                  - 1.0 / (omega_shift + omega1 - omega2 + omega3);
 
                         for (i = 0; i < N; ++i) {
                             double T_tmp = T[i];
@@ -380,10 +380,10 @@
                             double n31 = n3 * n1;
 
                             ret_mpi[i] += v4_tmp
-                                  * ((n12 + n23 + n31 + n1 + n2 + n3 + 1.0) * omega_sum[0]
-                                        + (n31 + n23 + n3 - n12) * omega_sum[1]
-                                        + (n12 + n31 + n1 - n23) * omega_sum[2]
-                                        + (n23 + n12 + n2 - n31) * omega_sum[3]);
+                                          * ((n12 + n23 + n31 + n1 + n2 + n3 + 1.0) * omega_sum[0]
+                                             + (n31 + n23 + n3 - n12) * omega_sum[1]
+                                             + (n12 + n31 + n1 - n23) * omega_sum[2]
+                                             + (n23 + n12 + n2 - n31) * omega_sum[3]);
                         }
                     }
                 }
@@ -399,12 +399,14 @@
     deallocate(ret_mpi);
 }
 
-<<<<<<< HEAD
 void Selfenergy::selfenergy_c_mod(const unsigned int N,
-                                  double *T,
+                                  const double *T,
                                   const double omega,
                                   const unsigned int knum,
                                   const unsigned int snum,
+                                  const KpointMeshUniform *kmesh_in,
+                                  const double *const *eval_in,
+                                  const std::complex<double> *const *const *evec_in,
                                   std::complex<double> *ret) const
 {
     /*
@@ -421,7 +423,7 @@
     std::complex<double> omega_sum[4];
     std::complex<double> *ret_mpi;
 
-    memory->allocate(ret_mpi, N);
+    allocate(ret_mpi, N);
 
     std::complex<double> omega_shift = omega + im * epsilon;
 
@@ -429,17 +431,18 @@
 
     std::vector<KsListGroup> quartet;
 
-    auto ik_irred = kpoint->kmap_to_irreducible[knum];
-
-    kpoint->get_unique_quartet_k(ik_irred,
+    auto ik_irred = kmesh_in->kmap_to_irreducible[knum];
+
+    kmesh_in->get_unique_quartet_k(ik_irred,
+                                 symmetry->SymmList,
                                  true,
                                  true,
                                  quartet);
 
     const size_t npair_uniq = quartet.size();
 
-    auto knum_sym = kpoint->kpoint_irred_all[ik_irred][0].knum;
-    arr_quartic[0] = ns * kpoint->knum_minus[knum_sym] + snum;
+    auto knum_sym = kmesh_in->kpoint_irred_all[ik_irred][0].knum;
+    arr_quartic[0] = ns * kmesh_in->kindex_minus_xk[knum_sym] + snum;
 
     std::cout << "knum = " << knum << " knum_sym = " << knum_sym << '\n';
 
@@ -454,17 +457,17 @@
         for (unsigned int is1 = 0; is1 < ns; ++is1) {
 
             arr_quartic[1] = ns * ik1 + is1;
-            double omega1 = dynamical->eval_phonon[ik1][is1];
+            double omega1 = eval_in[ik1][is1];
 
             for (unsigned int is2 = 0; is2 < ns; ++is2) {
 
                 arr_quartic[2] = ns * ik2 + is2;
-                double omega2 = dynamical->eval_phonon[ik2][is2];
+                double omega2 = eval_in[ik2][is2];
 
                 for (unsigned int is3 = 0; is3 < ns; ++is3) {
 
                     arr_quartic[3] = ns * ik3 + is3;
-                    double omega3 = dynamical->eval_phonon[ik3][is3];
+                    double omega3 = eval_in[ik3][is3];
 
                     double v4_tmp = std::norm(anharmonic_core->V4(arr_quartic)) * multi;
 
@@ -503,17 +506,15 @@
         }
     }
 
-    double factor = -1.0 / (std::pow(static_cast<double>(nk), 2) * std::pow(2.0, 5) * 3.0);
+    double factor = -1.0 / (std::pow(static_cast<double>(kmesh_in->nk), 2) * std::pow(2.0, 5) * 3.0);
     for (i = 0; i < N; ++i) ret_mpi[i] *= factor;
 
     mpi_reduce_complex(N, ret_mpi, ret);
 
-    memory->deallocate(ret_mpi);
+    deallocate(ret_mpi);
 }
 
 
-=======
->>>>>>> 6c6776f9
 void Selfenergy::selfenergy_d(const unsigned int N,
                               const double *T,
                               const double omega,
@@ -558,8 +559,8 @@
         xk_tmp[0] = xk[knum][0] - xk[ik1][0];
         xk_tmp[1] = xk[knum][1] - xk[ik1][1];
         xk_tmp[2] = xk[knum][2] - xk[ik1][2];
-
         const auto ik2 = kmesh_in->get_knum(xk_tmp);
+
 
         for (unsigned int ik3 = 0; ik3 < nk; ++ik3) {
 
@@ -605,17 +606,17 @@
                             std::complex<double> v_prod = v3_tmp1 * v3_tmp2 * v4_tmp;
 
                             omega_sum[0]
-                                  = 1.0 / (omega_shift + omega1 + omega2)
-                                  - 1.0 / (omega_shift - omega1 - omega2);
+                                    = 1.0 / (omega_shift + omega1 + omega2)
+                                      - 1.0 / (omega_shift - omega1 - omega2);
                             omega_sum[1]
-                                  = 1.0 / (omega_shift + omega1 - omega2)
-                                  - 1.0 / (omega_shift - omega1 + omega2);
+                                    = 1.0 / (omega_shift + omega1 - omega2)
+                                      - 1.0 / (omega_shift - omega1 + omega2);
                             omega_sum[2]
-                                  = 1.0 / (omega_shift + omega3 + omega4)
-                                  - 1.0 / (omega_shift - omega3 - omega4);
+                                    = 1.0 / (omega_shift + omega3 + omega4)
+                                      - 1.0 / (omega_shift - omega3 - omega4);
                             omega_sum[3]
-                                  = 1.0 / (omega_shift + omega3 - omega4)
-                                  - 1.0 / (omega_shift - omega3 + omega4);
+                                    = 1.0 / (omega_shift + omega3 - omega4)
+                                      - 1.0 / (omega_shift - omega3 + omega4);
 
                             for (i = 0; i < N; ++i) {
                                 double T_tmp = T[i];
@@ -626,8 +627,8 @@
                                 double n4 = thermodynamics->fB(omega4, T_tmp);
 
                                 ret_mpi[i] += v_prod
-                                      * ((1.0 + n1 + n2) * omega_sum[0] + (n2 - n1) * omega_sum[1])
-                                      * ((1.0 + n3 + n4) * omega_sum[2] + (n4 - n3) * omega_sum[3]);
+                                              * ((1.0 + n1 + n2) * omega_sum[0] + (n2 - n1) * omega_sum[1])
+                                              * ((1.0 + n3 + n4) * omega_sum[2] + (n4 - n3) * omega_sum[3]);
                             }
                         }
                     }
@@ -701,8 +702,8 @@
         xk_tmp[0] = xk[knum][0] - xk[ik1][0];
         xk_tmp[1] = xk[knum][1] - xk[ik1][1];
         xk_tmp[2] = xk[knum][2] - xk[ik1][2];
-
         const auto ik4 = kmesh_in->get_knum(xk_tmp);
+
 
         for (unsigned int ik3 = 0; ik3 < nk; ++ik3) {
 
@@ -770,8 +771,8 @@
                                             }
 
                                             prod_tmp[i] += static_cast<double>(ip4) * omega_sum
-                                                  * ((1.0 + n1 + n4) * omega_sum
-                                                        + (1.0 + n1 + n4) * dp1_inv + n1 * (1.0 + n1) * T_inv);
+                                                           * ((1.0 + n1 + n4) * omega_sum
+                                                              + (1.0 + n1 + n4) * dp1_inv + n1 * (1.0 + n1) * T_inv);
                                         }
                                     }
                                 }
@@ -826,9 +827,9 @@
                                 omega_prod[2] = D12[1] * (omega_sum24[0] - omega_sum24[1]);
                                 omega_prod[3] = D12[1] * (omega_sum24[2] - omega_sum24[3]);
                                 omega_prod[4] = (omega_sum14[1] - omega_sum14[3])
-                                      * (omega_sum24[1] - omega_sum24[3]);
+                                                * (omega_sum24[1] - omega_sum24[3]);
                                 omega_prod[5] = (omega_sum14[0] - omega_sum14[2])
-                                      * (omega_sum24[0] - omega_sum24[2]);
+                                                * (omega_sum24[0] - omega_sum24[2]);
 
                                 for (i = 0; i < N; ++i) {
                                     T_tmp = T[i];
@@ -839,13 +840,13 @@
                                     n4 = thermodynamics->fB(omega4, T_tmp);
 
                                     ret_mpi[i] += v_prod * (2.0 * n3 + 1.0)
-                                          * ((1.0 + n1) * omega_prod[0] + n1 * omega_prod[1]
-                                                + (1.0 + n2) * omega_prod[2] + n2 * omega_prod[3]
-                                                + (1.0 + n4) * omega_prod[4] + n4 * omega_prod[5]);
+                                                  * ((1.0 + n1) * omega_prod[0] + n1 * omega_prod[1]
+                                                     + (1.0 + n2) * omega_prod[2] + n2 * omega_prod[3]
+                                                     + (1.0 + n4) * omega_prod[4] + n4 * omega_prod[5]);
 
                                     /*
                                     ret[i] *= v3_tmp1 * v3_tmp2 * v4_tmp * (2.0 * n3 + 1.0) * (2.0 * omega2) / (omega1 * omega1 - omega2 * omega2)
-                                    * ((1.0 + n1 + n4) * (1.0 / (omega - omega1 - omega4 + im * epsilon) - 1.0 / (omega + omega1 + omega4 + im * epsilon))
+                                    * ((1.0 + n1 + n4) * (1.0 / (omega - omega1 - omega4 + im * epsilon) - 1.0 / (omega + omega1 + omega4 + im * epsilon)) 
                                     + (n4 - n1) * (1.0 / (omega - omega1 + omega4 + im * epsilon) - 1.0 / (omega + omega1 - omega4 + im * epsilon)));
                                     */
                                 }
@@ -918,8 +919,8 @@
         xk_tmp[0] = xk[knum][0] - xk[ik1][0];
         xk_tmp[1] = xk[knum][1] - xk[ik1][1];
         xk_tmp[2] = xk[knum][2] - xk[ik1][2];
-
         const auto ik2 = kmesh_in->get_knum(xk_tmp);
+
 
         for (unsigned int ik3 = 0; ik3 < nk; ++ik3) {
 
@@ -1007,18 +1008,18 @@
                                                         }
 
                                                         ret_mpi[i]
-                                                              += v3_prod * static_cast<double>(ip2 * ip3 * ip4)
-                                                              * (omega_sum[1]
-                                                                    * (n2 * omega_sum[0]
-                                                                          * ((1.0 + n3 + n4) * omega_sum[0] +
-                                                                                (1.0 + n2 + n4)
-                                                                                      * dp1_inv)
-                                                                          + (1.0 + n3) * (1.0 + n4) * D134 *
-                                                                                (D134 + dp1_inv))
-                                                                    + (1.0 + n1) * (1.0 + n3 + n4) * D134
-                                                                          * omega_sum[0] *
-                                                                          (omega_sum[0] + D134 + dp1_inv + n1 *
-                                                                                T_inv));
+                                                                += v3_prod * static_cast<double>(ip2 * ip3 * ip4)
+                                                                   * (omega_sum[1]
+                                                                      * (n2 * omega_sum[0]
+                                                                         * ((1.0 + n3 + n4) * omega_sum[0] +
+                                                                            (1.0 + n2 + n4)
+                                                                            * dp1_inv)
+                                                                         + (1.0 + n3) * (1.0 + n4) * D134 *
+                                                                           (D134 + dp1_inv))
+                                                                      + (1.0 + n1) * (1.0 + n3 + n4) * D134
+                                                                        * omega_sum[0] *
+                                                                        (omega_sum[0] + D134 + dp1_inv + n1 *
+                                                                                                         T_inv));
                                                     }
                                                 }
                                             }
@@ -1061,19 +1062,19 @@
                                                             double n5 = thermodynamics->fB(dp5, T_tmp);
 
                                                             ret_mpi[i]
-                                                                  += v3_prod *
-                                                                  static_cast<double>(ip1 * ip2 * ip3 * ip4 *
-                                                                        ip5)
-                                                                  * ((1.0 + n3 + n4)
-                                                                        *
+                                                                    += v3_prod *
+                                                                       static_cast<double>(ip1 * ip2 * ip3 * ip4 *
+                                                                                           ip5)
+                                                                       * ((1.0 + n3 + n4)
+                                                                          *
                                                                               (-(1.0 + n1 + n2) * D15 * D134
                                                                                     * omega_sum[0]
-                                                                                    +
+                                                                           +
                                                                                           (1.0 + n5 + n2)
                                                                                                 * D15 * D345
                                                                                                 * omega_sum[1])
-                                                                        + (1.0 + n2 + n3 + n4 + n2 * n3 + n3 * n4 +
-                                                                              n4 * n2)
+                                                                          + (1.0 + n2 + n3 + n4 + n2 * n3 + n3 * n4 +
+                                                                             n4 * n2)
                                                                               * D15 * (D345 - D134)
                                                                               * omega_sum[2]);
                                                         }
@@ -1109,7 +1110,7 @@
                               const std::complex<double> *const *const *evec_in,
                               std::complex<double> *ret) const
 {
-    /*
+    /* 
     Diagram (g)
     Matrix elements that appear : V3^2 V4
     Computational cost          : O(N_k^2 * N^4)
@@ -1208,13 +1209,13 @@
                                                 double n4 = thermodynamics->fB(dp4, T_tmp);
 
                                                 ret_mpi[i]
-                                                      += v_prod * static_cast<double>(ip1 * ip2 * ip3 * ip4) * D124
-                                                      * ((1.0 + n1 + n2 + n3 + n4 + n1 * n3 + n1 * n4 + n2 * n3 +
-                                                            n2 * n4)
-                                                            * omega_sum[0]
-                                                            - (1.0 + n1 + n2 + n3 + n1 * n2 + n2 * n3 + n1 * n3) *
-                                                                  omega_sum
-                                                                  [1]);
+                                                        += v_prod * static_cast<double>(ip1 * ip2 * ip3 * ip4) * D124
+                                                           * ((1.0 + n1 + n2 + n3 + n4 + n1 * n3 + n1 * n4 + n2 * n3 +
+                                                               n2 * n4)
+                                                              * omega_sum[0]
+                                                              - (1.0 + n1 + n2 + n3 + n1 * n2 + n2 * n3 + n1 * n3) *
+                                                                omega_sum
+                                                                [1]);
 
                                             }
                                         }
@@ -1376,22 +1377,22 @@
 
                                                         N_prod[0] = N12 * (1.0 + n3);
                                                         N_prod[1] = (1.0 + n2 + n3) * (1.0 + n5) - (1.0 + n1 + n3) * (
-                                                              1.0 + n4);
+                                                                1.0 + n4);
                                                         N_prod[2] = (1.0 + n2) * N35 - n3 * (1.0 + n5);
                                                         N_prod[3] = -((1.0 + n1) * N34 - n3 * (1.0 + n4));
 
                                                         ret_mpi[i]
-                                                              += v_prod *
-                                                              static_cast<double>(ip1 * ip2 * ip3 * ip4 * ip5)
-                                                              * (D12_inv
-                                                                    * (N_prod[0] * omega_sum[0]
-                                                                          + N_prod[1] * omega_sum[1]
-                                                                          + N_prod[2] * omega_sum[2]
-                                                                          + N_prod[3] * omega_sum[3])
-                                                                    +
+                                                                += v_prod *
+                                                                   static_cast<double>(ip1 * ip2 * ip3 * ip4 * ip5)
+                                                                   * (D12_inv
+                                                                      * (N_prod[0] * omega_sum[0]
+                                                                         + N_prod[1] * omega_sum[1]
+                                                                         + N_prod[2] * omega_sum[2]
+                                                                         + N_prod[3] * omega_sum[3])
+                                                                      +
                                                                           N12 * ((1.0 + n5) * D1_inv
                                                                                 - (1.0 + n4) * D2_inv)
-                                                                                * omega_sum[0] * omega_sum[1]);
+                                                                      * omega_sum[0] * omega_sum[1]);
                                                     }
                                                 }
                                             }
@@ -1424,12 +1425,12 @@
                               const std::complex<double> *const *const *evec_in,
                               std::complex<double> *ret) const
 {
-    /*
+    /* 
 
     Diagram (i)
     Matrix elements that appear : V3^2 V4
     Computational cost          : O(N_k^2 * N^4)
-    Note                        : Double pole when omega2 = omega4.
+    Note                        : Double pole when omega2 = omega4. 
     : No frequency dependence.
 
     */
@@ -1536,9 +1537,9 @@
                                                 }
 
                                                 ret_mpi[i]
-                                                      += v_prod * static_cast<double>(ip1 * ip3)
-                                                      * (D123 * (N_prod[0] * D123 + N_prod[1] * T_inv + N_prod[0] *
-                                                            dp2_inv));
+                                                        += v_prod * static_cast<double>(ip1 * ip3)
+                                                           * (D123 * (N_prod[0] * D123 + N_prod[1] * T_inv + N_prod[0] *
+                                                                                                             dp2_inv));
                                             }
                                         }
                                     }
@@ -1590,9 +1591,9 @@
                                                     double n4 = thermodynamics->fB(dp4, T_tmp);
 
                                                     ret_mpi[i]
-                                                          += v_prod * static_cast<double>(ip1 * ip2 * ip3 * ip4)
-                                                          * ((1.0 + n1 + n3) * D24 * (n4 * D134 - n2 * D123)
-                                                                + D123 * D134 * n1 * n3);
+                                                            += v_prod * static_cast<double>(ip1 * ip2 * ip3 * ip4)
+                                                               * ((1.0 + n1 + n3) * D24 * (n4 * D134 - n2 * D123)
+                                                                  + D123 * D134 * n1 * n3);
                                                 }
                                             }
                                         }
@@ -1701,9 +1702,9 @@
                                 }
 
                                 ret_mpi[i]
-                                      += v_prod * (2.0 * n2 + 1.0)
-                                      * (-2.0 * (1.0 + n1) * n1 * T_inv
-                                            - (2.0 * n1 + 1.0) * omega1_inv);
+                                        += v_prod * (2.0 * n2 + 1.0)
+                                           * (-2.0 * (1.0 + n1) * n1 * T_inv
+                                              - (2.0 * n1 + 1.0) * omega1_inv);
                             }
                         }
                     } else {
@@ -1729,8 +1730,8 @@
                                 double n3 = thermodynamics->fB(omega3, T_tmp);
 
                                 ret_mpi[i]
-                                      += v_prod * 2.0
-                                      * ((n1 - n3) * D13[0] - (1.0 + n1 + n3) * D13[1]);
+                                        += v_prod * 2.0
+                                           * ((n1 - n3) * D13[0] - (1.0 + n1 + n3) * D13[1]);
                             }
                         }
                     }
