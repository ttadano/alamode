--- conflicted
+++ resolved
@@ -214,7 +214,6 @@
             }
         }
 
-
         if (anharmonic_core->quartic_mode > 0) {
             // This is for quartic vertexes.
 
@@ -1762,11 +1761,7 @@
 
     const auto ns2 = ns * ns;
 
-<<<<<<< HEAD
-    const double factor = std::pow(0.5, 3) * std::pow(Hz_to_kayser / time_ry, 2);
-=======
     const auto factor = std::pow(0.5, 3) * std::pow(Hz_to_kayser / time_ry, 2);
->>>>>>> d6059615
     std::vector<KsListGroup> triplet;
 
     const auto knum = kpoint->kpoint_irred_all[ik_in][0].knum;
@@ -2037,18 +2032,11 @@
     unsigned int k1, k2;
     unsigned int arr[3];
     const int ns = dynamical->neval;
-<<<<<<< HEAD
-    const int ns2 = ns * ns;
-    double omega[3];
-
-    double factor = std::pow(amu_ry, 1.5);
-    const auto ntriplet = triplet.size();
-=======
     const auto ns2 = ns * ns;
     double omega[3];
 
     const auto factor = std::pow(amu_ry, 1.5);
->>>>>>> d6059615
+    const auto ntriplet = triplet.size();
 
     for (int ib = 0; ib < ns2; ++ib) {
         is = ib / ns;
@@ -2105,9 +2093,9 @@
 }
 
 void ModeAnalysis::print_spectral_function(const int NT,
-                                           const double *T_arr)
+                                           double *T_arr)
 {
-    const int ns = dynamical->neval;
+    int ns = dynamical->neval;
     int i, j;
     int iomega;
     double **self3_imag, **self3_real;
