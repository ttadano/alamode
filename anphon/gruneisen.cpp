/*
gruneisen.cpp

Copyright (c) 2014, 2015, 2016 Terumasa Tadano

This file is distributed under the terms of the MIT license.
Please see the file 'LICENCE.txt' in the root directory 
or http://opensource.org/licenses/mit-license.php for information.
*/

#include "mpi_common.h"
#include "gruneisen.h"
#include "constants.h"
#include "dynamical.h"
#include "error.h"
#include "fcs_phonon.h"
#include "kpoint.h"
#include "mathfunctions.h"
#include "memory.h"
#include "parsephon.h"
#include "phonon_dos.h"
#include "pointers.h"
#include "system.h"
#include "anharmonic_core.h"
#include "version.h"
#include <iostream>
#include <iomanip>
#include <boost/lexical_cast.hpp>
#include <boost/property_tree/xml_parser.hpp>
#include <boost/property_tree/ptree.hpp>
#include <boost/version.hpp>
#include <cmath>

//namespace PHON_NS {
//bool less_FcsAlignedForGruneisen2(const FcsAlignedForGruneisen &obj1, const FcsAlignedForGruneisen &obj2)
//{
//    std::vector<unsigned int> array_a, array_b;
//    array_a.clear();
//    array_b.clear();
//    int len = obj1.pairs.size();
//    for (int i = 0; i < len - 2; ++i) {
//        array_a.push_back(obj1.pairs[i].index);
//        array_a.push_back(obj1.pairs[i].tran);
//        array_b.push_back(obj2.pairs[i].index);
//        array_b.push_back(obj2.pairs[i].tran);
//    }
//    for (int i = 0; i < len - 2; ++i) {
//        array_a.push_back(obj1.pairs[i].cell_s);
//        array_b.push_back(obj2.pairs[i].cell_s);
//    }
//
//    array_a.push_back(obj1.pairs[len - 2].index);
//    array_a.push_back(obj1.pairs[len - 2].tran);
//    array_b.push_back(obj2.pairs[len - 2].index);
//    array_b.push_back(obj2.pairs[len - 2].tran);
//
//    array_a.push_back(obj1.pairs[len - 1].index);
//    array_a.push_back(obj1.pairs[len - 1].tran);
//    array_b.push_back(obj2.pairs[len - 1].index);
//    array_b.push_back(obj2.pairs[len - 1].tran);
//    return std::lexicographical_compare(array_a.begin(), array_a.end(),
//                                        array_b.begin(), array_b.end());
//}
//}

using namespace PHON_NS;

Gruneisen::Gruneisen(PHON *phon) : Pointers(phon)
{
    set_default_variables();
};

Gruneisen::~Gruneisen()
{
    deallocate_variables();
};

void Gruneisen::set_default_variables()
{
    delta_a = 0.01;
    print_gruneisen = false;
    print_newfcs = false;
    gruneisen_bs = nullptr;
    gruneisen_dos = nullptr;
    xshift_s = nullptr;
}

void Gruneisen::deallocate_variables()
{
    if (gruneisen_bs) {
        deallocate(gruneisen_bs);
    }
    if (gruneisen_dos) {
        deallocate(gruneisen_dos);
    }
    if (xshift_s) {
        deallocate(xshift_s);
    }
    delta_fc2.clear();
    delta_fc3.clear();
}

void Gruneisen::setup()
{
    MPI_Bcast(&delta_a, 1, MPI_DOUBLE, 0, MPI_COMM_WORLD);
    MPI_Bcast(&print_newfcs, 1, MPI_CXX_BOOL, 0, MPI_COMM_WORLD);

    allocate(xshift_s, 27, 3);

    for (int i = 0; i < 3; ++i) xshift_s[0][i] = 0.0;

    int icell = 0;

    for (int ix = -1; ix <= 1; ++ix) {
        for (int iy = -1; iy <= 1; ++iy) {
            for (int iz = -1; iz <= 1; ++iz) {
                if (ix == 0 && iy == 0 && iz == 0) continue;

                ++icell;

                xshift_s[icell][0] = static_cast<double>(ix);
                xshift_s[icell][1] = static_cast<double>(iy);
                xshift_s[icell][2] = static_cast<double>(iz);
            }
        }
    }

    if (print_gruneisen || print_newfcs) {
        prepare_delta_fcs(fcs_phonon->force_constant_with_cell[1], delta_fc2, 1);

        // impose_ASR_on_harmonic_IFC(delta_fc2, 0);
    }

    if (print_newfcs && anharmonic_core->quartic_mode > 0) {
        prepare_delta_fcs(fcs_phonon->force_constant_with_cell[2], delta_fc3, 1);
    }
    if (print_gruneisen) {
        if (kpoint->kpoint_bs) {
            allocate(gruneisen_bs, kpoint->kpoint_bs->nk, dynamical->neval);
        }
        if (dos->kmesh_dos) {
            allocate(gruneisen_dos, dos->kmesh_dos->nk, dynamical->neval);
        }
    }

    if (mympi->my_rank == 0) {
        if (print_newfcs) {
            std::cout << '\n';
            if (anharmonic_core->quartic_mode > 0) {
                std::cout << " NEWFCS = 1 : Harmonic and cubic force constants of \n";
            } else {
                std::cout << " NEWFCS = 1 : Harmonic force constants of \n";
            }
            std::cout << "              expanded/compressed systems will be estimated\n";
            std::cout << "              with DELTA_A = " << std::setw(5) << delta_a << '\n';
        }
    }
    //   print_stress_energy();
}

void Gruneisen::calc_gruneisen()
{
    const auto ns = dynamical->neval;
    std::complex<double> **dfc2_reciprocal;

    allocate(dfc2_reciprocal, ns, ns);

    if (mympi->my_rank == 0) {
        std::cout << '\n';
        std::cout << " GRUNEISEN = 1 : Calculating Gruneisen parameters ... ";
    }

    if (kpoint->kpoint_bs) {
        const auto nk = kpoint->kpoint_bs->nk;
        const auto xk = kpoint->kpoint_bs->xk;
        const auto eval = dynamical->dymat_band->get_eigenvalues();
        const auto evec = dynamical->dymat_band->get_eigenvectors();

        for (auto ik = 0; ik < nk; ++ik) {

            calc_dfc2_reciprocal(dfc2_reciprocal, xk[ik]);

            for (auto is = 0; is < ns; ++is) {

                gruneisen_bs[ik][is] = std::complex<double>(0.0, 0.0);

                for (unsigned int i = 0; i < ns; ++i) {
                    for (unsigned int j = 0; j < ns; ++j) {
                        gruneisen_bs[ik][is] += std::conj(evec[ik][is][i])
                                                * dfc2_reciprocal[i][j]
                                                * evec[ik][is][j];
                    }
                }

                const auto gamma_imag = gruneisen_bs[ik][is].imag();
                if (std::abs(gamma_imag) > eps10) {
                    warn("calc_gruneisen", "Gruneisen parameter is not real");
                }

                if (std::abs(eval[ik][is]) < eps8) {
                    gruneisen_bs[ik][is] = 0.0;
                } else {
                    gruneisen_bs[ik][is] /= -6.0 * std::pow(eval[ik][is], 2);
                }
            }
        }
    }

    if (dos->kmesh_dos) {
        const auto nk = dos->kmesh_dos->nk;
        const auto xk = dos->kmesh_dos->xk;
        const auto eval = dos->dymat_dos->get_eigenvalues();
        const auto evec = dos->dymat_dos->get_eigenvectors();

        for (auto ik = 0; ik < nk; ++ik) {

            calc_dfc2_reciprocal(dfc2_reciprocal, xk[ik]);

            for (auto is = 0; is < ns; ++is) {

                gruneisen_dos[ik][is] = std::complex<double>(0.0, 0.0);

                for (unsigned int i = 0; i < ns; ++i) {
                    for (unsigned int j = 0; j < ns; ++j) {
                        gruneisen_dos[ik][is] += std::conj(evec[ik][is][i])
                                                 * dfc2_reciprocal[i][j]
                                                 * evec[ik][is][j];
                    }
                }

                const auto gamma_imag = gruneisen_dos[ik][is].imag();
                if (std::abs(gamma_imag) > eps10) {
                    warn("calc_gruneisen", "Gruneisen parameter is not real");
                }

                if (std::abs(eval[ik][is]) < eps8) {
                    gruneisen_dos[ik][is] = 0.0;
                } else {
                    gruneisen_dos[ik][is] /= -6.0 * std::pow(eval[ik][is], 2);
                }
            }
        }
    }

    deallocate(dfc2_reciprocal);

    if (mympi->my_rank == 0) {
        std::cout << "done!" << '\n';
    }
}

void Gruneisen::calc_dfc2_reciprocal(std::complex<double> **dphi2,
                                     const double *xk_in)
{
    const auto ns = dynamical->neval;
    for (auto i = 0; i < ns; ++i) {
        for (unsigned int j = 0; j < ns; ++j) {
            dphi2[i][j] = std::complex<double>(0.0, 0.0);
        }
    }

    const auto invsqrt_mass = system->get_invsqrt_mass();

    for (const auto &it: delta_fc2) {
        const auto phase = tpi * (it.relvecs[0][0] * xk_in[0]
                                  + it.relvecs[0][1] * xk_in[1]
                                  + it.relvecs[0][2] * xk_in[2]);
        dphi2[it.pairs[0].index][it.pairs[1].index]
                += it.fcs_val * std::exp(im * phase)
                   * invsqrt_mass[it.pairs[0].index / 3]
                   * invsqrt_mass[it.pairs[1].index / 3];
    }
}

void Gruneisen::prepare_delta_fcs(const std::vector<FcsArrayWithCell> &fcs_in,
                                  std::vector<FcsArrayWithCell> &delta_fcs,
                                  const int periodic_image_mode) const
{
    unsigned int i, j;
    Eigen::Vector3d vec, vec_origin;

    std::vector<FcsArrayWithCell> fcs_aligned;
    std::vector<AtomCellSuper> pairs_vec;
    std::vector<int> index_old, index_now;
    std::vector<int> relvecs_int_old, relvecs_int_now;

    std::vector<int> index_with_cell, index_with_cell_old;
    std::vector<unsigned int> atoms_s_now, atoms_s_old;

    std::vector<Eigen::Vector3d> relvecs_tmp, relvecs_tmp2;
    std::vector<Eigen::Vector3d> relvecs_now, relvecs_old;
    std::vector<Eigen::Vector3d> relvecs_vel_now, relvecs_vel_old;

    AtomCellSuper pairs_tmp{};

    if (fcs_in.empty()) return;

    const auto norder = fcs_in[0].pairs.size();
    const auto nelems = norder - 1;
    unsigned int nmulti;

    delta_fcs.clear();
    fcs_aligned.clear();

    for (const auto &it: fcs_in) {
        fcs_aligned.emplace_back(it);
    }
<<<<<<< HEAD
    sort_by_heading_indices operator1(1);
    std::sort(fcs_aligned.begin(),
              fcs_aligned.end(),
              operator1);

    const auto cell_tmp = system->get_supercell(norder - 2);
    const auto map_p2s_tmp = system->get_map_p2s(norder - 2);
    const auto convmat = system->get_primcell().lattice_vector;

    index_old.clear();
    for (i = 0; i < nelems; ++i) {
        index_old.push_back(-1);
    }
    for (i = 0; i < nelems - 1; ++i) {
        for (j = 0; j < 3; ++j) {
            relvecs_int_old.push_back(1000000);
=======
    std::sort(fcs_aligned.begin(), fcs_aligned.end());

    if (periodic_image_mode == 0) {
        // original implementation
        // calculate IFC renormalization for the same atomic combination in the supercell
        // but with different periodic images at once and assign the average value for each
        // periodic images.
        index_old.clear();
        const auto nelems = 2 * (norder - 2) + 1;
        for (i = 0; i < nelems; ++i) index_old.push_back(-1);

        index_with_cell.clear();
        set_index_uniq.clear();

        for (const auto &it: fcs_aligned) {

            index_now.clear();
            index_with_cell.clear();

            index_now.push_back(it.pairs[0].index);
            index_with_cell.push_back(it.pairs[0].index);

            for (i = 1; i < norder - 1; ++i) {
                index_now.push_back(it.pairs[i].index);
                index_now.push_back(it.pairs[i].tran);

                index_with_cell.push_back(it.pairs[i].index);
                index_with_cell.push_back(it.pairs[i].tran);
                index_with_cell.push_back(it.pairs[i].cell_s);
            }

            if (index_now != index_old) {

                if (index_old[0] != -1) {

                    nmulti = set_index_uniq.size();
                    fcs_tmp /= static_cast<double>(nmulti);

                    if (std::abs(fcs_tmp) > eps15) {
                        for (const auto &it2: set_index_uniq) {

                            pairs_vec.clear();

                            pairs_tmp.index = it2[0];
                            pairs_tmp.tran = 0;
                            pairs_tmp.cell_s = 0;
                            pairs_vec.push_back(pairs_tmp);
                            for (i = 1; i < norder - 1; ++i) {
                                pairs_tmp.index = it2[3 * i - 2];
                                pairs_tmp.tran = it2[3 * i - 1];
                                pairs_tmp.cell_s = it2[3 * i];
                                pairs_vec.push_back(pairs_tmp);
                            }
                            delta_fcs.emplace_back(fcs_tmp, pairs_vec);
                        }
                    }
                    set_index_uniq.clear();
                }

                fcs_tmp = 0.0;
                index_old.clear();
                index_old.reserve(index_now.size());
                std::copy(index_now.begin(), index_now.end(), std::back_inserter(index_old));
            }

            set_index_uniq.insert(index_with_cell);

            for (i = 0; i < 3; i++) {
                vec_origin[i] = system->xr_s_anharm[system->map_p2s_anharm[it.pairs[0].index / 3][0]][i];
                for (j = 1; j < norder - 1; j++) {
                    vec_origin[i] +=
                            system->xr_s_anharm[system->map_p2s_anharm[it.pairs[j].index / 3][it.pairs[j].tran]][i]
                            + xshift_s[it.pairs[j].cell_s][i];
                }
                vec_origin[i] /= static_cast<double>(norder - 1);
            }

            for (i = 0; i < 3; ++i) {
                vec[i] = system->xr_s_anharm[system->map_p2s_anharm[it.pairs[norder - 1].index / 3][it.pairs[norder -
                                                                                                             1].tran]][i]
                         // - system->xr_s_anharm[system->map_p2s_anharm[it.pairs[0].index / 3][0]][i]
                         - vec_origin[i]
                         + xshift_s[it.pairs[norder - 1].cell_s][i];
            }

            rotvec(vec, vec, system->lavec_s_anharm);

            fcs_tmp += it.fcs_val * vec[it.pairs[norder - 1].index % 3];
>>>>>>> d68e7b6b
        }
    }
    index_with_cell.clear();

    relvecs_tmp.resize(nelems - 1);
    relvecs_tmp2.resize(nelems - 1);

    relvecs_now.resize(nelems - 1);
    relvecs_old.resize(nelems - 1);
    relvecs_vel_now.resize(nelems - 1);
    relvecs_vel_old.resize(nelems - 1);

    double fcs_tmp = 0.0;

<<<<<<< HEAD
    for (const auto &it: fcs_aligned) {
=======
                pairs_tmp.index = it2[0];
                pairs_tmp.tran = 0;
                pairs_tmp.cell_s = 0;
                pairs_vec.push_back(pairs_tmp);
                for (i = 1; i < norder - 1; ++i) {
                    pairs_tmp.index = it2[3 * i - 2];
                    pairs_tmp.tran = it2[3 * i - 1];
                    pairs_tmp.cell_s = it2[3 * i];
                    pairs_vec.push_back(pairs_tmp);
                }
                delta_fcs.emplace_back(fcs_tmp, pairs_vec);
            }
        }
    } else { // if(periodic_image_mode != 0)
        // new implementation
        // calculate IFC renormalization separately for each periodic image combinations.
        index_with_cell_old.clear();
        const auto nelems = 3 * (norder - 2) + 1;
        for (i = 0; i < nelems; ++i) index_with_cell_old.push_back(-1);
>>>>>>> d68e7b6b

        index_now.clear();
        relvecs_int_now.clear();
        index_with_cell.clear();
        atoms_s_now.clear();

        index_now.push_back(it.pairs[0].index);
        index_with_cell.push_back(it.pairs[0].index);
        atoms_s_now.emplace_back(it.atoms_s[0]);

        for (i = 1; i < nelems; ++i) {
            index_now.push_back(it.pairs[i].index);
            for (j = 0; j < 3; ++j) {
                relvecs_int_now.push_back(nint(it.relvecs[i - 1][j]));
            }

            index_with_cell.push_back(it.pairs[i].index);
            index_with_cell.push_back(it.pairs[i].tran);
            index_with_cell.push_back(it.pairs[i].cell_s);
            atoms_s_now.emplace_back(it.atoms_s[i]);
            relvecs_now[i - 1] = it.relvecs[i - 1];
            relvecs_vel_now[i - 1] = it.relvecs_velocity[i - 1];
        }

        if ((index_now != index_old) || (relvecs_int_now != relvecs_int_old)) {

            if (index_old[0] != -1) {

                if (std::abs(fcs_tmp) > eps15) {

                    pairs_vec.clear();
                    pairs_tmp.index = index_with_cell_old[0];
                    pairs_tmp.tran = 0;
                    pairs_tmp.cell_s = 0;
                    pairs_vec.push_back(pairs_tmp);
                    for (i = 1; i < norder - 1; ++i) {
                        pairs_tmp.index = index_with_cell_old[3 * i - 2];
                        pairs_tmp.tran = index_with_cell_old[3 * i - 1];
                        pairs_tmp.cell_s = index_with_cell_old[3 * i];
                        pairs_vec.push_back(pairs_tmp);
                    }
                    delta_fcs.emplace_back(fcs_tmp,
                                           pairs_vec,
                                           atoms_s_old,
                                           relvecs_old,
                                           relvecs_vel_old);
                }
            }

            fcs_tmp = 0.0;
            index_old = index_now;
            relvecs_int_old = relvecs_int_now;
            atoms_s_old = atoms_s_now;
            relvecs_old = relvecs_now;
            relvecs_vel_old = relvecs_vel_now;
            index_with_cell_old = index_with_cell;
        }

        vec = convmat * it.relvecs_velocity[norder - 2];
        fcs_tmp += it.fcs_val * vec[it.pairs[norder - 1].index % 3];
    }

    if (std::abs(fcs_tmp) > eps15) {
        pairs_vec.clear();
        pairs_tmp.index = index_with_cell[0];
        pairs_tmp.tran = 0;
        pairs_tmp.cell_s = 0;
        pairs_vec.push_back(pairs_tmp);
        for (i = 1; i < norder - 1; ++i) {
            pairs_tmp.index = index_with_cell[3 * i - 2];
            pairs_tmp.tran = index_with_cell[3 * i - 1];
            pairs_tmp.cell_s = index_with_cell[3 * i];
            pairs_vec.push_back(pairs_tmp);
        }
        delta_fcs.emplace_back(fcs_tmp,
                               pairs_vec,
                               atoms_s_now,
                               relvecs_now,
                               relvecs_vel_now);
    }
}


void Gruneisen::write_new_fcsxml_all()
{
    std::cout << '\n';

    if (fcs_phonon->update_fc2) {
        warn("write_new_fcsxml_all",
             "NEWFCS = 1 cannot be combined with the FC2XML.");
    } else {
        std::cout << " NEWFCS = 1 : Following XML files are created. \n";

        auto file_xml = input->job_title + "_+.xml";
        write_new_fcsxml(file_xml, delta_a);

        std::cout << "  " << std::setw(input->job_title.length() + 12) << std::left << file_xml;
        std::cout << " : Force constants of the system expanded by "
                  << std::fixed << std::setprecision(3) << delta_a * 100 << " %\n";

        file_xml = input->job_title + "_-.xml";
        write_new_fcsxml(file_xml, -delta_a);

        std::cout << "  " << std::setw(input->job_title.length() + 12) << std::left << file_xml;
        std::cout << " : Force constants of the system compressed by "
                  << std::fixed << std::setprecision(3) << delta_a * 100 << " %\n";
    }
}

void Gruneisen::write_new_fcsxml(const std::string &filename_xml,
                                 const double change_ratio_of_a)
{
    int i, j;
    double lattice_vector[3][3];

    for (i = 0; i < 3; ++i) {
        for (j = 0; j < 3; ++j) {
            lattice_vector[i][j] = (1.0 + change_ratio_of_a)
                                   * system->get_supercell(0).lattice_vector(i, j);
        }
    }

    using boost::property_tree::ptree;

    ptree pt;
    std::string str_pos[3];

    pt.put("Data.ANPHON_version", ALAMODE_VERSION);
    pt.put("Data.Description.OriginalXML", fcs_phonon->file_fcs);
    pt.put("Data.Description.Delta_A", double2string(change_ratio_of_a));

    pt.put("Data.Structure.NumberOfAtoms", system->get_supercell(0).number_of_atoms);
    pt.put("Data.Structure.NumberOfElements", system->get_primcell().number_of_elems);

    for (i = 0; i < system->get_primcell().number_of_elems; ++i) {
        ptree &child = pt.add("Data.Structure.AtomicElements.element",
                              system->symbol_kd[i]);
        child.put("<xmlattr>.number", i + 1);
    }

    for (i = 0; i < 3; ++i) {
        str_pos[i].clear();
        for (j = 0; j < 3; ++j) {
            str_pos[i] += " " + double2string(lattice_vector[j][i]);
        }
    }
    pt.put("Data.Structure.LatticeVector", "");
    pt.put("Data.Structure.LatticeVector.a1", str_pos[0]);
    pt.put("Data.Structure.LatticeVector.a2", str_pos[1]);
    pt.put("Data.Structure.LatticeVector.a3", str_pos[2]);

    pt.put("Data.Structure.Position", "");
    std::string str_tmp;

    const auto cell_tmp = system->get_supercell(0);
    const auto map_tmp = system->get_map_p2s(0);
    const auto nat_prim_tmp = system->get_primcell().number_of_atoms;

    for (i = 0; i < cell_tmp.number_of_atoms; ++i) {
        str_tmp.clear();
        for (j = 0; j < 3; ++j) str_tmp += " " + double2string(cell_tmp.x_fractional(i, j));
        auto &child = pt.add("Data.Structure.Position.pos", str_tmp);
        child.put("<xmlattr>.index", i + 1);
        child.put("<xmlattr>.element", system->symbol_kd[cell_tmp.kind[i]]);
    }

    pt.put("Data.Symmetry.NumberOfTranslations", map_tmp[0].size());
    for (i = 0; i < map_tmp[0].size(); ++i) {
        for (j = 0; j < nat_prim_tmp; ++j) {
            auto &child = pt.add("Data.Symmetry.Translations.map",
                                 map_tmp[j][i] + 1);
            child.put("<xmlattr>.tran", i + 1);
            child.put("<xmlattr>.atom", j + 1);
        }
    }

    pt.put("Data.ForceConstants", "");
    str_tmp.clear();

    for (const auto &it: fcs_phonon->force_constant_with_cell[0]) {

        auto &child = pt.add("Data.ForceConstants.HARMONIC.FC2", double2string(it.fcs_val));

        child.put("<xmlattr>.pair1",
                  std::to_string(it.pairs[0].index / 3 + 1)
                  + " " + std::to_string(it.pairs[0].index % 3 + 1));
        child.put("<xmlattr>.pair2",
                  std::to_string(map_tmp[it.pairs[1].index / 3][it.pairs[1].tran] + 1)
                  + " " + std::to_string(it.pairs[1].index % 3 + 1)
                  + " " + std::to_string(it.pairs[1].cell_s + 1));
    }

    for (const auto &it: delta_fc2) {

        if (std::abs(it.fcs_val) < eps12) continue;

        auto &child = pt.add("Data.ForceConstants.HARMONIC.FC2",
                             double2string(change_ratio_of_a * it.fcs_val));

        child.put("<xmlattr>.pair1",
                  std::to_string(it.pairs[0].index / 3 + 1)
                  + " " + std::to_string(it.pairs[0].index % 3 + 1));
        child.put("<xmlattr>.pair2",
                  std::to_string(map_tmp[it.pairs[1].index / 3][it.pairs[1].tran] + 1)
                  + " " + std::to_string(it.pairs[1].index % 3 + 1)
                  + " " + std::to_string(it.pairs[1].cell_s + 1));
    }

    if (anharmonic_core->quartic_mode) {
        for (const auto &it: fcs_phonon->force_constant_with_cell[1]) {

            if (it.pairs[1].index > it.pairs[2].index) continue;

            auto &child = pt.add("Data.ForceConstants.ANHARM3.FC3",
                                 double2string(it.fcs_val));

            child.put("<xmlattr>.pair1",
                      std::to_string(it.pairs[0].index / 3 + 1)
                      + " " + std::to_string(it.pairs[0].index % 3 + 1));
            child.put("<xmlattr>.pair2",
                      std::to_string(map_tmp[it.pairs[1].index / 3][it.pairs[1].tran] + 1)
                      + " " + std::to_string(it.pairs[1].index % 3 + 1)
                      + " " + std::to_string(it.pairs[1].cell_s + 1));
            child.put("<xmlattr>.pair3",
                      std::to_string(map_tmp[it.pairs[2].index / 3][it.pairs[2].tran] + 1)
                      + " " + std::to_string(it.pairs[2].index % 3 + 1)
                      + " " + std::to_string(it.pairs[2].cell_s + 1));
        }

        for (const auto &it: delta_fc3) {

            if (std::abs(it.fcs_val) < eps12) continue;

            if (it.pairs[1].index > it.pairs[2].index) continue;

            auto &child = pt.add("Data.ForceConstants.ANHARM3.FC3",
                                 double2string(change_ratio_of_a * it.fcs_val));

            child.put("<xmlattr>.pair1",
                      std::to_string(it.pairs[0].index / 3 + 1)
                      + " " + std::to_string(it.pairs[0].index % 3 + 1));
            child.put("<xmlattr>.pair2",
                      std::to_string(map_tmp[it.pairs[1].index / 3][it.pairs[1].tran] + 1)
                      + " " + std::to_string(it.pairs[1].index % 3 + 1)
                      + " " + std::to_string(it.pairs[1].cell_s + 1));
            child.put("<xmlattr>.pair3",
                      std::to_string(map_tmp[it.pairs[2].index / 3][it.pairs[2].tran] + 1)
                      + " " + std::to_string(it.pairs[2].index % 3 + 1)
                      + " " + std::to_string(it.pairs[2].cell_s + 1));
        }
    }

    using namespace boost::property_tree::xml_parser;
    const auto indent = 2;

#if BOOST_VERSION >= 105600
    write_xml(filename_xml, pt, std::locale(),
              xml_writer_make_settings<ptree::key_type>(' ', indent, widen<std::string>("utf-8")));
#else
    write_xml(filename_xml, pt, std::locale(),
        xml_writer_make_settings(' ', indent, widen<char>("utf-8")));
#endif
}

std::string Gruneisen::double2string(const double d) const
{
    std::string rt;
    std::stringstream ss;

    ss << std::scientific << std::setprecision(15) << d;
    ss >> rt;
    return rt;
}


// double Gruneisen::calc_stress_energy2(const std::vector<FcsArrayWithCell> fcs_in)
// {
//     unsigned int i, j;
//     double ret = 0.0;
//     double **vec, **pos;
//     double tmp, tmp2;
//     double xshift[3];
//     unsigned int itran;
//     unsigned int norder = fcs_in[0].pairs.size();
// 
//     allocate(vec, norder, 3);
//     allocate(pos, norder, 3);
// 
//     for (std::vector<FcsArrayWithCell>::const_iterator it = fcs_in.begin(); it != fcs_in.end(); ++it) {
// 
//         for (i = 0; i < norder; ++i) {
//             for (j = 0; j < 3; ++j) {
//                 vec[i][j] = system->get_supercell(0).x_fractional[system->map_trueprim_to_super[(*it).pairs[i].index / 3][(*it).pairs[i].tran]][j]
//                 + xshift_s[(*it).pairs[i].cell_s][j];
// 
//                 pos[i][j] = system->get_supercell(0).x_fractional[system->map_trueprim_to_super[(*it).pairs[i].index / 3][0]][j];
//             //    vec[i][j] = system->get_supercell(0).x_fractional[system->map_trueprim_to_super[0][(*it).pairs[i].tran]][j] + xshift_s[(*it).pairs[i].cell_s][j];
//             }
//             rotvec(vec[i], vec[i], system->lavec_s);
//             rotvec(pos[i], pos[i], system->lavec_s);
//         } 
// 
//         
//         ret += (*it).fcs_val 
//             * (vec[1][(*it).pairs[0].index % 3] - pos[0][(*it).pairs[0].index % 3])
//             * (vec[1][(*it).pairs[1].index % 3] - pos[0][(*it).pairs[1].index % 3]);
//     }
// 
//     deallocate(vec);
//     deallocate(pos);
//     return ret;
// }
// 
// void Gruneisen::calc_stress_energy3(const std::vector<FcsArrayWithCell> fcs_in, double ****ret)
// {
//     unsigned int i, j, k, l;
//     double **vec, **pos;
//     double tmp, tmp2;
//     double xshift[3];
//     unsigned int itran;
//     unsigned int norder = fcs_in[0].pairs.size();
//     unsigned int crd[4];
// 
//     allocate(vec, norder, 3);
//     allocate(pos, norder, 3);
// 
//     for (i = 0; i < 3; ++i) {
//         for (j = 0; j < 3; ++j) {
//             for (k = 0; k < 3; ++k) {
//                 for (l = 0; l < 3; ++l) {
//                     ret[i][j][k][l] = 0.0;
//                 }
//             }
//         }
//     }
// 
//     for (std::vector<FcsArrayWithCell>::const_iterator it = fcs_in.begin(); it != fcs_in.end(); ++it) {
// 
//         for (i = 0; i < norder; ++i) {
//             for (j = 0; j < 3; ++j) {
//                 vec[i][j] = system->get_supercell(0).x_fractional[system->map_trueprim_to_super[(*it).pairs[i].index / 3][(*it).pairs[i].tran]][j]
//                 + xshift_s[(*it).pairs[i].cell_s][j];
// 
//                 pos[i][j] = system->get_supercell(0).x_fractional[system->map_trueprim_to_super[(*it).pairs[i].index / 3][0]][j];
//             }
//             rotvec(vec[i], vec[i], system->lavec_s);
//             rotvec(pos[i], pos[i], system->lavec_s);
//         }
// 
//         crd[0] = (*it).pairs[0].index % 3;
//         crd[1] = (*it).pairs[1].index % 3;
// 
//         for (k = 0; k < 3; ++k) {
//             
//             crd[2] = k;
// 
//             for (l = 0; l < 3; ++l) {
// 
//                 crd[3] = l;
// 
//                 ret[crd[0]][crd[1]][k][l] += (*it).fcs_val * (vec[1][k] - pos[0][k]) * (vec[1][l] - pos[0][l]);
//             }
//         }
//     }
// 
//     deallocate(vec);
//     deallocate(pos);
// 
//     for (i = 0; i < 3; ++i) {
//         for (j = 0; j < 3; ++j) {
//             for (k = 0; k < 3; ++k) {
//                 for (l = 0; l < 3; ++l) {
//                     ret[i][j][k][l] *= -0.5;
//                 }
//             }
//         }
//     }
// }
// 
// 
// void Gruneisen::print_stress_energy()
// {
// 
//     double volume = system->get_primcell().volume * std::pow(Bohr_in_Angstrom, 3) * 1.0e-30;
// 
// 
//     double ****A, ****C;
// 
//     allocate(A, 3, 3, 3, 3);
//     allocate(C, 3, 3, 3, 3);
// 
//     calc_stress_energy3(fcs_phonon->force_constant_with_cell[0], A);
// 
//     unsigned int i, j, k, l;
// 
//     std::cout << "# A [Ryd]" << '\n';
// 
//     for (i = 0; i < 3; ++i) {
//         for (j = 0; j < 3; ++j) {
//             for (k = 0; k < 3; ++k) {
//                 for (l = 0; l < 3; ++l) {
//                     std::cout << std::setw(3) << i + 1;
//                     std::cout << std::setw(3) << j + 1;
//                     std::cout << std::setw(3) << k + 1;
//                     std::cout << std::setw(3) << l + 1;
//                     std::cout << std::setw(15) << std::fixed << A[i][j][k][l];
//                     std::cout << '\n';
//                 }
//             }
//         }
//     }
// 
//     std::cout << '\n';
//     std::cout << "# C [GPa]" << '\n';
// 
//     for (i = 0; i < 3; ++i) {
//         for (j = 0; j < 3; ++j) {
//             for (k = 0; k < 3; ++k) {
//                 for (l = 0; l < 3; ++l) {
//                     C[i][j][k][l] = A[i][k][j][l] + A[j][k][i][l] - A[i][j][k][l];
//                     C[i][j][k][l] *= 1.0e-9 * Ryd / volume;
//                     std::cout << std::setw(3) << i + 1;
//                     std::cout << std::setw(3) << j + 1;
//                     std::cout << std::setw(3) << k + 1;
//                     std::cout << std::setw(3) << l + 1;
//                     std::cout << std::setw(15) << std::fixed << C[i][j][k][l];
//                     std::cout << '\n';
// 
//                 }
//             }
//         }
//     }
// 
//     std::cout << "Bulk Modulus [GPa] = " << (C[0][0][0][0] + 2.0 * C[0][0][1][1]) / 3.0 << '\n';
// 
//     deallocate(A);
//     deallocate(C);
// }<|MERGE_RESOLUTION|>--- conflicted
+++ resolved
@@ -305,25 +305,7 @@
     for (const auto &it: fcs_in) {
         fcs_aligned.emplace_back(it);
     }
-<<<<<<< HEAD
     sort_by_heading_indices operator1(1);
-    std::sort(fcs_aligned.begin(),
-              fcs_aligned.end(),
-              operator1);
-
-    const auto cell_tmp = system->get_supercell(norder - 2);
-    const auto map_p2s_tmp = system->get_map_p2s(norder - 2);
-    const auto convmat = system->get_primcell().lattice_vector;
-
-    index_old.clear();
-    for (i = 0; i < nelems; ++i) {
-        index_old.push_back(-1);
-    }
-    for (i = 0; i < nelems - 1; ++i) {
-        for (j = 0; j < 3; ++j) {
-            relvecs_int_old.push_back(1000000);
-=======
-    std::sort(fcs_aligned.begin(), fcs_aligned.end());
 
     if (periodic_image_mode == 0) {
         // original implementation
@@ -337,81 +319,21 @@
         index_with_cell.clear();
         set_index_uniq.clear();
 
-        for (const auto &it: fcs_aligned) {
-
-            index_now.clear();
-            index_with_cell.clear();
-
-            index_now.push_back(it.pairs[0].index);
-            index_with_cell.push_back(it.pairs[0].index);
-
-            for (i = 1; i < norder - 1; ++i) {
-                index_now.push_back(it.pairs[i].index);
-                index_now.push_back(it.pairs[i].tran);
-
-                index_with_cell.push_back(it.pairs[i].index);
-                index_with_cell.push_back(it.pairs[i].tran);
-                index_with_cell.push_back(it.pairs[i].cell_s);
-            }
-
-            if (index_now != index_old) {
-
-                if (index_old[0] != -1) {
-
-                    nmulti = set_index_uniq.size();
-                    fcs_tmp /= static_cast<double>(nmulti);
-
-                    if (std::abs(fcs_tmp) > eps15) {
-                        for (const auto &it2: set_index_uniq) {
-
-                            pairs_vec.clear();
-
-                            pairs_tmp.index = it2[0];
-                            pairs_tmp.tran = 0;
-                            pairs_tmp.cell_s = 0;
-                            pairs_vec.push_back(pairs_tmp);
-                            for (i = 1; i < norder - 1; ++i) {
-                                pairs_tmp.index = it2[3 * i - 2];
-                                pairs_tmp.tran = it2[3 * i - 1];
-                                pairs_tmp.cell_s = it2[3 * i];
-                                pairs_vec.push_back(pairs_tmp);
-                            }
-                            delta_fcs.emplace_back(fcs_tmp, pairs_vec);
-                        }
-                    }
-                    set_index_uniq.clear();
-                }
-
-                fcs_tmp = 0.0;
-                index_old.clear();
-                index_old.reserve(index_now.size());
-                std::copy(index_now.begin(), index_now.end(), std::back_inserter(index_old));
-            }
-
-            set_index_uniq.insert(index_with_cell);
-
-            for (i = 0; i < 3; i++) {
-                vec_origin[i] = system->xr_s_anharm[system->map_p2s_anharm[it.pairs[0].index / 3][0]][i];
-                for (j = 1; j < norder - 1; j++) {
-                    vec_origin[i] +=
-                            system->xr_s_anharm[system->map_p2s_anharm[it.pairs[j].index / 3][it.pairs[j].tran]][i]
-                            + xshift_s[it.pairs[j].cell_s][i];
-                }
-                vec_origin[i] /= static_cast<double>(norder - 1);
-            }
-
-            for (i = 0; i < 3; ++i) {
-                vec[i] = system->xr_s_anharm[system->map_p2s_anharm[it.pairs[norder - 1].index / 3][it.pairs[norder -
-                                                                                                             1].tran]][i]
-                         // - system->xr_s_anharm[system->map_p2s_anharm[it.pairs[0].index / 3][0]][i]
-                         - vec_origin[i]
-                         + xshift_s[it.pairs[norder - 1].cell_s][i];
-            }
-
-            rotvec(vec, vec, system->lavec_s_anharm);
-
-            fcs_tmp += it.fcs_val * vec[it.pairs[norder - 1].index % 3];
->>>>>>> d68e7b6b
+    std::sort(fcs_aligned.begin(),
+              fcs_aligned.end(),
+              operator1);
+
+    const auto cell_tmp = system->get_supercell(norder - 2);
+    const auto map_p2s_tmp = system->get_map_p2s(norder - 2);
+    const auto convmat = system->get_primcell().lattice_vector;
+
+    index_old.clear();
+    for (i = 0; i < nelems; ++i) {
+        index_old.push_back(-1);
+    }
+    for (i = 0; i < nelems - 1; ++i) {
+        for (j = 0; j < 3; ++j) {
+            relvecs_int_old.push_back(1000000);
         }
     }
     index_with_cell.clear();
@@ -426,29 +348,7 @@
 
     double fcs_tmp = 0.0;
 
-<<<<<<< HEAD
     for (const auto &it: fcs_aligned) {
-=======
-                pairs_tmp.index = it2[0];
-                pairs_tmp.tran = 0;
-                pairs_tmp.cell_s = 0;
-                pairs_vec.push_back(pairs_tmp);
-                for (i = 1; i < norder - 1; ++i) {
-                    pairs_tmp.index = it2[3 * i - 2];
-                    pairs_tmp.tran = it2[3 * i - 1];
-                    pairs_tmp.cell_s = it2[3 * i];
-                    pairs_vec.push_back(pairs_tmp);
-                }
-                delta_fcs.emplace_back(fcs_tmp, pairs_vec);
-            }
-        }
-    } else { // if(periodic_image_mode != 0)
-        // new implementation
-        // calculate IFC renormalization separately for each periodic image combinations.
-        index_with_cell_old.clear();
-        const auto nelems = 3 * (norder - 2) + 1;
-        for (i = 0; i < nelems; ++i) index_with_cell_old.push_back(-1);
->>>>>>> d68e7b6b
 
         index_now.clear();
         relvecs_int_now.clear();
