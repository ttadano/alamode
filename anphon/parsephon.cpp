--- conflicted
+++ resolved
@@ -466,11 +466,8 @@
         "GRUNEISEN", "NEWFCS", "DELTA_A", "ANIME", "ANIME_CELLSIZE",
         "ANIME_FORMAT", "SPS", "PRINTV3", "PRINTPR", "FC2_EWALD",
         "KAPPA_SPEC", "SELF_W", "UCORR", "SHIFT_UCORR",
-<<<<<<< HEAD
+        "KAPPA_COHERENT",
         "DIELEC", "SELF_ENERGY", "PRINTV4", "ZMODE", "PROJECTION_AXES"
-=======
-        "DIELEC", "KAPPA_COHERENT"
->>>>>>> d6059615
     };
 
 #ifdef _FE_BUBBLE
@@ -526,7 +523,6 @@
     auto print_zmode = false;
 
     auto do_projection = false;
-
 
     // Assign values to variables
 
