--- conflicted
+++ resolved
@@ -110,23 +110,15 @@
     struct stat st;
     std::string str_tmp;
     const std::vector<std::string> input_list{
-<<<<<<< HEAD
-          "PREFIX", "MODE", "NSYM", "TOLERANCE", "PRINTSYM", "FCSXML", "FC2XML",
-          "TMIN", "TMAX", "DT", "NBANDS", "NONANALYTIC", "BORNINFO", "NA_SIGMA",
-          "ISMEAR", "EPSILON", "EMIN", "EMAX", "DELTA_E", "RESTART",  // "TREVSYM",
-          "NKD", "KD", "MASS", "TRISYM", "PREC_EWALD", "CLASSICAL", "BCONNECT", "BORNSYM",
-          "VERBOSITY",
-          "KMESH_COARSE", "EPSILON_4PH", "RESTART_4PH", "ISMEAR_4PH", // TODO: move to &kappa field
-          "INTERPOLATOR", "LEN_BOUNDARY" // this should be moved to &kappa
-          // field in near
-          // future
-=======
             "PREFIX", "MODE", "NSYM", "TOLERANCE", "PRINTSYM", "FCSXML", "FC2XML",
             "TMIN", "TMAX", "DT", "NBANDS", "NONANALYTIC", "BORNINFO", "NA_SIGMA",
             "ISMEAR", "EPSILON", "EMIN", "EMAX", "DELTA_E", "RESTART",  // "TREVSYM",
             "NKD", "KD", "MASS", "TRISYM", "PREC_EWALD", "CLASSICAL", "BCONNECT", "BORNSYM",
             "VERBOSITY"
->>>>>>> 471d7bdb
+          "KMESH_COARSE", "EPSILON_4PH", "RESTART_4PH", "ISMEAR_4PH", // TODO: move to &kappa field
+          "INTERPOLATOR", "LEN_BOUNDARY" // this should be moved to &kappa
+          // field in near
+          // future
     };
     // added ismear_4ph to include separate choose of 3ph and 4ph
 
