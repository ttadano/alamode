--- conflicted
+++ resolved
@@ -108,20 +108,12 @@
     struct stat st;
     std::string str_tmp;
     const std::vector<std::string> input_list{
-<<<<<<< HEAD
             "PREFIX", "MODE", "NSYM", "TOLERANCE", "PRINTSYM", "FCSXML", "FC2XML",
             "TMIN", "TMAX", "DT", "NBANDS", "NONANALYTIC", "BORNINFO", "NA_SIGMA",
             "ISMEAR", "ISMEAR_4PH", "EPSILON", "EMIN", "EMAX", "DELTA_E", "RESTART", "TREVSYM",
             "NKD", "KD", "MASS", "TRISYM", "PREC_EWALD", "CLASSICAL", "BCONNECT", "BORNSYM",
             "VERBOSITY"
-=======
-          "PREFIX", "MODE", "NSYM", "TOLERANCE", "PRINTSYM", "FCSXML", "FC2XML",
-          "TMIN", "TMAX", "DT", "NBANDS", "NONANALYTIC", "BORNINFO", "NA_SIGMA",
-          "ISMEAR", "EPSILON", "EMIN", "EMAX", "DELTA_E", "RESTART", "TREVSYM",
-          "NKD", "KD", "MASS", "TRISYM", "PREC_EWALD", "CLASSICAL", "BCONNECT", "BORNSYM",
-          "VERBOSITY",
           "KMESH_COARSE" // this should be moved to &kappa class in future
->>>>>>> fb40fb33
     };
     // added ismear_4ph to include separate choose of 3ph and 4ph
 
@@ -507,17 +499,6 @@
     int i;
 
     std::vector<std::string> input_list{
-<<<<<<< HEAD
-            "PRINTEVEC", "PRINTXSF", "PRINTVEL", "QUARTIC", "KS_INPUT",
-            "REALPART", "ISOTOPE", "ISOFACT",
-            "FSTATE_W", "FSTATE_K", "PRINTMSD", "DOS", "PDOS", "TDOS",
-            "GRUNEISEN", "NEWFCS", "DELTA_A", "ANIME", "ANIME_CELLSIZE",
-            "ANIME_FORMAT", "ANIME_FRAMES", "SPS", "PRINTV3", "PRINTPR",
-            "FC2_EWALD", "KAPPA_SPEC", "SELF_W", "UCORR", "SHIFT_UCORR",
-            "KAPPA_COHERENT",
-            "DIELEC", "SELF_ENERGY", "PRINTV4", "ZMODE", "PROJECTION_AXES",
-            "ITERATIVE", "MAX_CYCLE", "ITER_THRESHOLD", "FPH_RTA"};
-=======
           "PRINTEVEC", "PRINTXSF", "PRINTVEL", "QUARTIC", "KS_INPUT",
           "REALPART", "ISOTOPE", "ISOFACT",
           "FSTATE_W", "FSTATE_K", "PRINTMSD", "DOS", "PDOS", "TDOS",
@@ -527,7 +508,6 @@
           "KAPPA_COHERENT",
           "DIELEC", "SELF_ENERGY", "PRINTV4", "ZMODE", "PROJECTION_AXES"
     };
->>>>>>> fb40fb33
 
 #ifdef _FE_BUBBLE
     input_list.push_back("FE_BUBBLE");
