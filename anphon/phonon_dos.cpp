/*
phonon_dos.cpp

Copyright (c) 2014-2021 Terumasa Tadano

This file is distributed under the terms of the MIT license.
Please see the file 'LICENCE.txt' in the root directory 
or http://opensource.org/licenses/mit-license.php for information.
*/

#include "mpi_common.h"
#include "phonon_dos.h"
#include "kpoint.h"
#include "constants.h"
#include "error.h"
#include "system.h"
#include "mathfunctions.h"
#include "memory.h"
#include "dynamical.h"
#include "write_phonons.h"
#include "integration.h"
#include <vector>
#include <iomanip>
#include "symmetry_core.h"
#include "thermodynamics.h"
#include <Eigen/Geometry>

using namespace PHON_NS;

Dos::Dos(PHON *phon) : Pointers(phon)
{
    set_default_variables();
}

Dos::~Dos()
{
    deallocate_variables();
}

void Dos::set_default_variables()
{
    flag_dos = false;
    compute_dos = true;
    projected_dos = false;
    two_phonon_dos = false;
    longitudinal_projected_dos = false;
    scattering_phase_space = 0;
    dos_phonon = nullptr;
    pdos_phonon = nullptr;
    dos2_phonon = nullptr;
    longitude_dos = nullptr;
    sps3_mode = nullptr;
    sps3_with_bose = nullptr;
    tetra_nodes_dos = nullptr;
    kmesh_dos = nullptr;
    dymat_dos = nullptr;
    auto_set_emin = true;
    auto_set_emax = true;
    emin = 0.0;
    emax = 1000.0;
}

void Dos::deallocate_variables()
{
    if (dos_phonon) {
        deallocate(dos_phonon);
    }
    if (pdos_phonon) {
        deallocate(pdos_phonon);
    }
    if (longitude_dos) {
        deallocate(longitude_dos);
    }
    if (dos2_phonon) {
        deallocate(dos2_phonon);
    }
    if (sps3_mode) {
        deallocate(sps3_mode);
    }
    if (sps3_with_bose) {
        deallocate(sps3_with_bose);
    }

    if (tetra_nodes_dos) delete tetra_nodes_dos;
    if (kmesh_dos) delete kmesh_dos;
    if (dymat_dos) delete dymat_dos;
}

void Dos::setup()
{
    // This function must not be called before dynamical->setup_dynamical()

    MPI_Bcast(&emin, 1, MPI_DOUBLE, 0, MPI_COMM_WORLD);
    MPI_Bcast(&emax, 1, MPI_DOUBLE, 0, MPI_COMM_WORLD);
    MPI_Bcast(&auto_set_emin, 1, MPI_CXX_BOOL, 0, MPI_COMM_WORLD);
    MPI_Bcast(&auto_set_emax, 1, MPI_CXX_BOOL, 0, MPI_COMM_WORLD);
    MPI_Bcast(&delta_e, 1, MPI_DOUBLE, 0, MPI_COMM_WORLD);
    MPI_Bcast(&compute_dos, 1, MPI_CXX_BOOL, 0, MPI_COMM_WORLD);
    MPI_Bcast(&projected_dos, 1, MPI_CXX_BOOL, 0, MPI_COMM_WORLD);
    MPI_Bcast(&two_phonon_dos, 1, MPI_CXX_BOOL, 0, MPI_COMM_WORLD);
    MPI_Bcast(&scattering_phase_space, 1, MPI_INT, 0, MPI_COMM_WORLD);
    MPI_Bcast(&longitudinal_projected_dos, 1, MPI_CXX_BOOL, 0, MPI_COMM_WORLD);

    if (kmesh_dos) {
        flag_dos = true;
    } else {
        flag_dos = false;
    }

    if (flag_dos && delta_e < eps12)
        exit("Dos::setup()", "Too small delta_e");

    if (flag_dos) {

        update_dos_energy_grid(emin, emax, true);

        dymat_dos = new DymatEigenValue(dynamical->eigenvectors,
                                        false,
                                        kmesh_dos->nk,
                                        dynamical->neval);

        if (integration->ismear == -1) {
            tetra_nodes_dos = new TetraNodes(kmesh_dos->nk_i[0],
                                             kmesh_dos->nk_i[1],
                                             kmesh_dos->nk_i[2]);
            tetra_nodes_dos->setup();
        } else {
            tetra_nodes_dos = new TetraNodes();
        }
    }
}

void Dos::update_dos_energy_grid(const double emin_in,
                                 const double emax_in,
                                 const bool force_update)
{
    if (auto_set_emin || force_update) {
        if (emin_in < 0.0) {
            emin = emin_in;
        } else {
            emin = 0.0;
        }
    }
    if (auto_set_emax || force_update) emax = emax_in;

    n_energy = static_cast<int>((emax_in - emin_in) / delta_e) + 1;
    energy_dos.clear();
    energy_dos.resize(n_energy);
    for (auto i = 0; i < n_energy; ++i) {
        energy_dos[i] = emin_in + delta_e * static_cast<double>(i);
    }
}

void Dos::calc_dos_all()
{
    const auto nk = kmesh_dos->nk;
    const auto neval = dynamical->neval;
    double **eval;

    allocate(eval, neval, nk);

    for (unsigned int j = 0; j < nk; ++j) {
        for (unsigned int k = 0; k < neval; ++k) {
            eval[k][j] = writes->in_kayser(dymat_dos->get_eigenvalues()[j][k]);
        }
    }

    auto emin_now = std::numeric_limits<double>::max();
    auto emax_now = std::numeric_limits<double>::min();

<<<<<<< HEAD
        for (size_t j = 0; j < kmesh_dos->nk_irred; ++j) {
            const auto jj = kmesh_dos->kpoint_irred_all[j][0].knum;
            for (size_t k = 0; k < neval; ++k) {
                emin_now = std::min(emin_now, eval[k][jj]);
                emax_now = std::max(emax_now, eval[k][jj]);
            }
=======
    for (size_t j = 0; j < kmesh_dos->nk_irred; ++j) {
        const auto jj = kmesh_dos->kpoint_irred_all[j][0].knum;
        for (size_t k = 0; k < neval; ++k) {
            emin_now = std::min(emin_now, eval[k][j]);
            emax_now = std::max(emax_now, eval[k][j]);
>>>>>>> 3c1afa24
        }
    }
    emax_now += delta_e;
    update_dos_energy_grid(emin_now, emax_now);

    if (compute_dos) {
        allocate(dos_phonon, n_energy);
        calc_dos(nk, kmesh_dos->nk_irred,
                 &kmesh_dos->kmap_to_irreducible[0],
                 eval, n_energy, energy_dos,
                 neval, integration->ismear,
                 tetra_nodes_dos->get_ntetra(),
                 tetra_nodes_dos->get_tetras(),
                 dos_phonon);
    }

    if (projected_dos) {
        allocate(pdos_phonon, system->get_primcell().number_of_atoms, n_energy);
        calc_atom_projected_dos(nk, eval, n_energy, energy_dos,
                                pdos_phonon, neval, system->get_primcell().number_of_atoms,
                                integration->ismear,
                                dymat_dos->get_eigenvectors());
    }

    if (longitudinal_projected_dos) {
        allocate(longitude_dos, n_energy);
        calc_longitudinal_projected_dos(nk, kmesh_dos->xk,
                                        system->get_primcell().reciprocal_lattice_vector,
                                        eval, n_energy, energy_dos,
                                        longitude_dos, neval, system->get_primcell().number_of_atoms,
                                        integration->ismear,
                                        dymat_dos->get_eigenvectors());
    }

    deallocate(eval);

    if (two_phonon_dos) {
        allocate(dos2_phonon, kmesh_dos->nk_irred, n_energy, 4);
        calc_two_phonon_dos(dymat_dos->get_eigenvalues(),
                            n_energy,
                            energy_dos,
                            integration->ismear,
                            dos2_phonon);
    }

    if (scattering_phase_space == 1) {
        allocate(sps3_mode, kmesh_dos->nk_irred,
                 dynamical->neval, 2);
        calc_total_scattering_phase_space(dymat_dos->get_eigenvalues(),
                                          integration->ismear,
                                          sps3_mode, total_sps3);
    } else if (scattering_phase_space == 2) {
        const auto Tmin = system->Tmin;
        const auto Tmax = system->Tmax;
        const auto dT = system->dT;
        const auto NT = static_cast<unsigned int>((Tmax - Tmin) / dT) + 1;

        allocate(sps3_with_bose, kmesh_dos->nk_irred,
                 dynamical->neval, NT, 2);
        calc_scattering_phase_space_with_Bose(dymat_dos->get_eigenvalues(),
                                              integration->ismear,
                                              sps3_with_bose);
    }

}

void Dos::calc_dos(const unsigned int nk,
                   const unsigned int nk_irreducible,
                   const unsigned int *map_k,
                   const double *const *eval,
                   const unsigned int n,
                   const std::vector<double> &energy,
                   const unsigned int neval,
                   const int smearing_method,
                   const unsigned int ntetra,
                   const unsigned int *const *tetras,
                   double *ret) const
{
    double *weight;

    //    if (mympi->my_rank == 0) std::cout << " Calculating phonon DOS ...";
#ifdef _OPENMP
#pragma omp parallel private (weight)
#endif
    {
        allocate(weight, nk_irreducible);
#ifdef _OPENMP
#pragma omp for
#endif
        for (int i = 0; i < n; ++i) {

            ret[i] = 0.0;

            for (int k = 0; k < neval; ++k) {
                if (smearing_method == -1) {
                    integration->calc_weight_tetrahedron(nk_irreducible, map_k,
                                                         eval[k], energy[i],
                                                         ntetra, tetras,
                                                         weight);
                } else {
                    integration->calc_weight_smearing(nk, nk_irreducible, map_k,
                                                      eval[k], energy[i], smearing_method,
                                                      weight);
                }

                for (int j = 0; j < nk_irreducible; ++j) {
                    ret[i] += weight[j];
                }
            }
        }
        deallocate(weight);
    }

    //    if (mympi->my_rank == 0) std::cout << " done." << std::endl;
}

void Dos::calc_atom_projected_dos(const unsigned int nk,
                                  double *const *eval,
                                  const unsigned int n,
                                  const std::vector<double> &energy,
                                  double **ret,
                                  const unsigned int neval,
                                  const unsigned int natmin,
                                  const int smearing_method,
                                  std::complex<double> ***evec) const
{
    // Calculate atom projected phonon-DOS

    int i;
    unsigned int *kmap_identity;
    double *weight;
    double **proj;

    if (mympi->my_rank == 0)
        std::cout << " PDOS = 1 : Calculating atom-projected phonon DOS ... ";

    allocate(kmap_identity, nk);
    allocate(proj, neval, nk);

    for (i = 0; i < nk; ++i) kmap_identity[i] = i;

    for (unsigned int iat = 0; iat < natmin; ++iat) {

        for (unsigned int imode = 0; imode < neval; ++imode) {
            for (i = 0; i < nk; ++i) {

                proj[imode][i] = 0.0;

                for (unsigned int icrd = 0; icrd < 3; ++icrd) {
                    proj[imode][i] += std::norm(evec[i][imode][3 * iat + icrd]);
                }
            }
        }
#ifdef _OPENMP
#pragma omp parallel private (weight)
#endif
        {
            allocate(weight, nk);
#ifdef _OPENMP
#pragma omp for
#endif
            for (i = 0; i < n; ++i) {
                ret[iat][i] = 0.0;

                for (unsigned int k = 0; k < neval; ++k) {
                    if (smearing_method == -1) {
                        integration->calc_weight_tetrahedron(nk, kmap_identity,
                                                             eval[k], energy[i],
                                                             tetra_nodes_dos->get_ntetra(),
                                                             tetra_nodes_dos->get_tetras(),
                                                             weight);
                    } else {
                        integration->calc_weight_smearing(nk, nk, kmap_identity,
                                                          eval[k], energy[i],
                                                          smearing_method,
                                                          weight);
                    }

                    for (unsigned int j = 0; j < nk; ++j) {
                        ret[iat][i] += proj[k][j] * weight[j];
                    }
                }
            }

            deallocate(weight);
        }
    }
    deallocate(proj);
    deallocate(kmap_identity);

    if (mympi->my_rank == 0) std::cout << " done!" << std::endl;
}


void Dos::calc_longitudinal_projected_dos(const unsigned int nk,
                                          const double *const *xk_in,
                                          const Eigen::Matrix3d &rlavec_p,
                                          double *const *eval,
                                          const unsigned int n,
                                          const std::vector<double> &energy,
                                          double *ret,
                                          const unsigned int neval,
                                          const unsigned int natmin,
                                          const int smearing_method,
                                          std::complex<double> ***evec) const
{
    // Calculate atom projected phonon-DOS

    int i;
    unsigned int *kmap_identity;
    double *weight;
    double **proj;

    double xq_cart[3];

    Eigen::Vector3d qvec;
    Eigen::Vector3cd evec_kappa;

    if (mympi->my_rank == 0)
        std::cout << " LONGITUDE_DOS = 1 : Calculating longitudinal-mode projected phonon DOS ... ";

    allocate(kmap_identity, nk);
    allocate(proj, neval, nk);

    for (i = 0; i < nk; ++i) kmap_identity[i] = i;

    double dot_prod_sum;
    double cross_prod_sum;

    for (unsigned int ik = 0; ik < nk; ++ik) {

        for (i = 0; i < 3; ++i) xq_cart[i] = xk_in[ik][i];

        rotvec(xq_cart, xq_cart, rlavec_p, 'T');

        const double norm = std::sqrt(xq_cart[0] * xq_cart[0]
                                      + xq_cart[1] * xq_cart[1]
                                      + xq_cart[2] * xq_cart[2]);

        if (norm > eps) {
            for (i = 0; i < 3; ++i) xq_cart[i] /= norm;
        }

        for (i = 0; i < 3; ++i) qvec(i) = xq_cart[i];

        for (unsigned int imode = 0; imode < neval; ++imode) {
            dot_prod_sum = 0.0;
            cross_prod_sum = 0.0;

            for (unsigned int iat = 0; iat < natmin; ++iat) {

                for (i = 0; i < 3; ++i) {
                    evec_kappa(i) = evec[ik][imode][3 * iat + i];
                }
                dot_prod_sum += std::norm(evec_kappa.dot(qvec));
                cross_prod_sum += evec_kappa.cross(qvec).squaredNorm();
            }

            double sum_weight = dot_prod_sum + cross_prod_sum;
            if (sum_weight > eps) {
                dot_prod_sum /= sum_weight;
//                cross_prod_sum /= sum_weight;
            }
            proj[imode][ik] = dot_prod_sum;
        }
    }

#ifdef _OPENMP
#pragma omp parallel private (weight)
#endif
    {
        allocate(weight, nk);
#ifdef _OPENMP
#pragma omp for
#endif
        for (i = 0; i < n; ++i) {
            ret[i] = 0.0;

            for (unsigned int k = 0; k < neval; ++k) {
                if (smearing_method == -1) {
                    integration->calc_weight_tetrahedron(nk, kmap_identity,
                                                         eval[k], energy[i],
                                                         tetra_nodes_dos->get_ntetra(),
                                                         tetra_nodes_dos->get_tetras(),
                                                         weight);
                } else {
                    integration->calc_weight_smearing(nk, nk, kmap_identity,
                                                      eval[k], energy[i],
                                                      smearing_method,
                                                      weight);
                }

                for (unsigned int j = 0; j < nk; ++j) {
                    ret[i] += proj[k][j] * weight[j];
                }
            }
        }

        deallocate(weight);
    }
    deallocate(proj);
    deallocate(kmap_identity);

    if (mympi->my_rank == 0) std::cout << " done!" << std::endl;
}


void Dos::calc_two_phonon_dos(double *const *eval_in,
                              const unsigned int n,
                              const std::vector<double> &energy,
                              const int smearing_method,
                              double ***ret) const
{
    int i, j;
    int jk;
    int k;

    const auto nk = kmesh_dos->nk;
    const auto ns = dynamical->neval;
    const auto nk_reduced = kmesh_dos->nk_irred;

    const int ns2 = ns * ns;

    unsigned int *kmap_identity;

    double **e_tmp;
    double **weight;

    double xk_tmp[3];

    int loc;
    int *k_pair;

    if (mympi->my_rank == 0) {
        std::cout << " TDOS = 1 : Calculating two-phonon DOS for all irreducible k points." << std::endl;
        std::cout << "            This may take a while ... ";
    }

    allocate(kmap_identity, nk);
    allocate(e_tmp, 2, nk);
    allocate(weight, n, nk);
    allocate(k_pair, nk);

    const auto xk = kmesh_dos->xk;

    for (i = 0; i < nk; ++i) kmap_identity[i] = i;

    for (int ik = 0; ik < nk_reduced; ++ik) {

        auto knum = kmesh_dos->kpoint_irred_all[ik][0].knum;

        for (jk = 0; jk < nk; ++jk) {
            for (i = 0; i < 3; ++i) xk_tmp[i] = xk[knum][i] + xk[jk][i];
            k_pair[jk] = kmesh_dos->get_knum(xk_tmp);
        }

        for (i = 0; i < n; ++i) {
            for (j = 0; j < 2; ++j) {
                ret[ik][i][j] = 0.0;
            }
        }

        for (int ib = 0; ib < ns2; ++ib) {

            int is = ib / ns;
            int js = ib % ns;
#ifdef _OPENMP
#pragma omp parallel for private(loc)
#endif
            for (jk = 0; jk < nk; ++jk) {
                loc = k_pair[jk];
                e_tmp[0][jk] = writes->in_kayser(eval_in[jk][is] + eval_in[loc][js]);
                e_tmp[1][jk] = writes->in_kayser(eval_in[jk][is] - eval_in[loc][js]);
            }

            if (smearing_method == -1) {

                for (j = 0; j < 2; ++j) {
#ifdef _OPENMP
#pragma omp parallel for private(k)
#endif
                    for (i = 0; i < n; ++i) {
                        integration->calc_weight_tetrahedron(nk, kmap_identity,
                                                             e_tmp[j], energy[i],
                                                             tetra_nodes_dos->get_ntetra(),
                                                             tetra_nodes_dos->get_tetras(),
                                                             weight[i]);
                        for (k = 0; k < nk; ++k) {
                            ret[ik][i][j] += weight[i][k];
                        }
                    }
                }

            } else {

                for (j = 0; j < 2; ++j) {
#ifdef _OPENMP
#pragma omp parallel for private(k)
#endif
                    for (i = 0; i < n; ++i) {
                        integration->calc_weight_smearing(nk, nk, kmap_identity,
                                                          e_tmp[j], energy[i],
                                                          smearing_method,
                                                          weight[i]);
                        for (k = 0; k < nk; ++k) {
                            ret[ik][i][j] += weight[i][k];
                        }
                    }
                }
            }
        }
    }

    deallocate(e_tmp);
    deallocate(weight);
    deallocate(kmap_identity);
    deallocate(k_pair);

    if (mympi->my_rank == 0) {
        std::cout << "done!" << std::endl;
    }
}

void Dos::calc_total_scattering_phase_space(double *const *eval_in,
                                            const int smearing_method,
                                            double ***ret_mode,
                                            double &ret) const
{
    int i, j;

    const auto nk = kmesh_dos->nk;
    const auto ns = dynamical->neval;
    const int ns2 = ns * ns;

    unsigned int *kmap_identity;

    if (mympi->my_rank == 0) {
        std::cout << " SPS = 1 : Calculating three-phonon scattering phase space ... ";
    }

    allocate(kmap_identity, nk);

    for (i = 0; i < nk; ++i) kmap_identity[i] = i;

    ret = 0.0;
    auto sps_sum1 = 0.0;
    auto sps_sum2 = 0.0;

    const auto xk = kmesh_dos->xk;

    for (int ik = 0; ik < kmesh_dos->nk_irred; ++ik) {

        const auto knum = kmesh_dos->kpoint_irred_all[ik][0].knum;
        const auto multi = kmesh_dos->weight_k[ik];

        for (int is = 0; is < ns; ++is) {

            const auto omega0 = writes->in_kayser(eval_in[knum][is]);

            auto sps_tmp1 = 0.0;
            auto sps_tmp2 = 0.0;
#ifdef _OPENMP
#pragma omp parallel
#endif
            {
                double **e_tmp;
                double *weight;
                int js, ks;
                int loc;
                double xk_tmp[3];

                allocate(weight, nk);
                allocate(e_tmp, 2, nk);
#ifdef _OPENMP
#pragma omp for private(i, j), reduction(+: sps_tmp1, sps_tmp2)
#endif
                for (int ib = 0; ib < ns2; ++ib) {

                    js = ib / ns;
                    ks = ib % ns;

                    for (int jk = 0; jk < nk; ++jk) {

                        for (i = 0; i < 3; ++i) xk_tmp[i] = xk[knum][i] + xk[jk][i];
                        loc = kmesh_dos->get_knum(xk_tmp);

                        e_tmp[0][jk] = writes->in_kayser(eval_in[jk][js] + eval_in[loc][ks]);
                        e_tmp[1][jk] = writes->in_kayser(eval_in[jk][js] - eval_in[loc][ks]);
                    }

                    if (smearing_method == -1) {
                        integration->calc_weight_tetrahedron(nk, kmap_identity,
                                                             e_tmp[0], omega0,
                                                             tetra_nodes_dos->get_ntetra(),
                                                             tetra_nodes_dos->get_tetras(),
                                                             weight);

                        for (j = 0; j < nk; ++j) sps_tmp1 += weight[j];

                        integration->calc_weight_tetrahedron(nk, kmap_identity,
                                                             e_tmp[1], omega0,
                                                             tetra_nodes_dos->get_ntetra(),
                                                             tetra_nodes_dos->get_tetras(),
                                                             weight);
                        for (j = 0; j < nk; ++j) sps_tmp2 += weight[j];

                    } else {

                        integration->calc_weight_smearing(nk, nk, kmap_identity,
                                                          e_tmp[0], omega0,
                                                          smearing_method,
                                                          weight);
                        for (j = 0; j < nk; ++j) sps_tmp1 += weight[j];
                        integration->calc_weight_smearing(nk, nk, kmap_identity,
                                                          e_tmp[1], omega0,
                                                          smearing_method,
                                                          weight);
                        for (j = 0; j < nk; ++j) sps_tmp2 += weight[j];

                    }

                }
                deallocate(e_tmp);
                deallocate(weight);
            }
            sps_sum1 += multi * sps_tmp1;
            sps_sum2 += multi * sps_tmp2;

            ret_mode[ik][is][0] = sps_tmp1;
            ret_mode[ik][is][1] = sps_tmp2;
        }
    }

    deallocate(kmap_identity);

    ret = (sps_sum1 + 2.0 * sps_sum2)
          / (3.0 * static_cast<double>(std::pow(ns, 3.0)));

    if (mympi->my_rank == 0) {
        std::cout << "done!" << std::endl;
    }
}

void Dos::calc_dos_from_given_frequency(const KpointMeshUniform *kmesh_in,
                                        const double *const *eval_in,
                                        const unsigned int ntetra_in,
                                        const unsigned int *const *tetras_in,
                                        double *dos_out) const
{
    const auto nk = kmesh_in->nk;
    const auto neval = dynamical->neval;
    double **eval;

    allocate(eval, neval, nk);
    for (unsigned int j = 0; j < nk; ++j) {
        for (unsigned int k = 0; k < neval; ++k) {
            eval[k][j] = writes->in_kayser(eval_in[j][k]);
        }
    }


    calc_dos(nk, kmesh_in->nk_irred,
             &kmesh_in->kmap_to_irreducible[0],
             eval, n_energy, energy_dos,
             neval, integration->ismear,
             ntetra_in, tetras_in,
             dos_out);

    deallocate(eval);
}

void Dos::calc_scattering_phase_space_with_Bose(const double *const *eval_in,
                                                const int smearing_method,
                                                double ****ret) const
{
    unsigned int i, j;
    unsigned int knum;
    double xk_tmp[3];
    double **ret_mode;
    double omega0;
    const auto Tmin = system->Tmin;
    const auto Tmax = system->Tmax;
    const auto dT = system->dT;
    double *temperature;
    int ik, iT;
    const auto nk_irred = kmesh_dos->nk_irred;
    const auto nk = kmesh_dos->nk;
    const auto ns = dynamical->neval;
    unsigned int imode;
    unsigned int *k2_arr;
    double **recv_buf;
    const auto omega_max = emax;
    const auto omega_min = emin;

    std::vector<int> ks_g, ks_l;

    if (mympi->my_rank == 0) {
        std::cout << " SPS = 2 : Calculating three-phonon scattering phase space" << std::endl;
        std::cout << "           with the Bose distribution function ...";
    }

    const auto N = static_cast<int>((Tmax - Tmin) / dT) + 1;
    allocate(temperature, N);
    for (i = 0; i < N; ++i) temperature[i] = Tmin + static_cast<double>(i) * dT;

    allocate(k2_arr, nk);

    for (i = 0; i < nk_irred; ++i) {
        for (j = 0; j < ns; ++j) {
            for (unsigned int k = 0; k < N; ++k) {
                ret[i][j][k][0] = 0.0;
                ret[i][j][k][1] = 0.0;
            }
        }
    }

    allocate(ret_mode, N, 2);

    const auto nks_total = nk_irred * ns;
    const auto nks_each_thread = nks_total / mympi->nprocs;
    const auto nrem = nks_total - nks_each_thread * mympi->nprocs;

    if (nrem > 0) {
        allocate(recv_buf, (nks_each_thread + 1) * mympi->nprocs, 2 * N);
    } else {
        allocate(recv_buf, nks_total, 2 * N);
    }

    ks_g.clear();
    for (ik = 0; ik < nk_irred; ++ik) {

        knum = kmesh_dos->kpoint_irred_all[ik][0].knum;

        for (imode = 0; imode < ns; ++imode) {

            omega0 = writes->in_kayser(eval_in[knum][imode]);
            if (omega0 < omega_min || omega0 > omega_max) continue;

            ks_g.push_back(ik * ns + imode);
        }
    }

    ks_l.clear();
    unsigned int count = 0;
    for (auto it = ks_g.begin(); it != ks_g.end(); ++it) {
        if (count % mympi->nprocs == mympi->my_rank) {
            ks_l.push_back(*it);
        }
        ++count;
    }

    unsigned int nks_tmp;
    if (ks_g.size() % mympi->nprocs > 0) {
        nks_tmp = ks_g.size() / mympi->nprocs + 1;
    } else {
        nks_tmp = ks_g.size() / mympi->nprocs;
    }
    if (ks_l.size() < nks_tmp) ks_l.push_back(-1);

    for (i = 0; i < nks_tmp; ++i) {

        int iks = ks_l[i];

        if (iks == -1) {

            for (iT = 0; iT < N; ++iT) {
                ret_mode[iT][0] = 0.0;
                ret_mode[iT][1] = 0.0;
            }

        } else {

            knum = kmesh_dos->kpoint_irred_all[iks / ns][0].knum;
            const auto snum = iks % ns;

            for (unsigned int k1 = 0; k1 < nk; ++k1) {
                for (j = 0; j < 3; ++j) xk_tmp[j] = kmesh_dos->xk[knum][j] - kmesh_dos->xk[k1][j];
                unsigned int k2 = kmesh_dos->get_knum(xk_tmp);
                k2_arr[k1] = k2;
            }

            omega0 = eval_in[knum][snum];
            calc_scattering_phase_space_with_Bose_mode(nk, ns, N, omega0, eval_in,
                                                       temperature, k2_arr,
                                                       smearing_method, ret_mode);
        }
        MPI_Gather(&ret_mode[0][0], 2 * N, MPI_DOUBLE, &recv_buf[mympi->nprocs * i][0],
                   2 * N, MPI_DOUBLE, 0, MPI_COMM_WORLD);
    }

    count = 0;
    for (ik = 0; ik < nk_irred; ++ik) {

        knum = kmesh_dos->kpoint_irred_all[ik][0].knum;

        for (imode = 0; imode < ns; ++imode) {

            omega0 = writes->in_kayser(eval_in[knum][imode]);
            if (omega0 < omega_min || omega0 > omega_max) continue;

            for (iT = 0; iT < N; ++iT) {
                ret[ik][imode][iT][0] = recv_buf[count][2 * iT];
                ret[ik][imode][iT][1] = recv_buf[count][2 * iT + 1];
            }
            ++count;
        }
    }

    deallocate(ret_mode);
    deallocate(k2_arr);
    deallocate(recv_buf);
    deallocate(temperature);

    if (mympi->my_rank == 0) {
        std::cout << " done!" << std::endl;
    }
}

void Dos::calc_scattering_phase_space_with_Bose_mode(const unsigned int nk,
                                                     const unsigned int ns,
                                                     const unsigned int N,
                                                     const double omega,
                                                     const double *const *eval,
                                                     const double *temperature,
                                                     const unsigned int *k_pair,
                                                     const int smearing_method,
                                                     double **ret) const
{
    int ib;
    unsigned int i, is, js, k1, k2;
    const auto ns2 = ns * ns;
    double omega1, omega2;
    double temp;
    double ret1, ret2;
    double n1, n2, f1, f2;

    double **energy_tmp;
    double **weight;
    double ***delta_arr;

    unsigned int *kmap_identity;

    allocate(delta_arr, nk, ns2, 2);

    allocate(kmap_identity, nk);
    for (i = 0; i < nk; ++i) kmap_identity[i] = i;

    const auto omega0 = writes->in_kayser(omega);

#ifdef _OPENMP
#pragma omp parallel private(i, is, js, k1, k2, omega1, omega2, energy_tmp, weight)
#endif
    {
        allocate(energy_tmp, 2, nk);
        allocate(weight, 2, nk);
#ifdef _OPENMP
#pragma omp for
#endif
        for (ib = 0; ib < ns2; ++ib) {
            is = ib / ns;
            js = ib % ns;

            for (k1 = 0; k1 < nk; ++k1) {

                k2 = k_pair[k1];

                omega1 = eval[k1][is];
                omega2 = eval[k2][js];

                energy_tmp[0][k1] = writes->in_kayser(omega1 + omega2);
                energy_tmp[1][k1] = writes->in_kayser(omega1 - omega2);
            }

            if (smearing_method == -1) {
                for (i = 0; i < 2; ++i) {
                    integration->calc_weight_tetrahedron(nk, kmap_identity,
                                                         energy_tmp[i], omega0,
                                                         tetra_nodes_dos->get_ntetra(),
                                                         tetra_nodes_dos->get_tetras(),
                                                         weight[i]);
                }
            } else {
                for (i = 0; i < 2; ++i) {
                    integration->calc_weight_smearing(nk, nk, kmap_identity,
                                                      energy_tmp[i], omega0,
                                                      smearing_method,
                                                      weight[i]);
                }
            }

            for (k1 = 0; k1 < nk; ++k1) {
                delta_arr[k1][ib][0] = weight[0][k1];
                delta_arr[k1][ib][1] = weight[1][k1];
            }
        }

        deallocate(energy_tmp);
        deallocate(weight);
    }

    for (unsigned int iT = 0; iT < N; ++iT) {
        temp = temperature[iT];
        ret1 = 0.0;
        ret2 = 0.0;
#ifdef _OPENMP
#pragma omp parallel for private(k1, k2, is, js, omega1, omega2, n1, n2, f1, f2), reduction(+:ret1, ret2)
#endif
        for (ib = 0; ib < ns2; ++ib) {

            is = ib / ns;
            js = ib % ns;

            for (k1 = 0; k1 < nk; ++k1) {

                k2 = k_pair[k1];

                omega1 = eval[k1][is];
                omega2 = eval[k2][js];

                if (omega1 < eps12 || omega2 < eps12) continue;

                if (thermodynamics->classical) {
                    f1 = thermodynamics->fC(omega1, temp);
                    f2 = thermodynamics->fC(omega2, temp);
                    n1 = f1 + f2;
                    n2 = f1 - f2;
                } else {
                    f1 = thermodynamics->fB(omega1, temp);
                    f2 = thermodynamics->fB(omega2, temp);
                    n1 = f1 + f2 + 1.0;
                    n2 = f1 - f2;
                }

                ret1 += delta_arr[k1][ib][0] * n1;
                ret2 += -delta_arr[k1][ib][1] * n2;
            }
        }
        ret[iT][0] = ret1;
        ret[iT][1] = ret2;
    }

    deallocate(delta_arr);
    deallocate(kmap_identity);
}<|MERGE_RESOLUTION|>--- conflicted
+++ resolved
@@ -151,6 +151,7 @@
     }
 }
 
+
 void Dos::calc_dos_all()
 {
     const auto nk = kmesh_dos->nk;
@@ -168,22 +169,14 @@
     auto emin_now = std::numeric_limits<double>::max();
     auto emax_now = std::numeric_limits<double>::min();
 
-<<<<<<< HEAD
-        for (size_t j = 0; j < kmesh_dos->nk_irred; ++j) {
-            const auto jj = kmesh_dos->kpoint_irred_all[j][0].knum;
-            for (size_t k = 0; k < neval; ++k) {
-                emin_now = std::min(emin_now, eval[k][jj]);
-                emax_now = std::max(emax_now, eval[k][jj]);
-            }
-=======
     for (size_t j = 0; j < kmesh_dos->nk_irred; ++j) {
         const auto jj = kmesh_dos->kpoint_irred_all[j][0].knum;
         for (size_t k = 0; k < neval; ++k) {
-            emin_now = std::min(emin_now, eval[k][j]);
-            emax_now = std::max(emax_now, eval[k][j]);
->>>>>>> 3c1afa24
-        }
-    }
+            emin_now = std::min(emin_now, eval[k][jj]);
+            emax_now = std::max(emax_now, eval[k][jj]);
+        }
+    }
+
     emax_now += delta_e;
     update_dos_energy_grid(emin_now, emax_now);
 
