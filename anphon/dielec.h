/*
 dielec.h

 Copyright (c) 2019 Terumasa Tadano

 This file is distributed under the terms of the MIT license.
 Please see the file 'LICENCE.txt' in the root directory 
 or http://opensource.org/licenses/mit-license.php for information.
*/

#pragma once

#include "pointers.h"
#include <complex>
#include <vector>

namespace PHON_NS {
class Dielec : protected Pointers {
<<<<<<< HEAD
 public:
=======
public:
>>>>>>> 471d7bdb
    Dielec(class PHON *);

    ~Dielec();

    void init();

    void run_dielec_calculation();

    double *get_omega_grid(unsigned int &nomega) const;

    double ***get_dielectric_func() const;

    void compute_dielectric_function(const unsigned int nomega_in,
                                     double *omega_grid_in,
                                     double *eval_in,
                                     std::complex<double> **evec_in,
                                     double ***dielec_out);

    int calc_dielectric_constant;

    std::vector<std::vector<double>> get_zstar_mode() const;

<<<<<<< HEAD
 private:
=======
private:
>>>>>>> 471d7bdb

    void set_default_variables();

    void deallocate_variables();

    void compute_mode_effective_charge(std::vector<std::vector<double>> &zstar_mode,
                                       const bool do_normalize = false) const;

    double *omega_grid;
    double ***dielec;
    unsigned int nomega;
    double emax, emin, delta_e;
};
}<|MERGE_RESOLUTION|>--- conflicted
+++ resolved
@@ -16,11 +16,7 @@
 
 namespace PHON_NS {
 class Dielec : protected Pointers {
-<<<<<<< HEAD
- public:
-=======
 public:
->>>>>>> 471d7bdb
     Dielec(class PHON *);
 
     ~Dielec();
@@ -43,11 +39,7 @@
 
     std::vector<std::vector<double>> get_zstar_mode() const;
 
-<<<<<<< HEAD
- private:
-=======
 private:
->>>>>>> 471d7bdb
 
     void set_default_variables();
 
