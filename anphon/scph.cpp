/*
 scph.cpp

 Copyright (c) 2015 Terumasa Tadano

 This file is distributed under the terms of the MIT license.
 Please see the file 'LICENCE.txt' in the root directory 
 or http://opensource.org/licenses/mit-license.php for information.
*/

#include "mpi_common.h"
#include "scph.h"
#include "dynamical.h"
#include "kpoint.h"
#include "anharmonic_core.h"
#include "dielec.h"
#include "ewald.h"
#include "memory.h"
#include "thermodynamics.h"
#include "write_phonons.h"
#include "constants.h"
#include "system.h"
#include "error.h"
#include "mathfunctions.h"
#include "integration.h"
#include "parsephon.h"
#include "phonon_dos.h"
#include "symmetry_core.h"
#include "fcs_phonon.h"
#include "relaxation.h"
#include <iostream>
#include <iomanip>
#include <complex>
#include <algorithm>
#include <fftw3.h>
#include <Eigen/Core>
#include <Eigen/Eigenvalues>
#include "timer.h"
#include <cmath>
#include <cstdlib>
#include <vector>

using namespace PHON_NS;

Scph::Scph(PHON *phon) : Pointers(phon)
{
    set_default_variables();
}

Scph::~Scph()
{
    deallocate_variables();
}

void Scph::set_default_variables()
{
    restart_scph = false;
    warmstart_scph = false;
    lower_temp = true;
    tolerance_scph = 1.0e-10;
    mixalpha = 0.1;
    maxiter = 100;
    print_self_consistent_fc2 = false;
    selfenergy_offdiagonal = true;

    evec_harmonic = nullptr;
    omega2_harmonic = nullptr;
    mat_transform_sym = nullptr;
    mindist_list_scph = nullptr;

    bubble = 0;
    phi3_reciprocal = nullptr;
    phi4_reciprocal = nullptr;
    compute_Cv_anharmonic = 0;

    kmesh_coarse = nullptr;
    kmesh_dense = nullptr;

    phase_factor_scph = nullptr;
}

void Scph::deallocate_variables()
{
    if (mindist_list_scph) {
        deallocate(mindist_list_scph);
    }
    if (evec_harmonic) {
        deallocate(evec_harmonic);
    }
    if (omega2_harmonic) {
        deallocate(omega2_harmonic);
    }
    if (mat_transform_sym) {
        deallocate(mat_transform_sym);
    }
    if (phi3_reciprocal) {
        deallocate(phi3_reciprocal);
    }
    if (phi4_reciprocal) {
        deallocate(phi4_reciprocal);
    }

    if (kmesh_coarse) delete kmesh_coarse;
    if (kmesh_dense) delete kmesh_dense;
    if (phase_factor_scph) delete phase_factor_scph;
}

void Scph::setup_scph()
{
    MPI_Bcast(&bubble, 1, MPI_UNSIGNED, 0, MPI_COMM_WORLD);

    setup_kmesh();
    setup_eigvecs();
    system->get_minimum_distances(kmesh_coarse->nk_i, mindist_list_scph);
    setup_pp_interaction();
    dynamical->get_symmetry_gamma_dynamical(kmesh_coarse,
                                            system->get_primcell().number_of_atoms,
                                            system->get_primcell().x_fractional,
                                            symmetry->SymmListWithMap,
                                            mat_transform_sym);
}

void Scph::exec_scph()
{
    const auto ns = dynamical->neval;
    const auto Tmin = system->Tmin;
    const auto Tmax = system->Tmax;
    const auto dT = system->dT;

    std::complex<double> ****delta_dymat_scph = nullptr;
    std::complex<double> ****delta_dymat_scph_plus_bubble = nullptr;
    // change of harmonic dymat by IFC renormalization
    std::complex<double> ****delta_harmonic_dymat_renormalize = nullptr;

    const auto NT = static_cast<unsigned int>((Tmax - Tmin) / dT) + 1;

    MPI_Bcast(&restart_scph, 1, MPI_CXX_BOOL, 0, MPI_COMM_WORLD);
    MPI_Bcast(&selfenergy_offdiagonal, 1, MPI_CXX_BOOL, 0, MPI_COMM_WORLD);
    MPI_Bcast(&ialgo, 1, MPI_UNSIGNED, 0, MPI_COMM_WORLD);

    allocate(delta_dymat_scph, NT, ns, ns, kmesh_coarse->nk);
    allocate(delta_harmonic_dymat_renormalize, NT, ns, ns, kmesh_coarse->nk);

    zerofill_harmonic_dymat_renormalize(delta_harmonic_dymat_renormalize, NT);

    const auto relax_str = relaxation->relax_str;

    if (relax_str != 0 && thermodynamics->calc_FE_bubble) {
        exit("exec_scph",
             "Sorry, RELAX_STR!=0 can't be used with bubble correction of the free energy.");
    }
    if (relax_str != 0 && bubble > 0) {
        exit("exec_scph",
             "Sorry, RELAX_STR!=0 can't be used with bubble self-energy on top of the SCPH calculation.");
    }

    if (restart_scph) {

        if (mympi->my_rank == 0) {
            std::cout << " RESTART_SCPH is true.\n";
            std::cout << " Dynamical matrix is read from file ...";
        }

        // Read anharmonic correction to the dynamical matrix from the existing file
        // SCPH calculation, no structural optimization
        if (relax_str == 0) {
            load_scph_dymat_from_file(delta_dymat_scph,
                                      input->job_title + ".scph_dymat",
                                      kmesh_dense, kmesh_coarse,
                                      dynamical->nonanalytic,
                                      selfenergy_offdiagonal);
        }
            // SCPH + structural optimization
        else if (phon->mode == "SCPH" && relax_str != 0) {
            load_scph_dymat_from_file(delta_dymat_scph, input->job_title + ".scph_dymat",
                                      kmesh_dense, kmesh_coarse,
                                      dynamical->nonanalytic,
                                      selfenergy_offdiagonal);

            load_scph_dymat_from_file(delta_harmonic_dymat_renormalize, input->job_title + ".renorm_harm_dymat",
                                      kmesh_dense, kmesh_coarse,
                                      dynamical->nonanalytic,
                                      selfenergy_offdiagonal);
        }

        // structural optimization
        if (relax_str != 0) {
            relaxation->load_V0_from_file();
        }

    } else {
        if (relax_str == 0) {
            exec_scph_main(delta_dymat_scph);
        }
            // SCPH + structural optimization
        else if (phon->mode == "SCPH" && relax_str != 0) {
            exec_scph_relax_cell_coordinate_main(delta_dymat_scph, delta_harmonic_dymat_renormalize);
        }

        if (mympi->my_rank == 0) {
            // write dymat to file
            // write scph dynamical matrix when scph calculation is performed
            if (phon->mode == "SCPH") {
                store_scph_dymat_to_file(delta_dymat_scph, input->job_title + ".scph_dymat",
                                         kmesh_dense, kmesh_coarse, dynamical->nonanalytic,
                                         selfenergy_offdiagonal);
            }
            // write renormalized harmonic dynamical matrix when the crystal structure is optimized
            if (relax_str != 0) {
                store_scph_dymat_to_file(delta_harmonic_dymat_renormalize, input->job_title + ".renorm_harm_dymat",
                                         kmesh_dense, kmesh_coarse, dynamical->nonanalytic,
                                         selfenergy_offdiagonal);
                relaxation->store_V0_to_file();
            }
            write_anharmonic_correction_fc2(delta_dymat_scph, NT,
                                            kmesh_coarse, mindist_list_scph,
                                            false, 0);
        }
    }

    if (kpoint->kpoint_mode == 2) {
        if (thermodynamics->calc_FE_bubble) {
            compute_free_energy_bubble_SCPH(kmesh_interpolate,
                                            delta_dymat_scph);
        }
    }

    if (bubble) {
        allocate(delta_dymat_scph_plus_bubble, NT, ns, ns, kmesh_coarse->nk);
        bubble_correction(delta_dymat_scph,
                          delta_dymat_scph_plus_bubble);
        if (mympi->my_rank == 0) {
            write_anharmonic_correction_fc2(delta_dymat_scph_plus_bubble, NT,
                                            kmesh_coarse, mindist_list_scph,
                                            false,
                                            bubble);
        }
    }

    postprocess(delta_dymat_scph,
                delta_harmonic_dymat_renormalize,
                delta_dymat_scph_plus_bubble,
                kmesh_coarse,
                mindist_list_scph,
                false, bubble);

    deallocate(delta_dymat_scph);
    deallocate(delta_harmonic_dymat_renormalize);
    if (delta_dymat_scph_plus_bubble) deallocate(delta_dymat_scph_plus_bubble);

}

void Scph::postprocess(std::complex<double> ****delta_dymat,
                       std::complex<double> ****delta_harmonic_dymat_renormalize,
                       std::complex<double> ****delta_dymat_scph_plus_bubble,
                       const KpointMeshUniform *kmesh_coarse_in,
                       MinimumDistList ***mindist_list_in,
                       const bool is_qha,
                       const int bubble_in)
{
    double ***eval_update = nullptr;
    double ***eval_harm_renorm = nullptr;
    const auto ns = dynamical->neval;
    const auto Tmin = system->Tmin;
    const auto Tmax = system->Tmax;
    const auto dT = system->dT;
    const auto NT = static_cast<unsigned int>((Tmax - Tmin) / dT) + 1;

    unsigned int nomega_dielec;

    if (mympi->my_rank == 0) {

        std::cout << '\n';
        std::cout << " Running postprocess of SCPH/QHA (calculation of free energy, MSD, DOS)\n";
        std::cout << " The number of temperature points: " << std::setw(4) << NT << '\n';
        std::cout << "   ";

        std::complex<double> ***evec_tmp = nullptr;
        std::complex<double> ***evec_harm_renorm = nullptr;
        double **eval_gam = nullptr;
        std::complex<double> ***evec_gam = nullptr;
        double **xk_gam = nullptr;

        double **dos_update = nullptr;
        double ***pdos_update = nullptr;
        double *heat_capacity = nullptr;
        double *heat_capacity_correction = nullptr;
        double *FE_QHA = nullptr;
        double *dFE_scph = nullptr;
        double *FE_total = nullptr;
        double **msd_update = nullptr;
        double ***ucorr_update = nullptr;
        double ****dielec_update = nullptr;
        double *omega_grid = nullptr;
        double **domega_dt = nullptr;

        if (dos->kmesh_dos) {
            allocate(eval_update, NT, dos->kmesh_dos->nk, ns);
            allocate(evec_tmp, dos->kmesh_dos->nk, ns, ns);
            allocate(eval_harm_renorm, NT, dos->kmesh_dos->nk, ns);
            allocate(evec_harm_renorm, dos->kmesh_dos->nk, ns, ns);

            if (dos->compute_dos) {
                allocate(dos_update, NT, dos->n_energy);

                if (dos->projected_dos) {
                    allocate(pdos_update, NT, ns, dos->n_energy);
                }
            }
            allocate(heat_capacity, NT);
            allocate(FE_QHA, NT);
            allocate(dFE_scph, NT);
            allocate(FE_total, NT);

            if (writes->getPrintMSD()) {
                allocate(msd_update, NT, ns);
            }
            if (writes->getPrintUcorr()) {
                allocate(ucorr_update, NT, ns, ns);
            }
            if (compute_Cv_anharmonic) {
                allocate(heat_capacity_correction, NT);
                allocate(domega_dt, dos->kmesh_dos->nk, ns);
                if (compute_Cv_anharmonic == 1) {
                    // Use central difference to evaluate temperature derivative of
                    // anharmonic frequencies
                    heat_capacity_correction[0] = 0.0;
                    heat_capacity_correction[NT - 1] = 0.0;
                }
            }

            dynamical->precompute_dymat_harm(dos->kmesh_dos->nk,
                                             dos->kmesh_dos->xk,
                                             dos->kmesh_dos->kvec_na,
                                             dymat_harm_short,
                                             dymat_harm_long);

            if (dos->compute_dos) {
                auto emin_now = std::numeric_limits<double>::max();
                auto emax_now = std::numeric_limits<double>::min();

                double eval_tmp;
                for (auto iT = 0; iT < NT; ++iT) {
                    if (iT == 0 || (iT == NT - 1)) {
                        dynamical->exec_interpolation(kmesh_coarse_in->nk_i,
                                                      delta_dymat[iT],
                                                      dos->kmesh_dos->nk,
                                                      dos->kmesh_dos->xk,
                                                      dos->kmesh_dos->kvec_na,
                                                      eval_update[iT],
                                                      evec_tmp,
                                                      dymat_harm_short,
                                                      dymat_harm_long,
                                                      mindist_list_in,
                                                      true);

                        for (unsigned int j = 0; j < dos->kmesh_dos->nk_irred; ++j) {
                            for (unsigned int k = 0; k < ns; ++k) {
                                eval_tmp = writes->in_kayser(
                                        eval_update[iT][dos->kmesh_dos->kpoint_irred_all[j][0].knum][k]);
                                emin_now = std::min(emin_now, eval_tmp);
                                emax_now = std::max(emax_now, eval_tmp);
                            }
                        }
                    }
                }
                emax_now += dos->delta_e;
                dos->update_dos_energy_grid(emin_now, emax_now);
            }

            for (auto iT = 0; iT < NT; ++iT) {
                auto temperature = Tmin + dT * static_cast<double>(iT);

                dynamical->exec_interpolation(kmesh_coarse_in->nk_i,
                                              delta_dymat[iT],
                                              dos->kmesh_dos->nk,
                                              dos->kmesh_dos->xk,
                                              dos->kmesh_dos->kvec_na,
                                              eval_update[iT],
                                              evec_tmp,
                                              dymat_harm_short,
                                              dymat_harm_long,
                                              mindist_list_in,
                                              true);

                // when is_qha = true, eval_harm_renorm is same as eval_update.
                dynamical->exec_interpolation(kmesh_coarse_in->nk_i,
                                              delta_harmonic_dymat_renormalize[iT],
                                              dos->kmesh_dos->nk,
                                              dos->kmesh_dos->xk,
                                              dos->kmesh_dos->kvec_na,
                                              eval_harm_renorm[iT],
                                              evec_harm_renorm,
                                              dymat_harm_short,
                                              dymat_harm_long,
                                              mindist_list_in,
                                              true);

                if (dos->compute_dos) {
                    dos->calc_dos_from_given_frequency(dos->kmesh_dos,
                                                       eval_update[iT],
                                                       dos->tetra_nodes_dos->get_ntetra(),
                                                       dos->tetra_nodes_dos->get_tetras(),
                                                       dos_update[iT]);
                }

                heat_capacity[iT] = thermodynamics->Cv_tot(temperature,
                                                           dos->kmesh_dos->nk_irred,
                                                           ns,
                                                           dos->kmesh_dos->kpoint_irred_all,
                                                           &dos->kmesh_dos->weight_k[0],
                                                           eval_update[iT]);

                FE_QHA[iT] = thermodynamics->free_energy_QHA(temperature,
                                                             dos->kmesh_dos->nk_irred,
                                                             ns,
                                                             dos->kmesh_dos->kpoint_irred_all,
                                                             &dos->kmesh_dos->weight_k[0],
                                                             eval_update[iT]);

                // when is_qha is true, this value is zero.
                dFE_scph[iT] = thermodynamics->FE_scph_correction(iT,
                                                                  eval_update[iT],
                                                                  evec_tmp,
                                                                  eval_harm_renorm[iT],
                                                                  evec_harm_renorm);

                FE_total[iT] = thermodynamics->compute_FE_total(iT,
                                                                FE_QHA[iT],
                                                                dFE_scph[iT]);

                if (writes->getPrintMSD()) {
                    double shift[3]{0.0, 0.0, 0.0};

                    for (auto is = 0; is < ns; ++is) {
                        msd_update[iT][is] = thermodynamics->disp_corrfunc(temperature,
                                                                           is, is,
                                                                           shift,
                                                                           dos->kmesh_dos->nk,
                                                                           ns,
                                                                           dos->kmesh_dos->xk,
                                                                           eval_update[iT],
                                                                           evec_tmp);
                    }
                }

                if (writes->getPrintUcorr()) {
                    double shift[3];
                    for (auto i = 0; i < 3; ++i) shift[i] = static_cast<double>(writes->getShiftUcorr()[i]);

                    for (auto is = 0; is < ns; ++is) {
                        for (auto js = 0; js < ns; ++js) {
                            ucorr_update[iT][is][js] = thermodynamics->disp_corrfunc(temperature,
                                                                                     is, js,
                                                                                     shift,
                                                                                     dos->kmesh_dos->nk,
                                                                                     ns,
                                                                                     dos->kmesh_dos->xk,
                                                                                     eval_update[iT],
                                                                                     evec_tmp);
                        }
                    }
                }

                if (compute_Cv_anharmonic == 1) {

                    if (iT >= 1 and iT <= NT - 2) {
                        get_derivative_central_diff(dT, dos->kmesh_dos->nk,
                                                    eval_update[iT - 1],
                                                    eval_update[iT + 1],
                                                    domega_dt);

                        heat_capacity_correction[iT] = thermodynamics->Cv_anharm_correction(temperature,
                                                                                            dos->kmesh_dos->nk_irred,
                                                                                            ns,
                                                                                            dos->kmesh_dos->kpoint_irred_all,
                                                                                            &dos->kmesh_dos->weight_k[0],
                                                                                            eval_update[iT],
                                                                                            domega_dt);
                    }

                }

                std::cout << '.' << std::flush;
                if (iT % 25 == 24) {
                    std::cout << '\n';
                    std::cout << std::setw(3);
                }
            }
            std::cout << "\n\n";

            if (dos->compute_dos) {
                writes->writePhononDos(dos_update, is_qha, 0);
            }
            writes->writeThermodynamicFunc(heat_capacity,
                                           heat_capacity_correction,
                                           FE_QHA,
                                           dFE_scph,
                                           FE_total, is_qha);
            if (writes->getPrintMSD()) {
                writes->writeMSD(msd_update, is_qha, 0);
            }
            if (writes->getPrintUcorr()) {
                writes->writeDispCorrelation(ucorr_update, is_qha, 0);
            }

            // If delta_dymat_scph_plus_bubble != nullptr, run postprocess again with
            // delta_dymat_scph_plus_bubble.
            if (bubble_in > 0) {
                std::cout << '\n';
                std::cout << "   ";

                if (dos->compute_dos) {
                    auto emin_now = std::numeric_limits<double>::max();
                    auto emax_now = std::numeric_limits<double>::min();

                    double eval_tmp;
                    for (auto iT = 0; iT < NT; ++iT) {
                        if (iT == 0 || (iT == NT - 1)) {
                            dynamical->exec_interpolation(kmesh_coarse_in->nk_i,
                                                          delta_dymat_scph_plus_bubble[iT],
                                                          dos->kmesh_dos->nk,
                                                          dos->kmesh_dos->xk,
                                                          dos->kmesh_dos->kvec_na,
                                                          eval_update[iT],
                                                          evec_tmp,
                                                          dymat_harm_short,
                                                          dymat_harm_long,
                                                          mindist_list_in,
                                                          true);

                            for (unsigned int j = 0; j < dos->kmesh_dos->nk_irred; ++j) {
                                for (unsigned int k = 0; k < ns; ++k) {
                                    eval_tmp = writes->in_kayser(
                                            eval_update[iT][dos->kmesh_dos->kpoint_irred_all[j][0].knum][k]);
                                    emin_now = std::min(emin_now, eval_tmp);
                                    emax_now = std::max(emax_now, eval_tmp);
                                }
                            }
                        }
                    }
                    emax_now += dos->delta_e;
                    dos->update_dos_energy_grid(emin_now, emax_now);
                }

                for (auto iT = 0; iT < NT; ++iT) {
                    auto temperature = Tmin + dT * static_cast<double>(iT);

                    dynamical->exec_interpolation(kmesh_coarse_in->nk_i,
                                                  delta_dymat_scph_plus_bubble[iT],
                                                  dos->kmesh_dos->nk,
                                                  dos->kmesh_dos->xk,
                                                  dos->kmesh_dos->kvec_na,
                                                  eval_update[iT],
                                                  evec_tmp,
                                                  dymat_harm_short,
                                                  dymat_harm_long,
                                                  mindist_list_in,
                                                  true);

                    if (dos->compute_dos) {
                        dos->calc_dos_from_given_frequency(dos->kmesh_dos,
                                                           eval_update[iT],
                                                           dos->tetra_nodes_dos->get_ntetra(),
                                                           dos->tetra_nodes_dos->get_tetras(),
                                                           dos_update[iT]);
                    }

                    heat_capacity[iT] = thermodynamics->Cv_tot(temperature,
                                                               dos->kmesh_dos->nk_irred,
                                                               ns,
                                                               dos->kmesh_dos->kpoint_irred_all,
                                                               &dos->kmesh_dos->weight_k[0],
                                                               eval_update[iT]);

                    if (writes->getPrintMSD()) {
                        double shift[3]{0.0, 0.0, 0.0};

                        for (auto is = 0; is < ns; ++is) {
                            msd_update[iT][is] = thermodynamics->disp_corrfunc(temperature,
                                                                               is, is,
                                                                               shift,
                                                                               dos->kmesh_dos->nk,
                                                                               ns,
                                                                               dos->kmesh_dos->xk,
                                                                               eval_update[iT],
                                                                               evec_tmp);
                        }
                    }

                    if (writes->getPrintUcorr()) {
                        double shift[3];
                        for (auto i = 0; i < 3; ++i) shift[i] = static_cast<double>(writes->getShiftUcorr()[i]);

                        for (auto is = 0; is < ns; ++is) {
                            for (auto js = 0; js < ns; ++js) {
                                ucorr_update[iT][is][js] = thermodynamics->disp_corrfunc(temperature,
                                                                                         is, js,
                                                                                         shift,
                                                                                         dos->kmesh_dos->nk,
                                                                                         ns,
                                                                                         dos->kmesh_dos->xk,
                                                                                         eval_update[iT],
                                                                                         evec_tmp);
                            }
                        }
                    }

                    std::cout << '.' << std::flush;
                    if (iT % 25 == 24) {
                        std::cout << '\n';
                        std::cout << std::setw(3);
                    }
                }

                std::cout << "\n\n";

                if (dos->compute_dos) {
                    writes->writePhononDos(dos_update, false, bubble_in);
                }
                if (writes->getPrintMSD()) {
                    writes->writeMSD(msd_update, false, bubble_in);
                }
                if (writes->getPrintUcorr()) {
                    writes->writeDispCorrelation(ucorr_update, false, bubble_in);
                }

            }
            deallocate(eval_update);
            eval_update = nullptr;
            deallocate(evec_tmp);
            evec_tmp = nullptr;
        }

        if (kpoint->kpoint_general) {
            allocate(eval_update, NT, kpoint->kpoint_general->nk, ns);
            allocate(evec_tmp, kpoint->kpoint_general->nk, ns, ns);

            for (auto iT = 0; iT < NT; ++iT) {
                dynamical->exec_interpolation(kmesh_coarse_in->nk_i,
                                              delta_dymat[iT],
                                              kpoint->kpoint_general->nk,
                                              kpoint->kpoint_general->xk,
                                              kpoint->kpoint_general->kvec_na,
                                              eval_update[iT],
                                              evec_tmp,
                                              dymat_harm_short,
                                              dymat_harm_short,
                                              mindist_list_in);
            }

            writes->writePhononEnergies(kpoint->kpoint_general->nk,
                                        eval_update,
                                        is_qha, 0);

            if (bubble_in > 0) {
                for (auto iT = 0; iT < NT; ++iT) {
                    dynamical->exec_interpolation(kmesh_coarse_in->nk_i,
                                                  delta_dymat_scph_plus_bubble[iT],
                                                  kpoint->kpoint_general->nk,
                                                  kpoint->kpoint_general->xk,
                                                  kpoint->kpoint_general->kvec_na,
                                                  eval_update[iT],
                                                  evec_tmp,
                                                  dymat_harm_short,
                                                  dymat_harm_long,
                                                  mindist_list_in);
                }
                writes->writePhononEnergies(kpoint->kpoint_general->nk,
                                            eval_update, false,
                                            bubble_in);
            }
            deallocate(eval_update);
            deallocate(evec_tmp);
            eval_update = nullptr;
            evec_tmp = nullptr;
        }

        if (kpoint->kpoint_bs) {
            allocate(eval_update, NT, kpoint->kpoint_bs->nk, ns);
            allocate(evec_tmp, kpoint->kpoint_bs->nk, ns, ns);

            dynamical->precompute_dymat_harm(kpoint->kpoint_bs->nk,
                                             kpoint->kpoint_bs->xk,
                                             kpoint->kpoint_bs->kvec_na,
                                             dymat_harm_short,
                                             dymat_harm_long);

            for (auto iT = 0; iT < NT; ++iT) {
                dynamical->exec_interpolation(kmesh_coarse_in->nk_i,
                                              delta_dymat[iT],
                                              kpoint->kpoint_bs->nk,
                                              kpoint->kpoint_bs->xk,
                                              kpoint->kpoint_bs->kvec_na,
                                              eval_update[iT],
                                              evec_tmp,
                                              dymat_harm_short,
                                              dymat_harm_long,
                                              mindist_list_in,
                                              true);
            }

            writes->writePhononBands(kpoint->kpoint_bs->nk,
                                     kpoint->kpoint_bs->kaxis,
                                     eval_update, is_qha, 0);

            if (bubble_in > 0) {
                for (auto iT = 0; iT < NT; ++iT) {
                    dynamical->exec_interpolation(kmesh_coarse_in->nk_i,
                                                  delta_dymat_scph_plus_bubble[iT],
                                                  kpoint->kpoint_bs->nk,
                                                  kpoint->kpoint_bs->xk,
                                                  kpoint->kpoint_bs->kvec_na,
                                                  eval_update[iT],
                                                  evec_tmp,
                                                  dymat_harm_short,
                                                  dymat_harm_long,
                                                  mindist_list_in,
                                                  true);
                }
                writes->writePhononBands(kpoint->kpoint_bs->nk,
                                         kpoint->kpoint_bs->kaxis,
                                         eval_update, false,
                                         bubble_in);
            }
            deallocate(eval_update);
            deallocate(evec_tmp);
            eval_update = nullptr;
            evec_tmp = nullptr;
        }

        if (dielec->calc_dielectric_constant) {
            omega_grid = dielec->get_omega_grid(nomega_dielec);
            allocate(dielec_update, NT, nomega_dielec, 3, 3);
            allocate(eval_gam, 1, ns);
            allocate(evec_gam, 1, ns, ns);
            allocate(xk_gam, 1, 3);
            for (auto i = 0; i < 3; ++i) xk_gam[0][i] = 0.0;

            for (auto iT = 0; iT < NT; ++iT) {
                dynamical->exec_interpolation(kmesh_coarse_in->nk_i,
                                              delta_dymat[iT],
                                              1,
                                              xk_gam,
                                              xk_gam,
                                              eval_gam,
                                              evec_gam,
                                              dymat_harm_short,
                                              dymat_harm_long,
                                              mindist_list_in);

                for (auto is = 0; is < ns; ++is) {
                    if (eval_gam[0][is] < 0.0) {
                        eval_gam[0][is] = -std::pow(eval_gam[0][is], 2.0);
                    } else {
                        eval_gam[0][is] = std::pow(eval_gam[0][is], 2.0);
                    }
                }
                dielec->compute_dielectric_function(nomega_dielec,
                                                    omega_grid,
                                                    eval_gam[0],
                                                    evec_gam[0],
                                                    dielec_update[iT]);
            }
            writes->writeDielecFunc(dielec_update, is_qha);
        }

        if (eval_update) deallocate(eval_update);
        if (evec_tmp) deallocate(evec_tmp);

        if (dos_update) deallocate(dos_update);
        if (pdos_update) deallocate(pdos_update);
        if (heat_capacity) deallocate(heat_capacity);
        if (heat_capacity_correction) deallocate(heat_capacity_correction);
        if (FE_QHA) deallocate(FE_QHA);
        if (dFE_scph) deallocate(dFE_scph);
        if (FE_total) deallocate(FE_total);
        if (dielec_update) deallocate(dielec_update);

        if (eval_gam) deallocate(eval_gam);
        if (evec_gam) deallocate(evec_gam);
        if (xk_gam) deallocate(xk_gam);
    }
}

void Scph::load_scph_dymat_from_file(std::complex<double> ****dymat_out,
                                     std::string filename_dymat,
                                     const KpointMeshUniform *kmesh_dense_in,
                                     const KpointMeshUniform *kmesh_coarse_in,
                                     const unsigned int nonanalytic_in,
                                     const bool selfenergy_offdiagonal_in)
{
    const auto ns = dynamical->neval;
    const auto Tmin = system->Tmin;
    const auto Tmax = system->Tmax;
    const auto dT = system->dT;
    const auto NT = static_cast<unsigned int>((Tmax - Tmin) / dT) + 1;
    std::vector<double> Temp_array(NT);

    for (int i = 0; i < NT; ++i) {
        Temp_array[i] = Tmin + dT * static_cast<double>(i);
    }

    if (mympi->my_rank == 0) {
        double temp;
        std::ifstream ifs_dymat;
        auto file_dymat = filename_dymat;
        bool consider_offdiag_tmp;
        unsigned int nk_interpolate_ref[3];
        unsigned int nk_scph_tmp[3];
        double Tmin_tmp, Tmax_tmp, dT_tmp;
        double dymat_real, dymat_imag;
        std::string str_dummy;
        int nonanalytic_tmp;


        ifs_dymat.open(file_dymat.c_str(), std::ios::in);

        if (!ifs_dymat) {
            exit("load_scph_dymat_from_file",
                 "Cannot open scph_dymat file");
        }

        // Read computational settings from file and check the consistency.
        ifs_dymat >> nk_interpolate_ref[0] >> nk_interpolate_ref[1] >> nk_interpolate_ref[2];
        ifs_dymat >> nk_scph_tmp[0] >> nk_scph_tmp[1] >> nk_scph_tmp[2];
        ifs_dymat >> Tmin_tmp >> Tmax_tmp >> dT_tmp;
        ifs_dymat >> nonanalytic_tmp >> consider_offdiag_tmp;

        if (nk_interpolate_ref[0] != kmesh_coarse_in->nk_i[0] ||
            nk_interpolate_ref[1] != kmesh_coarse_in->nk_i[1] ||
            nk_interpolate_ref[2] != kmesh_coarse_in->nk_i[2]) {
            exit("load_scph_dymat_from_file",
                 "The number of KMESH_INTERPOLATE is not consistent");
        }
        if (nk_scph_tmp[0] != kmesh_dense_in->nk_i[0] ||
            nk_scph_tmp[1] != kmesh_dense_in->nk_i[1] ||
            nk_scph_tmp[2] != kmesh_dense_in->nk_i[2]) {
            exit("load_scph_dymat_from_file",
                 "The number of KMESH_SCPH is not consistent");
        }
        if (nonanalytic_tmp != nonanalytic_in) {
            warn("load_scph_dymat_from_file",
                 "The NONANALYTIC tag is not consistent");
        }
        if (consider_offdiag_tmp != selfenergy_offdiagonal_in) {
            exit("load_scph_dymat_from_file",
                 "The SELF_OFFDIAG tag is not consistent");
        }

        // Check if the precalculated data for the given temperature range exists
        const auto NT_ref = static_cast<unsigned int>((Tmax_tmp - Tmin_tmp) / dT_tmp) + 1;
        std::vector<double> Temp_array_ref(NT_ref);
        for (int i = 0; i < NT_ref; ++i) {
            Temp_array_ref[i] = Tmin_tmp + dT_tmp * static_cast<double>(i);
        }
        std::vector<int> flag_load(NT_ref);
        for (int i = 0; i < NT_ref; ++i) {
            flag_load[i] = 0;
            for (int j = 0; j < NT; ++j) {
                if (std::abs(Temp_array_ref[i] - Temp_array[j]) < eps6) {
                    flag_load[i] = 1;
                    break;
                }
            }
        }
        int icount = 0;
        for (int iT = 0; iT < NT_ref; ++iT) {
            ifs_dymat >> str_dummy >> temp;
            for (int is = 0; is < ns; ++is) {
                for (int js = 0; js < ns; ++js) {
                    for (int ik = 0; ik < kmesh_coarse_in->nk; ++ik) {
                        ifs_dymat >> dymat_real >> dymat_imag;
                        if (flag_load[iT]) {
                            dymat_out[icount][is][js][ik]
                                    = std::complex<double>(dymat_real, dymat_imag);
                        }
                    }
                }
            }
            if (flag_load[iT]) icount += 1;
        }

        ifs_dymat.close();

        if (icount != NT) {
            exit("load_scph_dymat_from_file",
                 "The temperature information is not consistent");
        }
        std::cout << " done.\n";
    }
    // Broadcast to all MPI threads
    mpi_bcast_complex(dymat_out, NT, kmesh_coarse_in->nk, ns);
}

void Scph::store_scph_dymat_to_file(const std::complex<double> *const *const *const *dymat_in,
                                    std::string filename_dymat,
                                    const KpointMeshUniform *kmesh_dense_in,
                                    const KpointMeshUniform *kmesh_coarse_in,
                                    const unsigned int nonanalytic_in,
                                    const bool selfenergy_offdiagonal_in)
{
    int i;
    const auto ns = dynamical->neval;
    const auto Tmin = system->Tmin;
    const auto Tmax = system->Tmax;
    const auto dT = system->dT;
    std::ofstream ofs_dymat;
    // auto file_dymat = input->job_title + ".scph_dymat";
    auto file_dymat = filename_dymat;

    const auto NT = static_cast<unsigned int>((Tmax - Tmin) / dT) + 1;

    ofs_dymat.open(file_dymat.c_str(), std::ios::out);

    if (!ofs_dymat) {
        exit("store_scph_dymat_to_file",
             "Cannot open scph_dymat file");
    }
    for (i = 0; i < 3; ++i) {
        ofs_dymat << std::setw(5) << kmesh_coarse_in->nk_i[i];
    }
    ofs_dymat << '\n';
    for (i = 0; i < 3; ++i) {
        ofs_dymat << std::setw(5) << kmesh_dense_in->nk_i[i];
    }
    ofs_dymat << '\n';
    ofs_dymat << std::setw(10) << Tmin;
    ofs_dymat << std::setw(10) << Tmax;
    ofs_dymat << std::setw(10) << dT << '\n';
    ofs_dymat << std::setw(5) << nonanalytic_in;
    ofs_dymat << std::setw(5) << selfenergy_offdiagonal_in << '\n';

    for (auto iT = 0; iT < NT; ++iT) {
        const auto temp = Tmin + static_cast<double>(iT) * dT;
        ofs_dymat << "# " << temp << '\n';
        for (auto is = 0; is < ns; ++is) {
            for (auto js = 0; js < ns; ++js) {
                for (auto ik = 0; ik < kmesh_coarse_in->nk; ++ik) {
                    ofs_dymat << std::setprecision(15)
                              << std::setw(25) << dymat_in[iT][is][js][ik].real();
                    ofs_dymat << std::setprecision(15)
                              << std::setw(25) << dymat_in[iT][is][js][ik].imag();
                    ofs_dymat << '\n';
                }
            }
        }
    }
    ofs_dymat.close();
    std::cout << "  " << std::setw(input->job_title.length() + 12) << std::left << file_dymat;
    std::cout << " : Anharmonic dynamical matrix (restart file)\n";
}


void Scph::zerofill_harmonic_dymat_renormalize(std::complex<double> ****delta_harmonic_dymat_renormalize,
                                               unsigned int NT)
{
    const auto ns = dynamical->neval;
    static auto complex_zero = std::complex<double>(0.0, 0.0);
    int iT, is1, is2, ik;

    for (iT = 0; iT < NT; iT++) {
        for (is1 = 0; is1 < ns; is1++) {
            for (is2 = 0; is2 < ns; is2++) {
                for (ik = 0; ik < kmesh_coarse->nk; ik++) {
                    delta_harmonic_dymat_renormalize[iT][is1][is2][ik] = complex_zero;
                }
            }
        }
    }
}

void Scph::exec_scph_main(std::complex<double> ****dymat_anharm)
{
    int ik, is;
    const auto nk = kmesh_dense->nk;
    const auto nk_interpolate = kmesh_coarse->nk;
    const auto ns = dynamical->neval;
    const auto nk_irred_interpolate = kmesh_coarse->nk_irred;
    const auto Tmin = system->Tmin;
    const auto Tmax = system->Tmax;
    const auto dT = system->dT;
    double ***omega2_anharm;
    std::complex<double> ***evec_anharm_tmp;
    std::complex<double> ***v3_array_all;
    std::complex<double> ***v4_array_all;

    std::complex<double> **delta_v2_renorm;

    std::vector<double> vec_temp;

    const auto NT = static_cast<unsigned int>((Tmax - Tmin) / dT) + 1;

    // Compute matrix element of 4-phonon interaction

    allocate(omega2_anharm, NT, nk, ns);
    allocate(evec_anharm_tmp, nk, ns, ns);
    allocate(v4_array_all, nk_irred_interpolate * nk,
             ns * ns, ns * ns);

    // delta_v2_renorm is zero when structural optimization is not performed
    allocate(delta_v2_renorm, nk_interpolate, ns * ns);
    for (ik = 0; ik < nk_interpolate; ik++) {
        for (is = 0; is < ns * ns; is++) {
            delta_v2_renorm[ik][is] = 0.0;
        }
    }

    const auto relax_str = relaxation->relax_str;

    // Calculate v4 array.
    // This operation is the most expensive part of the calculation.
    if (selfenergy_offdiagonal & (ialgo == 1)) {
        compute_V4_elements_mpi_over_band(v4_array_all,
                                          omega2_harmonic,
                                          evec_harmonic,
                                          selfenergy_offdiagonal,
                                          kmesh_coarse,
                                          kmesh_dense,
                                          kmap_interpolate_to_scph,
                                          phase_factor_scph,
                                          phi4_reciprocal);
    } else {
        compute_V4_elements_mpi_over_kpoint(v4_array_all,
                                            omega2_harmonic,
                                            evec_harmonic,
                                            selfenergy_offdiagonal,
                                            relax_str,
                                            kmesh_coarse,
                                            kmesh_dense,
                                            kmap_interpolate_to_scph,
                                            phase_factor_scph,
                                            phi4_reciprocal);
    }

    if (relax_str) {
        allocate(v3_array_all, nk, ns, ns * ns);

        compute_V3_elements_mpi_over_kpoint(v3_array_all,
                                            omega2_harmonic,
                                            evec_harmonic,
                                            selfenergy_offdiagonal,
                                            kmesh_coarse,
                                            kmesh_dense,
                                            phase_factor_scph,
                                            phi3_reciprocal);
    }

    if (mympi->my_rank == 0) {

        std::complex<double> ***cmat_convert;
        allocate(cmat_convert, nk, ns, ns);

        vec_temp.clear();

        dynamical->precompute_dymat_harm(kmesh_dense->nk,
                                         kmesh_dense->xk,
                                         kmesh_dense->kvec_na,
                                         dymat_harm_short,
                                         dymat_harm_long);

        if (lower_temp) {
            for (int i = NT - 1; i >= 0; --i) {
                vec_temp.push_back(Tmin + static_cast<double>(i) * dT);
            }
        } else {
            for (int i = 0; i < NT; ++i) {
                vec_temp.push_back(Tmin + static_cast<double>(i) * dT);
            }
        }

        auto converged_prev = false;

        for (double temp: vec_temp) {
            auto iT = static_cast<unsigned int>((temp - Tmin) / dT);

            // Initialize phonon eigenvectors with harmonic values

            for (ik = 0; ik < nk; ++ik) {
                for (is = 0; is < ns; ++is) {
                    for (int js = 0; js < ns; ++js) {
                        evec_anharm_tmp[ik][is][js] = evec_harmonic[ik][is][js];
                    }
                }
            }

            if (converged_prev) {
                if (lower_temp) {
                    for (ik = 0; ik < nk; ++ik) {
                        for (is = 0; is < ns; ++is) {
                            omega2_anharm[iT][ik][is] = omega2_anharm[iT + 1][ik][is];
                        }
                    }
                } else {
                    for (ik = 0; ik < nk; ++ik) {
                        for (is = 0; is < ns; ++is) {
                            omega2_anharm[iT][ik][is] = omega2_anharm[iT - 1][ik][is];
                        }
                    }
                }
            }

            compute_anharmonic_frequency(v4_array_all,
                                         omega2_anharm[iT],
                                         evec_anharm_tmp,
                                         temp,
                                         converged_prev,
                                         cmat_convert,
                                         selfenergy_offdiagonal,
                                         delta_v2_renorm,
                                         writes->getVerbosity());

//            compute_anharmonic_frequency2(v4_array_all,
//                                          omega2_anharm[iT],
//                                          evec_anharm_tmp,
//                                          temp,
//                                          converged_prev,
//                                          cmat_convert,
//                                          selfenergy_offdiagonal,
//                                          writes->getVerbosity());

            dynamical->calc_new_dymat_with_evec(dymat_anharm[iT],
                                                omega2_anharm[iT],
                                                evec_anharm_tmp,
                                                kmesh_coarse,
                                                kmap_interpolate_to_scph);

            if (!warmstart_scph) converged_prev = false;
        }

        deallocate(cmat_convert);

    }

    mpi_bcast_complex(dymat_anharm, NT, kmesh_coarse->nk, ns);

    deallocate(omega2_anharm);
    deallocate(v4_array_all);
    deallocate(evec_anharm_tmp);
    deallocate(delta_v2_renorm);
    if (relax_str) {
        deallocate(v3_array_all);
    }
}


// relax internal coordinate and lattice
void Scph::exec_scph_relax_cell_coordinate_main(std::complex<double> ****dymat_anharm,
                                                std::complex<double> ****delta_harmonic_dymat_renormalize)
{
    using namespace Eigen;

    int ik, is, js;
    int is1, is2;
    int i1, i2, i3, i4;
    int iat1, ixyz1, ixyz2;
    std::string str_tmp;

    const auto nk = kmesh_dense->nk;
    const auto nk_interpolate = kmesh_coarse->nk;
    const auto ns = dynamical->neval;
    const auto nk_irred_interpolate = kmesh_coarse->nk_irred;
    const auto Tmin = system->Tmin;
    const auto Tmax = system->Tmax;
    const auto dT = system->dT;
    double ***omega2_anharm;
    std::complex<double> ***evec_anharm_tmp;
    // renormalization of harmonic dynamical matrix
    std::complex<double> **delta_v2_renorm;
    std::complex<double> **delta_v2_with_umn;
    double ***omega2_harm_renorm;
    std::complex<double> ***evec_harm_renorm_tmp;
    // k-space IFCs at the reference and updated structures
    std::complex<double> *v1_ref, *v1_renorm, *v1_with_umn;
    std::complex<double> ***v3_ref, ***v3_renorm, ***v3_with_umn;
    std::complex<double> ***v4_ref, ***v4_renorm, ***v4_with_umn;
    double v0_ref, v0_renorm, v0_with_umn;
    v0_ref = 0.0; // set original ground state energy as zero

    // elastic constants
    double *C1_array;
    double **C2_array;
    double ***C3_array;

    // strain-derivative of k-space IFCs
    // (calculated by real-space IFC renormalization or finite-difference method)
    std::complex<double> **del_v1_del_umn;
    std::complex<double> **del2_v1_del_umn2;
    std::complex<double> **del3_v1_del_umn3;
    std::complex<double> ***del_v2_del_umn;
    std::complex<double> ***del2_v2_del_umn2;
    std::complex<double> ****del_v3_del_umn;

    std::complex<double> *del_v0_del_umn_renorm;

    // atomic forces and stress tensor at finite temperatures
    std::complex<double> *v1_SCP;
    std::complex<double> *del_v0_del_umn_SCP;

    // structure optimization
    int i_str_loop, i_temp_loop;
    double *q0, *u0;
    double **u_tensor, **eta_tensor;

    // structure update
    double dq0, du0;
    double du_tensor;
    double *delta_q0, *delta_u0;
    double *delta_umn;
    std::vector<int> harm_optical_modes(ns - 3);

    // cell optimization
    double pvcell = 0.0; // pressure * v_{cell,reference} [Ry]
    pvcell = relaxation->stat_pressure * system->get_primcell().volume * std::pow(Bohr_in_Angstrom, 3) * 1.0e-30; // in 10^9 J = GJ
    pvcell *= 1.0e9 / Ryd; // in Ry

    const auto relax_str = relaxation->relax_str;

    // temperature grid
    std::vector<double> vec_temp;
    const auto NT = static_cast<unsigned int>((Tmax - Tmin) / dT) + 1;


    allocate(omega2_anharm, NT, nk, ns);
    allocate(evec_anharm_tmp, nk, ns, ns);

    allocate(delta_v2_renorm, nk_interpolate, ns * ns);
    allocate(delta_v2_with_umn, nk_interpolate, ns * ns);
    allocate(omega2_harm_renorm, NT, nk, ns);
    allocate(evec_harm_renorm_tmp, nk, ns, ns);

    allocate(v1_ref, ns);
    allocate(v1_with_umn, ns);
    allocate(v1_renorm, ns);

    allocate(q0, ns);
    allocate(u0, ns);
    allocate(u_tensor, 3, 3);
    allocate(eta_tensor, 3, 3);

    allocate(delta_q0, ns);
    allocate(delta_u0, ns);
    allocate(delta_umn, 6);

    allocate(v1_SCP, ns);
    allocate(del_v0_del_umn_renorm, 9);
    allocate(del_v0_del_umn_SCP, 9);

    allocate(v4_ref, nk_irred_interpolate * kmesh_dense->nk,
             ns * ns, ns * ns);
    allocate(v4_renorm, nk_irred_interpolate * kmesh_dense->nk,
             ns * ns, ns * ns);
    allocate(v4_with_umn, nk_irred_interpolate * kmesh_dense->nk,
             ns * ns, ns * ns);

    // Compute matrix element of 4-phonon interaction
    // This operation is the most expensive part of the calculation.
    if (selfenergy_offdiagonal & (ialgo == 1)) {

        compute_V4_elements_mpi_over_band(v4_ref,
                                          omega2_harmonic,
                                          evec_harmonic,
                                          selfenergy_offdiagonal,
                                          kmesh_coarse,
                                          kmesh_dense,
                                          kmap_interpolate_to_scph,
                                          phase_factor_scph,
                                          phi4_reciprocal);
    } else {
        compute_V4_elements_mpi_over_kpoint(v4_ref,
                                            omega2_harmonic,
                                            evec_harmonic,
                                            selfenergy_offdiagonal,
                                            relax_str,
                                            kmesh_coarse,
                                            kmesh_dense,
                                            kmap_interpolate_to_scph,
                                            phase_factor_scph,
                                            phi4_reciprocal);
    }

    allocate(v3_ref, nk, ns, ns * ns);
    allocate(v3_renorm, nk, ns, ns * ns);
    allocate(v3_with_umn, nk, ns, ns * ns);

    compute_V3_elements_mpi_over_kpoint(v3_ref,
                                        omega2_harmonic,
                                        evec_harmonic,
                                        selfenergy_offdiagonal,
                                        kmesh_coarse,
                                        kmesh_dense,
                                        phase_factor_scph,
                                        phi3_reciprocal);

    // assume that the atomic forces are zero at initial structure
    for (is = 0; is < ns; is++) {
        v1_ref[is] = 0.0;
    }
    // compute IFC renormalization by lattice relaxation
    std::cout << " RELAX_STR = " << relax_str << ": ";
    if (relax_str == 1) {
        std::cout << "Set zeros in derivatives of k-space IFCs by strain.\n\n";
    }
    if (relax_str == 2) {
        std::cout << "Calculating derivatives of k-space IFCs by strain.\n\n";
    }

    allocate(del_v1_del_umn, 9, ns);
    allocate(del2_v1_del_umn2, 81, ns);
    allocate(del3_v1_del_umn3, 729, ns);
    allocate(del_v2_del_umn, 9, nk, ns * ns);
    allocate(del2_v2_del_umn2, 81, nk, ns * ns);
    allocate(del_v3_del_umn, 9, nk, ns, ns * ns);

    relaxation->compute_del_v_strain(kmesh_coarse, kmesh_dense,
                                     del_v1_del_umn, del2_v1_del_umn2, del3_v1_del_umn3,
                                     del_v2_del_umn, del2_v2_del_umn2, del_v3_del_umn,
                                     omega2_harmonic,
                                     evec_harmonic, relax_str,
                                     mindist_list_scph,
                                     phase_factor_scph);


    // get indices of optical modes at Gamma point
    js = 0;
    for (is = 0; is < ns; is++) {
        if (std::fabs(omega2_harmonic[0][is]) < eps10) {
            continue;
        }
        harm_optical_modes[js] = is;
        js++;
    }
    if (js != ns - 3) {
        exit("exec_scph_relax_cell_coordinate_main",
             "The number of detected optical modes is not ns-3.");
    }

    if (mympi->my_rank == 0) {

        dynamical->precompute_dymat_harm(kmesh_dense->nk,
                                         kmesh_dense->xk,
                                         kmesh_dense->kvec_na,
                                         dymat_harm_short,
                                         dymat_harm_long);


        std::complex<double> ***cmat_convert;
        allocate(cmat_convert, nk, ns, ns);

        vec_temp.clear();

        if (lower_temp) {
            for (int i = NT - 1; i >= 0; --i) {
                vec_temp.push_back(Tmin + static_cast<double>(i) * dT);
            }
        } else {
            for (int i = 0; i < NT; ++i) {
                vec_temp.push_back(Tmin + static_cast<double>(i) * dT);
            }
        }

        auto converged_prev = false;
        auto str_diverged = 0;

        allocate(C1_array, 9);
        allocate(C2_array, 9, 9);
        allocate(C3_array, 9, 9, 9);

        relaxation->set_elastic_constants(C1_array, C2_array, C3_array);

        // output files of structural optimization
        std::ofstream fout_step_q0, fout_step_u0;
        std::ofstream fout_q0, fout_u0;

        // cell optimization
        std::ofstream fout_step_u_tensor, fout_u_tensor;

        fout_step_q0.open("step_q0.txt");
        fout_step_u0.open("step_u0.txt");
        fout_q0.open(input->job_title + ".normal_disp");
        fout_u0.open(input->job_title + ".atom_disp");

        // if the unit cell is relaxed
        if (relax_str == 2) {
            fout_step_u_tensor.open("step_u_tensor.txt");
            fout_u_tensor.open(input->job_title + ".umn_tensor");
        }

        relaxation->write_resfile_header(fout_q0, fout_u0, fout_u_tensor);

        i_temp_loop = -1;

        std::cout << " Start structural optimization.\n";

        if (relax_str == 1) {
            std::cout << "  Internal coordinates are relaxed.\n";
            std::cout << "  Shape of the unit cell is fixed.\n\n";
        } else if (relax_str == 2) {
            std::cout << "  Internal coordinates and shape of the unit cell are relaxed.\n\n";
        }

        for (double temp: vec_temp) {
            i_temp_loop++;
            auto iT = static_cast<unsigned int>((temp - Tmin) / dT);

            std::cout << " ----------------------------------------------------------------\n";
            std::cout << " Temperature = " << temp << " K\n";
            std::cout << " Temperature index : " << std::setw(4) << i_temp_loop << "/" << std::setw(4) << NT
                      << "\n\n";

            // Initialize phonon eigenvectors with harmonic values

            for (ik = 0; ik < nk; ++ik) {
                for (is = 0; is < ns; ++is) {
                    for (int js = 0; js < ns; ++js) {
                        evec_anharm_tmp[ik][is][js] = evec_harmonic[ik][is][js];
                    }
                }
            }
            if (converged_prev) {
                if (lower_temp) {
                    for (ik = 0; ik < nk; ++ik) {
                        for (is = 0; is < ns; ++is) {
                            omega2_anharm[iT][ik][is] = omega2_anharm[iT + 1][ik][is];
                        }
                    }
                } else {
                    for (ik = 0; ik < nk; ++ik) {
                        for (is = 0; is < ns; ++is) {
                            omega2_anharm[iT][ik][is] = omega2_anharm[iT - 1][ik][is];
                        }
                    }
                }
            }

            relaxation->set_init_structure_atT(q0, u_tensor, u0,
                                               converged_prev, str_diverged,
                                               i_temp_loop, omega2_harmonic, evec_harmonic);


<<<<<<< HEAD
            std::cout << " Initial atomic displacements [Bohr] : " << std::endl;
            for (iat1 = 0; iat1 < system->get_primcell().number_of_atoms; iat1++) {
=======
            std::cout << " Initial atomic displacements [Bohr] : \n";
            for (iat1 = 0; iat1 < system->natmin; iat1++) {
>>>>>>> e9b4c017
                std::cout << " ";
                for (ixyz1 = 0; ixyz1 < 3; ixyz1++) {
                    relaxation->get_xyz_string(ixyz1, str_tmp);
                    std::cout << std::setw(10) << ("u_{" + std::to_string(iat1) + "," + str_tmp + "}");
                }
                std::cout << " :";
                for (ixyz1 = 0; ixyz1 < 3; ixyz1++) {
                    std::cout << std::scientific << std::setw(15) << std::setprecision(6) << u0[iat1 * 3 + ixyz1];
                }
                std::cout << '\n';
            }
            std::cout << '\n';

            if (relax_str == 2) {
                std::cout << " Initial strain (displacement gradient tensor u_{mu nu}) : \n";
                for (ixyz1 = 0; ixyz1 < 3; ixyz1++) {
                    std::cout << " ";
                    for (ixyz2 = 0; ixyz2 < 3; ixyz2++) {
                        std::cout << std::scientific << std::setw(15) << std::setprecision(6) << u_tensor[ixyz1][ixyz2];
                    }
                    std::cout << '\n';
                }
                std::cout << '\n';
            }

            relaxation->write_stepresfile_header_atT(fout_step_q0, fout_step_u0, fout_step_u_tensor, temp);

            relaxation->write_stepresfile(q0, u_tensor, u0, 0,
                                          fout_step_q0, fout_step_u0, fout_step_u_tensor);

            std::cout << " ----------------------------------------------------------------\n";

            std::cout << " Start structural optimization at " << temp << " K.";

            for (i_str_loop = 0; i_str_loop < relaxation->max_str_iter; i_str_loop++) {

                std::cout << "\n\n Structure loop :" << std::setw(5) << i_str_loop + 1;

                // get eta tensor
                relaxation->calculate_eta_tensor(eta_tensor, u_tensor);

                // calculate IFCs under strain
                relaxation->renormalize_v0_from_umn(v0_with_umn, v0_ref, eta_tensor,
                                                    C1_array, C2_array, C3_array, u_tensor, pvcell);

                relaxation->renormalize_v1_from_umn(v1_with_umn, v1_ref,
                                                    del_v1_del_umn, del2_v1_del_umn2, del3_v1_del_umn3,
                                                    u_tensor);

                relaxation->renormalize_v2_from_umn(kmesh_coarse, kmesh_dense, kmap_interpolate_to_scph,
                                                    delta_v2_with_umn, del_v2_del_umn, del2_v2_del_umn2, u_tensor);
                relaxation->renormalize_v3_from_umn(kmesh_coarse, kmesh_dense, v3_with_umn, v3_ref, del_v3_del_umn,
                                                    u_tensor);

                for (ik = 0; ik < nk_irred_interpolate * nk; ik++) {
                    for (is = 0; is < ns * ns; is++) {
                        for (is1 = 0; is1 < ns * ns; is1++) {
                            v4_with_umn[ik][is][is1] = v4_ref[ik][is][is1];
                        }
                    }
                }

                //renormalize IFC
                relaxation->renormalize_v1_from_q0(omega2_harmonic, kmesh_coarse, kmesh_dense,
                                                   v1_renorm, v1_with_umn, delta_v2_with_umn, v3_with_umn, v4_with_umn,
                                                   q0);
                relaxation->renormalize_v2_from_q0(evec_harmonic, kmesh_coarse, kmesh_dense, kmap_interpolate_to_scph,
                                                   mat_transform_sym,
                                                   delta_v2_renorm, delta_v2_with_umn, v3_with_umn, v4_with_umn, q0);
                relaxation->renormalize_v3_from_q0(kmesh_dense, kmesh_coarse, v3_renorm, v3_with_umn,
                                                   v4_with_umn, q0);
                relaxation->renormalize_v0_from_q0(omega2_harmonic, kmesh_dense,
                                                   v0_renorm, v0_with_umn, v1_with_umn, delta_v2_with_umn, v3_with_umn,
                                                   v4_with_umn,
                                                   q0);

                // calculate PES gradient by strain
                if (relax_str == 1) {
                    for (i1 = 0; i1 < 9; i1++) {
                        del_v0_del_umn_renorm[i1] = 0.0;
                    }
                } else if (relax_str == 2) {
                    calculate_del_v0_del_umn_renorm(del_v0_del_umn_renorm,
                                                    C1_array, C2_array, C3_array,
                                                    eta_tensor, u_tensor,
                                                    del_v1_del_umn, del2_v1_del_umn2, del3_v1_del_umn3,
                                                    del_v2_del_umn, del2_v2_del_umn2, del_v3_del_umn,
                                                    q0, pvcell, kmesh_dense);
                }


                // copy v4_ref to v4_renorm
                for (ik = 0; ik < nk_irred_interpolate * kmesh_dense->nk; ik++) {
                    for (is1 = 0; is1 < ns * ns; is1++) {
                        for (is2 = 0; is2 < ns * ns; is2++) {
                            v4_renorm[ik][is1][is2] = v4_ref[ik][is1][is2];
                        }
                    }
                }

                // solve SCP equation
                compute_anharmonic_frequency(v4_renorm,
                                             omega2_anharm[iT],
                                             evec_anharm_tmp,
                                             temp,
                                             converged_prev,
                                             cmat_convert,
                                             selfenergy_offdiagonal,
                                             delta_v2_renorm,
                                             writes->getVerbosity());

                dynamical->calc_new_dymat_with_evec(dymat_anharm[iT],
                                                    omega2_anharm[iT],
                                                    evec_anharm_tmp,
                                                    kmesh_coarse,
                                                    kmap_interpolate_to_scph);

                // calculate SCP force
                compute_anharmonic_v1_array(v1_SCP, v1_renorm, v3_renorm, cmat_convert, omega2_anharm[iT], temp,
                                            kmesh_dense);

                // calculate SCP stress tensor
                if (relax_str == 1) {
                    for (i1 = 0; i1 < 9; i1++) {
                        del_v0_del_umn_SCP[i1] = 0.0;
                    }
                } else if (relax_str == 2) {
                    compute_anharmonic_del_v0_del_umn(del_v0_del_umn_SCP,
                                                      del_v0_del_umn_renorm, del_v2_del_umn, del2_v2_del_umn2,
                                                      del_v3_del_umn,
                                                      u_tensor, q0, cmat_convert, omega2_anharm[iT], temp,
                                                      kmesh_dense);
                }

                relaxation->update_cell_coordinate(q0, u0, u_tensor,
                                                   v1_SCP, omega2_anharm[iT],
                                                   del_v0_del_umn_SCP, C2_array,
                                                   cmat_convert,
                                                   harm_optical_modes,
                                                   delta_q0, delta_u0, delta_umn,
                                                   du0, du_tensor,
                                                   omega2_harmonic,
                                                   evec_harmonic);

                relaxation->write_stepresfile(q0, u_tensor, u0, i_str_loop + 1,
                                              fout_step_q0, fout_step_u0, fout_step_u_tensor);

                relaxation->check_str_divergence(str_diverged,
                                                 q0, u0, u_tensor);

                if (str_diverged) {
                    converged_prev = false;
                    std::cout << " The crystal structure diverged.";
                    std::cout << " Break from the structure loop.\n";
                    break;
                }

                // check convergence
                std::cout << " du0 =" << std::scientific << std::setw(15) << std::setprecision(6) << du0 << " [Bohr]";

                std::cout << " du_tensor =" << std::scientific << std::setw(15) << std::setprecision(6) << du_tensor
                          << '\n';

                if (du0 < relaxation->coord_conv_tol && du_tensor < relaxation->cell_conv_tol) {
                    std::cout << "\n\n du0 is smaller than COORD_CONV_TOL = " << std::scientific << std::setw(15)
                              << std::setprecision(6) << relaxation->coord_conv_tol << '\n';
                    if (relax_str == 2) {
                        std::cout << " du_tensor is smaller than CELL_CONV_TOL = " << std::scientific << std::setw(15)
                                  << std::setprecision(6) << relaxation->cell_conv_tol << '\n';
                    }
                    std::cout << " Structural optimization converged in " << i_str_loop + 1 << "-th loop.\n";
                    std::cout << " break structural loop.\n\n";
                    break;
                }

            }// close structure loop

<<<<<<< HEAD
            std::cout << " ----------------------------------------------------------------" << std::endl;
            std::cout << " Final atomic displacements [Bohr] at " << temp << " K" << std::endl;
            for (iat1 = 0; iat1 < system->get_primcell().number_of_atoms; iat1++) {
=======
            std::cout << " ----------------------------------------------------------------\n";
            std::cout << " Final atomic displacements [Bohr] at " << temp << " K\n";
            for (iat1 = 0; iat1 < system->natmin; iat1++) {
>>>>>>> e9b4c017
                std::cout << " ";
                for (ixyz1 = 0; ixyz1 < 3; ixyz1++) {
                    relaxation->get_xyz_string(ixyz1, str_tmp);
                    std::cout << std::setw(10) << ("u_{" + std::to_string(iat1) + "," + str_tmp + "}");
                }
                std::cout << " :";
                for (ixyz1 = 0; ixyz1 < 3; ixyz1++) {
                    std::cout << std::scientific << std::setw(15) << std::setprecision(6) << u0[iat1 * 3 + ixyz1];
                }
                std::cout << '\n';
            }
            std::cout << '\n';

            if (relax_str == 2) {
                std::cout << " Final strain (displacement gradient tensor u_{mu nu}) : \n";
                for (ixyz1 = 0; ixyz1 < 3; ixyz1++) {
                    std::cout << " ";
                    for (ixyz2 = 0; ixyz2 < 3; ixyz2++) {
                        std::cout << std::scientific << std::setw(15) << std::setprecision(6) << u_tensor[ixyz1][ixyz2];
                    }
                    std::cout << '\n';
                }
            }
            if (i_temp_loop == NT - 1) {
                std::cout << " ----------------------------------------------------------------\n\n";
            } else {
                std::cout << '\n';
            }

            // record zero-th order term of PES
            relaxation->V0[iT] = v0_renorm;

            // print obtained structure
            relaxation->calculate_u0(q0, u0, omega2_harmonic, evec_harmonic);

            relaxation->write_resfile_atT(q0, u_tensor, u0, temp, fout_q0, fout_u0, fout_u_tensor);

            if (!warmstart_scph) converged_prev = false;

            // get renormalization of harmonic dymat
            dynamical->compute_renormalized_harmonic_frequency(omega2_harm_renorm[iT],
                                                               evec_harm_renorm_tmp,
                                                               delta_v2_renorm,
                                                               omega2_harmonic,
                                                               evec_harmonic,
                                                               kmesh_coarse,
                                                               kmesh_dense,
                                                               kmap_interpolate_to_scph,
                                                               mat_transform_sym,
                                                               mindist_list_scph,
                                                               writes->getVerbosity());

            dynamical->calc_new_dymat_with_evec(delta_harmonic_dymat_renormalize[iT],
                                                omega2_harm_renorm[iT],
                                                evec_harm_renorm_tmp,
                                                kmesh_coarse,
                                                kmap_interpolate_to_scph);

        } // close temperature loop

        // output files of structural optimization
        fout_step_q0.close();
        fout_step_u0.close();
        fout_q0.close();
        fout_u0.close();

        if (relax_str == 2) {
            fout_step_u_tensor.close();
            fout_u_tensor.close();
        }

        deallocate(cmat_convert);

        deallocate(C1_array);
        deallocate(C2_array);
        deallocate(C3_array);

    }

    mpi_bcast_complex(dymat_anharm, NT, kmesh_coarse->nk, ns);
    mpi_bcast_complex(delta_harmonic_dymat_renormalize, NT, kmesh_coarse->nk, ns);

    deallocate(omega2_anharm);
    deallocate(evec_anharm_tmp);
    deallocate(delta_v2_renorm);
    deallocate(delta_v2_with_umn);

    deallocate(omega2_harm_renorm);
    deallocate(evec_harm_renorm_tmp);

    deallocate(v1_ref);
    deallocate(v1_with_umn);
    deallocate(v1_renorm);
    deallocate(v3_ref);
    deallocate(v3_renorm);
    deallocate(v3_with_umn);
    deallocate(v4_ref);
    deallocate(v4_renorm);
    deallocate(v4_with_umn);


    deallocate(del_v1_del_umn);
    deallocate(del2_v1_del_umn2);
    deallocate(del3_v1_del_umn3);
    deallocate(del_v2_del_umn);
    deallocate(del2_v2_del_umn2);
    deallocate(del_v3_del_umn);

    deallocate(del_v0_del_umn_renorm);
    deallocate(v1_SCP);
    deallocate(del_v0_del_umn_SCP);

    deallocate(q0);
    deallocate(u0);
    deallocate(u_tensor);
    deallocate(eta_tensor);

    deallocate(delta_q0);
    deallocate(delta_u0);
    deallocate(delta_umn);
}


//void Scph::calculate_force_in_real_space(const std::complex<double> *const v1_renorm,
//                                         double *force_array)
//{
//    int natmin = system->natmin;
//    auto ns = dynamical->neval;
//    int is, iatm, ixyz;
//    double force[3] = {0.0, 0.0, 0.0};
//
//    for (iatm = 0; iatm < natmin; iatm++) {
//        for (ixyz = 0; ixyz < 3; ixyz++) {
//            force[ixyz] = 0.0;
//            for (is = 0; is < ns; is++) {
//                force[ixyz] -= evec_harmonic[0][is][iatm * 3 + ixyz].real() *
//                               std::sqrt(system->mass[system->map_p2s[iatm][0]]) * v1_renorm[is].real();
//            }
//            force_array[iatm * 3 + ixyz] = force[ixyz];
//        }
//    }
//}

void Scph::compute_V3_elements_mpi_over_kpoint(std::complex<double> ***v3_out,
                                               double **omega2_harmonic_in,
                                               const std::complex<double> *const *const *evec_in,
                                               const bool self_offdiag,
                                               const KpointMeshUniform *kmesh_coarse_in,
                                               const KpointMeshUniform *kmesh_dense_in,
                                               const PhaseFactorStorage *phase_storage_in,
                                               std::complex<double> *phi3_reciprocal_inout)
{
    // Calculate the matrix elements of quartic terms in reciprocal space.
    // This is the most expensive part of the SCPH calculation.

    auto ns = dynamical->neval;
    auto ns2 = ns * ns;
    auto ns3 = ns * ns * ns;
    unsigned int is, js, ks;
    unsigned int **ind;
    unsigned int i, j;

    size_t js2_1, js2_2;
    size_t is2, js2, ks2;

    std::complex<double> ret;
    long int ii;

    const auto nk_scph = kmesh_dense_in->nk;
    const auto ngroup_v3 = anharmonic_core->get_ngroup_fcs(3);
    const auto factor = std::pow(0.5, 2) / static_cast<double>(nk_scph);
    constexpr auto complex_zero = std::complex<double>(0.0, 0.0);
    std::complex<double> *v3_array_at_kpair;
    std::complex<double> ***v3_mpi;

    std::complex<double> **v3_tmp0, **v3_tmp1, **v3_tmp2, **v3_tmp3;

    if (mympi->my_rank == 0) {
        if (self_offdiag) {
            std::cout << " SELF_OFFDIAG = 1: Calculating all components of v3_array ... ";
        } else {
            std::cout << " SELF_OFFDIAG = 0: Calculating diagonal components of v3_array ... ";
        }
    }

    allocate(v3_array_at_kpair, ngroup_v3);
    allocate(ind, ngroup_v3, 3);
    allocate(v3_mpi, nk_scph, ns, ns2);

    allocate(v3_tmp0, ns, ns2);
    allocate(v3_tmp1, ns, ns2);
    allocate(v3_tmp2, ns, ns2);
    allocate(v3_tmp3, ns, ns2);

    for (unsigned int ik = mympi->my_rank; ik < nk_scph; ik += mympi->nprocs) {

        anharmonic_core->calc_phi3_reciprocal(kmesh_dense_in->xk[ik],
                                              kmesh_dense_in->xk[kmesh_dense_in->kindex_minus_xk[ik]],
                                              anharmonic_core->get_ngroup_fcs(3),
                                              anharmonic_core->get_fcs_group(3),
                                              anharmonic_core->get_relvec(3),
                                              phase_storage_in,
                                              phi3_reciprocal_inout);

#pragma omp parallel for private(j)
        for (ii = 0; ii < ngroup_v3; ++ii) {
            v3_array_at_kpair[ii] = phi3_reciprocal_inout[ii] * anharmonic_core->get_invmass_factor(3)[ii];
            for (j = 0; j < 3; ++j) ind[ii][j] = anharmonic_core->get_evec_index(3)[ii][j];
        }

#pragma omp parallel for private(is)
        for (ii = 0; ii < ns; ++ii) {
            for (is = 0; is < ns2; ++is) {
                v3_mpi[ik][ii][is] = complex_zero;
                v3_out[ik][ii][is] = complex_zero;
            }
        }

        if (self_offdiag) {

            // All matrix elements will be calculated when considering the off-diagonal
            // elements of the phonon self-energy (i.e., when considering polarization mixing).

            // initialize temporary matrices
#pragma omp parallel for private(js)
            for (is = 0; is < ns; ++is) {
                for (js = 0; js < ns2; ++js) {
                    v3_tmp0[is][js] = complex_zero;
                    v3_tmp1[is][js] = complex_zero;
                    v3_tmp2[is][js] = complex_zero;
                    v3_tmp3[is][js] = complex_zero;
                }
            }

            // copy v3 in (alpha,mu) representation to the temporary matrix
#pragma omp parallel for private(is, js)
            for (ii = 0; ii < ngroup_v3; ++ii) {

                is = ind[ii][0];
                js = ind[ii][1] * ns + ind[ii][2];
                v3_tmp0[is][js] = v3_array_at_kpair[ii];
            }

            // transform the first index
#pragma omp parallel for private(js2_1, is, js, ks, js2_2, is2, js2, ks2)
            for (ii = 0; ii < ns3; ++ii) {
                is = ii / ns2;
                js2_1 = ii % ns2;

                for (is2 = 0; is2 < ns; ++is2) {
                    v3_tmp1[is][js2_1] += v3_tmp0[is2][js2_1]
                                          * evec_in[0][is][is2];
                }
            }

            // transform the second index
#pragma omp parallel for private(js2_1, is, js, ks, js2_2, is2, js2, ks2)
            for (ii = 0; ii < ns3; ++ii) {
                is = ii / ns2;
                js2_1 = ii % ns2;
                js = js2_1 / ns; // second index
                ks = js2_1 % ns; // third index

                for (js2 = 0; js2 < ns; ++js2) {
                    js2_2 = js2 * ns + ks;
                    v3_tmp2[is][js2_1] += v3_tmp1[is][js2_2]
                                          * evec_in[ik][js][js2];
                }
            }

            // transform the third index
#pragma omp parallel for private(js2_1, is, js, ks, js2_2, is2, js2, ks2)
            for (ii = 0; ii < ns3; ++ii) {
                is = ii / ns2;
                js2_1 = ii % ns2;
                js = js2_1 / ns; // third index
                ks = js2_1 % ns; // fourth index

                for (ks2 = 0; ks2 < ns; ++ks2) {
                    js2_2 = js * ns + ks2;
                    v3_tmp3[is][js2_1] += v3_tmp2[is][js2_2]
                                          * std::conj(evec_in[ik][ks][ks2]);
                }
            }

            // copy to the final matrix
#pragma omp parallel for private(is, js2_1)
            for (ii = 0; ii < ns3; ++ii) {
                is = ii / ns2;
                js2_1 = ii % ns2;

                v3_mpi[ik][is][js2_1] = factor * v3_tmp3[is][js2_1];
            }

        } else {

            // Only diagonal elements will be computed when neglecting the polarization mixing.

            if (ik == 0) {
#pragma omp parallel for private(is, js, ks, ret, i)
                for (ii = 0; ii < ns3; ++ii) {
                    is = ii / ns2;
                    js = (ii - ns2 * is) / ns;
                    ks = ii % ns;

                    ret = std::complex<double>(0.0, 0.0);

                    for (i = 0; i < ngroup_v3; ++i) {

                        ret += v3_array_at_kpair[i]
                               * evec_in[0][is][ind[i][0]]
                               * evec_in[ik][js][ind[i][1]]
                               * std::conj(evec_in[ik][ks][ind[i][2]]);
                    }

                    v3_mpi[ik][is][ns * js + ks] = factor * ret;
                }
            } else {

#pragma omp parallel for private(is, js, ret, i)
                for (ii = 0; ii < ns2; ++ii) {
                    is = ii / ns;
                    js = ii % ns;

                    ret = std::complex<double>(0.0, 0.0);

                    for (i = 0; i < ngroup_v3; ++i) {

                        ret += v3_array_at_kpair[i]
                               * evec_in[0][is][ind[i][0]]
                               * evec_in[ik][js][ind[i][1]]
                               * std::conj(evec_in[ik][js][ind[i][2]]);
                    }

                    v3_mpi[ik][is][(ns + 1) * js] = factor * ret;
                }
            }
        }
    }

    deallocate(v3_array_at_kpair);
    deallocate(ind);
#ifdef MPI_CXX_DOUBLE_COMPLEX
    MPI_Allreduce(&v3_mpi[0][0][0], &v3_out[0][0][0],
                  static_cast<int>(nk_scph) * ns3,
                  MPI_CXX_DOUBLE_COMPLEX, MPI_SUM, MPI_COMM_WORLD);
#else
                                                                                                                            MPI_Allreduce(&v3_mpi[0][0][0], &v3_out[0][0][0], static_cast<int>(nk_scph) * ns3,
                  MPI_COMPLEX16, MPI_SUM, MPI_COMM_WORLD);
#endif

    deallocate(v3_mpi);
    deallocate(v3_tmp0);
    deallocate(v3_tmp1);
    deallocate(v3_tmp2);
    deallocate(v3_tmp3);


    zerofill_elements_acoustic_at_gamma(omega2_harmonic_in, v3_out, 3,
                                        kmesh_dense_in->nk, kmesh_coarse_in->nk_irred);

    if (mympi->my_rank == 0) {
        std::cout << " done !\n";
        timer->print_elapsed();
    }
}

// This function should be merged with void Scph::compute_V3_elements_mpi_over_kpoint
// after merged with dev2.0 because the implementation is redundant.
void Scph::compute_V3_elements_for_given_IFCs(std::complex<double> ***v3_out,
                                              double **omega2_harmonic_in,
                                              const int ngroup_v3_in,
                                              std::vector<double> *fcs_group_v3_in,
                                              std::vector<RelativeVector> *relvec_v3_in,
                                              double *invmass_v3_in,
                                              int **evec_index_v3_in,
                                              const std::complex<double> *const *const *evec_in,
                                              const bool self_offdiag,
                                              const KpointMeshUniform *kmesh_coarse_in,
                                              const KpointMeshUniform *kmesh_dense_in,
                                              const PhaseFactorStorage *phase_storage_in)
{
    auto ns = dynamical->neval;
    auto ns2 = ns * ns;
    auto ns3 = ns * ns * ns;
    unsigned int is, js, ks;
    unsigned int **ind;
    unsigned int i, j;
    size_t js2_1, js2_2;
    size_t is2, js2, ks2;

    std::complex<double> ret;
    long int ii;

    const auto nk_scph = kmesh_dense_in->nk;
    const auto factor = std::pow(0.5, 2) / static_cast<double>(nk_scph);
    static auto complex_zero = std::complex<double>(0.0, 0.0);
    std::complex<double> *v3_array_at_kpair;
    std::complex<double> ***v3_mpi;
    std::complex<double> *phi3_reciprocal_tmp;

    std::complex<double> **v3_tmp0, **v3_tmp1, **v3_tmp2, **v3_tmp3;

    allocate(phi3_reciprocal_tmp, ngroup_v3_in);
    allocate(v3_array_at_kpair, ngroup_v3_in);
    allocate(ind, ngroup_v3_in, 3);
    allocate(v3_mpi, nk_scph, ns, ns2);

    allocate(v3_tmp0, ns, ns2);
    allocate(v3_tmp1, ns, ns2);
    allocate(v3_tmp2, ns, ns2);
    allocate(v3_tmp3, ns, ns2);

    for (unsigned int ik = mympi->my_rank; ik < nk_scph; ik += mympi->nprocs) {

        anharmonic_core->calc_phi3_reciprocal(kmesh_dense_in->xk[ik],
                                              kmesh_dense_in->xk[kmesh_dense_in->kindex_minus_xk[ik]],
                                              ngroup_v3_in,
                                              fcs_group_v3_in,
                                              relvec_v3_in,
                                              phase_storage_in,
                                              phi3_reciprocal_tmp);

#ifdef _OPENMP
#pragma omp parallel for private(j)
#endif
        for (ii = 0; ii < ngroup_v3_in; ++ii) {
            v3_array_at_kpair[ii] = phi3_reciprocal_tmp[ii] * invmass_v3_in[ii];
            for (j = 0; j < 3; ++j) ind[ii][j] = evec_index_v3_in[ii][j];
        }

#pragma omp parallel for private(is)
        for (ii = 0; ii < ns; ++ii) {
            for (is = 0; is < ns2; ++is) {
                v3_mpi[ik][ii][is] = complex_zero;
                v3_out[ik][ii][is] = complex_zero;
            }
        }

        if (self_offdiag) {

            // All matrix elements will be calculated when considering the off-diagonal
            // elements of the phonon self-energy (i.e., when considering polarization mixing).

            // initialize temporary matrices
#pragma omp parallel for private(js)
            for (is = 0; is < ns; ++is) {
                for (js = 0; js < ns2; ++js) {
                    v3_tmp0[is][js] = complex_zero;
                    v3_tmp1[is][js] = complex_zero;
                    v3_tmp2[is][js] = complex_zero;
                    v3_tmp3[is][js] = complex_zero;
                }
            }

            // copy v3 in (alpha,mu) representation to the temporary matrix
#pragma omp parallel for private(is, js)
            for (ii = 0; ii < ngroup_v3_in; ++ii) {

                is = ind[ii][0];
                js = ind[ii][1] * ns + ind[ii][2];
                v3_tmp0[is][js] = v3_array_at_kpair[ii];
            }

            // transform the first index
#pragma omp parallel for private(js2_1, is, js, ks, js2_2, is2, js2, ks2)
            for (ii = 0; ii < ns3; ++ii) {
                is = ii / ns2;
                js2_1 = ii % ns2;

                for (is2 = 0; is2 < ns; ++is2) {
                    v3_tmp1[is][js2_1] += v3_tmp0[is2][js2_1]
                                          * evec_in[0][is][is2];
                }
            }

            // transform the second index
#pragma omp parallel for private(js2_1, is, js, ks, js2_2, is2, js2, ks2)
            for (ii = 0; ii < ns3; ++ii) {
                is = ii / ns2;
                js2_1 = ii % ns2;
                js = js2_1 / ns; // second index
                ks = js2_1 % ns; // third index

                for (js2 = 0; js2 < ns; ++js2) {
                    js2_2 = js2 * ns + ks;
                    v3_tmp2[is][js2_1] += v3_tmp1[is][js2_2]
                                          * evec_in[ik][js][js2];
                }
            }

            // transform the third index
#pragma omp parallel for private(js2_1, is, js, ks, js2_2, is2, js2, ks2)
            for (ii = 0; ii < ns3; ++ii) {
                is = ii / ns2;
                js2_1 = ii % ns2;
                js = js2_1 / ns; // third index
                ks = js2_1 % ns; // fourth index

                for (ks2 = 0; ks2 < ns; ++ks2) {
                    js2_2 = js * ns + ks2;
                    v3_tmp3[is][js2_1] += v3_tmp2[is][js2_2]
                                          * std::conj(evec_in[ik][ks][ks2]);
                }
            }

            // copy to the final matrix
#pragma omp parallel for private(is, js2_1)
            for (ii = 0; ii < ns3; ++ii) {
                is = ii / ns2;
                js2_1 = ii % ns2;

                v3_mpi[ik][is][js2_1] = factor * v3_tmp3[is][js2_1];
            }

        } else {

            // Only diagonal elements will be computed when neglecting the polarization mixing.

            if (ik == 0) {
#pragma omp parallel for private(is, js, ks, ret, i)
                for (ii = 0; ii < ns3; ++ii) {
                    is = ii / ns2;
                    js = (ii - ns2 * is) / ns;
                    ks = ii % ns;

                    ret = std::complex<double>(0.0, 0.0);

                    for (i = 0; i < ngroup_v3_in; ++i) {

                        ret += v3_array_at_kpair[i]
                               * evec_in[0][is][ind[i][0]]
                               * evec_in[ik][js][ind[i][1]]
                               * std::conj(evec_in[ik][ks][ind[i][2]]);
                    }

                    v3_mpi[ik][is][ns * js + ks] = factor * ret;
                }
            } else {

#pragma omp parallel for private(is, js, ret, i)
                for (ii = 0; ii < ns2; ++ii) {
                    is = ii / ns;
                    js = ii % ns;

                    ret = std::complex<double>(0.0, 0.0);

                    for (i = 0; i < ngroup_v3_in; ++i) {

                        ret += v3_array_at_kpair[i]
                               * evec_in[0][is][ind[i][0]]
                               * evec_in[ik][js][ind[i][1]]
                               * std::conj(evec_in[ik][js][ind[i][2]]);
                    }

                    v3_mpi[ik][is][(ns + 1) * js] = factor * ret;
                }
            }
        }
    }

    deallocate(v3_array_at_kpair);
    deallocate(ind);
#ifdef MPI_CXX_DOUBLE_COMPLEX
    MPI_Allreduce(&v3_mpi[0][0][0], &v3_out[0][0][0],
                  static_cast<int>(nk_scph) * ns3,
                  MPI_CXX_DOUBLE_COMPLEX, MPI_SUM, MPI_COMM_WORLD);
#else
                                                                                                                            MPI_Allreduce(&v3_mpi[0][0][0], &v3_out[0][0][0], static_cast<int>(nk_scph) * ns3,
                  MPI_COMPLEX16, MPI_SUM, MPI_COMM_WORLD);
#endif

    deallocate(v3_mpi);
    deallocate(v3_tmp0);
    deallocate(v3_tmp1);
    deallocate(v3_tmp2);
    deallocate(v3_tmp3);

    zerofill_elements_acoustic_at_gamma(omega2_harmonic_in, v3_out, 3,
                                        kmesh_dense_in->nk, kmesh_coarse_in->nk_irred);
}


void Scph::compute_V4_elements_mpi_over_kpoint(std::complex<double> ***v4_out,
                                               double **omega2_harmonic_in,
                                               std::complex<double> ***evec_in,
                                               const bool self_offdiag,
                                               const bool relax,
                                               const KpointMeshUniform *kmesh_coarse_in,
                                               const KpointMeshUniform *kmesh_dense_in,
                                               const std::vector<int> &kmap_coarse_to_dense,
                                               const PhaseFactorStorage *phase_storage_in,
                                               std::complex<double> *phi4_reciprocal_inout)
{
    // Calculate the matrix elements of quartic terms in reciprocal space.
    // This is the most expensive part of the SCPH calculation.

    const size_t nk_reduced_interpolate = kmesh_coarse_in->nk_irred;
    const size_t ns = dynamical->neval;
    const size_t ns2 = ns * ns;
    const size_t ns3 = ns * ns * ns;
    const size_t ns4 = ns * ns * ns * ns;
    size_t is, js, ks, ls;
    size_t is2_1, js2_1, is2_2, js2_2;
    size_t is2, js2, ks2, ls2;
    unsigned int **ind;
    unsigned int i, j;
    std::complex<double> ret;
    long int ii;

    const auto nk_scph = kmesh_dense_in->nk;
    const auto ngroup_v4 = anharmonic_core->get_ngroup_fcs(4);
    const auto factor = std::pow(0.5, 2) / static_cast<double>(nk_scph);
    constexpr auto complex_zero = std::complex<double>(0.0, 0.0);
    std::complex<double> *v4_array_at_kpair;
    std::complex<double> ***v4_mpi;
    std::complex<double> ***evec_conj;

    std::complex<double> **v4_tmp0, **v4_tmp1, **v4_tmp2, **v4_tmp3, **v4_tmp4;

    const size_t nk2_prod = nk_reduced_interpolate * nk_scph;

    if (mympi->my_rank == 0) {
        if (self_offdiag) {
            std::cout << " SELF_OFFDIAG = 1: Calculating all components of v4_array ... ";
        } else {
            std::cout << " SELF_OFFDIAG = 0: Calculating diagonal components of v4_array ... ";
        }
    }

    allocate(v4_array_at_kpair, ngroup_v4);
    allocate(ind, ngroup_v4, 4);
    allocate(v4_mpi, nk2_prod, ns2, ns2);
    allocate(evec_conj, kmesh_dense_in->nk, ns, ns);

    allocate(v4_tmp0, ns2, ns2);
    allocate(v4_tmp1, ns2, ns2);
    allocate(v4_tmp2, ns2, ns2);
    allocate(v4_tmp3, ns2, ns2);
    allocate(v4_tmp4, ns2, ns2);

    const long int nks2 = kmesh_dense_in->nk * ns2;

#pragma omp parallel for private(is, js)
    for (long int iks = 0; iks < nks2; ++iks) {
        size_t ik = iks / ns2;
        is = (iks - ik * ns2) / ns;
        js = iks % ns;
        evec_conj[ik][is][js] = std::conj(evec_in[ik][is][js]);
    }

    for (size_t ik_prod = mympi->my_rank; ik_prod < nk2_prod; ik_prod += mympi->nprocs) {
        const auto ik = ik_prod / nk_scph;
        const auto jk = ik_prod % nk_scph;

        const unsigned int knum = kmap_coarse_to_dense[kmesh_coarse_in->kpoint_irred_all[ik][0].knum];

        anharmonic_core->calc_phi4_reciprocal(kmesh_dense_in->xk[knum],
                                              kmesh_dense_in->xk[jk],
                                              kmesh_dense_in->xk[kmesh_dense_in->kindex_minus_xk[jk]],
                                              phase_storage_in,
                                              phi4_reciprocal_inout);

#pragma omp parallel for private(j)
        for (ii = 0; ii < ngroup_v4; ++ii) {
            v4_array_at_kpair[ii] = phi4_reciprocal_inout[ii] * anharmonic_core->get_invmass_factor(4)[ii];
            for (j = 0; j < 4; ++j) ind[ii][j] = anharmonic_core->get_evec_index(4)[ii][j];
        }

#pragma omp parallel for private(is, js)
        for (ii = 0; ii < ns4; ++ii) {
            is = ii / ns2;
            js = ii % ns2;
            v4_mpi[ik_prod][is][js] = complex_zero;
            v4_out[ik_prod][is][js] = complex_zero;
        }

        // initialize temporary matrices
#pragma omp parallel for private(js)
        for (is = 0; is < ns2; ++is) {
            for (js = 0; js < ns2; ++js) {
                v4_tmp0[is][js] = complex_zero;
                v4_tmp1[is][js] = complex_zero;
                v4_tmp2[is][js] = complex_zero;
                v4_tmp3[is][js] = complex_zero;
                v4_tmp4[is][js] = complex_zero;
            }
        }

        if (self_offdiag || relaxation->relax_str) {

            // All matrix elements will be calculated when considering the off-diagonal
            // elements of the phonon self-energy (loop diagram).


            // copy v4 in (alpha,mu) representation to the temporary matrix
#pragma omp parallel for private(is, js)
            for (ii = 0; ii < ngroup_v4; ++ii) {

                is = ind[ii][0] * ns + ind[ii][1];
                js = ind[ii][2] * ns + ind[ii][3];
                v4_tmp0[is][js] = v4_array_at_kpair[ii];
            }

            // transform the first index
#pragma omp parallel for private(is2_1, js2_1, is, js, ks, ls, is2_2, js2_2, is2, js2, ks2, ls2)
            for (ii = 0; ii < ns4; ++ii) {
                is2_1 = ii / ns2;
                js2_1 = ii % ns2;
                is = is2_1 / ns; // first index
                js = is2_1 % ns; // second index

                for (is2 = 0; is2 < ns; ++is2) {
                    is2_2 = is2 * ns + js;
                    v4_tmp1[is2_1][js2_1] += v4_tmp0[is2_2][js2_1]
                                             * evec_conj[knum][is][is2];
                }
            }
            // transform the second index
#pragma omp parallel for private(is2_1, js2_1, is, js, ks, ls, is2_2, js2_2, is2, js2, ks2, ls2)
            for (ii = 0; ii < ns4; ++ii) {
                is2_1 = ii / ns2;
                js2_1 = ii % ns2;
                is = is2_1 / ns; // first index
                js = is2_1 % ns; // second index

                for (js2 = 0; js2 < ns; ++js2) {
                    is2_2 = is * ns + js2;
                    v4_tmp2[is2_1][js2_1] += v4_tmp1[is2_2][js2_1]
                                             * evec_in[knum][js][js2];
                }
            }
            // transform the third index
#pragma omp parallel for private(is2_1, js2_1, is, js, ks, ls, is2_2, js2_2, is2, js2, ks2, ls2)
            for (ii = 0; ii < ns4; ++ii) {
                is2_1 = ii / ns2;
                js2_1 = ii % ns2;
                ks = js2_1 / ns; // third index
                ls = js2_1 % ns; // fourth index

                for (ks2 = 0; ks2 < ns; ++ks2) {
                    js2_2 = ks2 * ns + ls;
                    v4_tmp3[is2_1][js2_1] += v4_tmp2[is2_1][js2_2]
                                             * evec_in[jk][ks][ks2];
                }
            }

            // transform the fourth index
#pragma omp parallel for private(is2_1, js2_1, is, js, ks, ls, is2_2, js2_2, is2, js2, ks2, ls2)
            for (ii = 0; ii < ns4; ++ii) {
                is2_1 = ii / ns2;
                js2_1 = ii % ns2;
                ks = js2_1 / ns; // third index
                ls = js2_1 % ns; // fourth index

                for (ls2 = 0; ls2 < ns; ++ls2) {
                    js2_2 = ks * ns + ls2;
                    v4_tmp4[is2_1][js2_1] += v4_tmp3[is2_1][js2_2]
                                             * evec_conj[jk][ls][ls2];
                }
            }

            // copy to the final matrix
            for (ii = 0; ii < ns4; ++ii) {
                is2_1 = ii / ns2;
                js2_1 = ii % ns2;

                v4_mpi[ik_prod][is2_1][js2_1] = factor * v4_tmp4[is2_1][js2_1];
            }

        } else {

            // copy v4 in (alpha,mu) representation to the temporary matrix
#pragma omp parallel for private(is, js)
            for (ii = 0; ii < ngroup_v4; ++ii) {

                is = ind[ii][0] * ns + ind[ii][1];
                js = ind[ii][2] * ns + ind[ii][3];
                v4_tmp0[is][js] = v4_array_at_kpair[ii];
            }

            // transform the first and the second index
#pragma omp parallel for private(is, js, ks, is2_1, is2_2)
            for (ii = 0; ii < ns3; ++ii) {
                is = ii / ns2;
                is2_1 = ii % ns2;
                for (is2_2 = 0; is2_2 < ns2; ++is2_2) {
                    // is2_2 = js*ns+ks
                    js = is2_2 / ns;
                    ks = is2_2 % ns;

                    v4_tmp1[(ns + 1) * is][is2_1] += v4_tmp0[is2_2][is2_1]
                                                     * evec_conj[knum][is][js]
                                                     * evec_in[knum][is][ks];

                }
            }
#pragma omp parallel for private(is, js, ks, ls, is2_2)
            // transform the third and the fourth index
            for (is2_1 = 0; is2_1 < ns2; ++is2_1) {
                is = is2_1 / ns;
                js = is2_1 % ns;
                for (is2_2 = 0; is2_2 < ns2; ++is2_2) {
                    ks = is2_2 / ns;
                    ls = is2_2 % ns;

                    v4_tmp2[(ns + 1) * is][(ns + 1) * js] += v4_tmp1[(ns + 1) * is][is2_2]
                                                             * evec_in[jk][js][ks]
                                                             * evec_conj[jk][js][ls];

                }
            }
            // copy to the final matrix
#pragma omp parallel for private(is, js)
            for (ii = 0; ii < ns2; ++ii) {
                is = ii / ns;
                js = ii % ns;

                v4_mpi[ik_prod][(ns + 1) * is][(ns + 1) * js] = factor * v4_tmp2[(ns + 1) * is][(ns + 1) * js];
            }
        }
    }


    deallocate(evec_conj);
    deallocate(v4_array_at_kpair);
    deallocate(ind);

    deallocate(v4_tmp0);
    deallocate(v4_tmp1);
    deallocate(v4_tmp2);
    deallocate(v4_tmp3);
    deallocate(v4_tmp4);

// Now, communicate the calculated data.
// When the data count is larger than 2^31-1, split it.

    long maxsize = 1;
    maxsize = (maxsize << 31) - 1;

    const size_t count = nk2_prod * ns4;
    const size_t count_sub = ns4;

    if (count <= maxsize) {
#ifdef MPI_CXX_DOUBLE_COMPLEX
        MPI_Allreduce(&v4_mpi[0][0][0], &v4_out[0][0][0], count,
                      MPI_CXX_DOUBLE_COMPLEX, MPI_SUM, MPI_COMM_WORLD);
#else
                                                                                                                                MPI_Allreduce(&v4_mpi[0][0][0], &v4_out[0][0][0], count,
                      MPI_COMPLEX16, MPI_SUM, MPI_COMM_WORLD);
#endif
    } else if (count_sub <= maxsize) {
        for (size_t ik_prod = 0; ik_prod < nk2_prod; ++ik_prod) {
#ifdef MPI_CXX_DOUBLE_COMPLEX
            MPI_Allreduce(&v4_mpi[ik_prod][0][0], &v4_out[ik_prod][0][0],
                          count_sub,
                          MPI_CXX_DOUBLE_COMPLEX, MPI_SUM, MPI_COMM_WORLD);
#else
                                                                                                                                    MPI_Allreduce(&v4_mpi[ik_prod][0][0], &v4_out[ik_prod][0][0],
                          count_sub,
                          MPI_COMPLEX16, MPI_SUM, MPI_COMM_WORLD);
#endif
        }
    } else {
        for (size_t ik_prod = 0; ik_prod < nk2_prod; ++ik_prod) {
            for (is = 0; is < ns2; ++is) {
#ifdef MPI_CXX_DOUBLE_COMPLEX
                MPI_Allreduce(&v4_mpi[ik_prod][is][0], &v4_out[ik_prod][is][0],
                              ns2,
                              MPI_CXX_DOUBLE_COMPLEX, MPI_SUM, MPI_COMM_WORLD);
#else
                                                                                                                                        MPI_Allreduce(&v4_mpi[ik_prod][is][0], &v4_out[ik_prod][is][0],
                              ns2,
                              MPI_COMPLEX16, MPI_SUM, MPI_COMM_WORLD);
#endif
            }
        }
    }

    deallocate(v4_mpi);

    zerofill_elements_acoustic_at_gamma(omega2_harmonic_in, v4_out, 4,
                                        kmesh_dense_in->nk, kmesh_coarse_in->nk_irred);

    if (mympi->my_rank == 0) {
        std::cout << " done !\n";
        timer->print_elapsed();
    }
}

void Scph::compute_V4_elements_mpi_over_band(std::complex<double> ***v4_out,
                                             double **omega2_harmonic_in,
                                             std::complex<double> ***evec_in,
                                             const bool self_offdiag,
                                             const KpointMeshUniform *kmesh_coarse_in,
                                             const KpointMeshUniform *kmesh_dense_in,
                                             const std::vector<int> &kmap_coarse_to_dense,
                                             const PhaseFactorStorage *phase_storage_in,
                                             std::complex<double> *phi4_reciprocal_inout)
{
    // Calculate the matrix elements of quartic terms in reciprocal space.
    // This is the most expensive part of the SCPH calculation.

    size_t ik_prod;
    const size_t nk_reduced_interpolate = kmesh_coarse_in->nk_irred;
    const size_t ns = dynamical->neval;
    const size_t ns2 = ns * ns;
    const size_t ns3 = ns * ns * ns;
    const size_t ns4 = ns * ns * ns * ns;
    int is, js, ks, ls;
    size_t is2_1, js2_1, is2_2, js2_2;
    size_t is2, js2, ks2, ls2;
    int is4_1;
    int is3_1;
    unsigned int knum;
    unsigned int **ind;
    unsigned int i, j;
    long int *nset_mpi;

    const auto nk_scph = kmesh_dense_in->nk;
    const auto ngroup_v4 = anharmonic_core->get_ngroup_fcs(4);
    auto factor = std::pow(0.5, 2) / static_cast<double>(nk_scph);
    constexpr auto complex_zero = std::complex<double>(0.0, 0.0);
    std::complex<double> *v4_array_at_kpair;
    std::complex<double> ***v4_mpi;

    std::complex<double> **v4_tmp0, **v4_tmp1, **v4_tmp2, **v4_tmp3, **v4_tmp4;

    std::vector<int> ik_vec, jk_vec, is_vec;

    auto nk2_prod = nk_reduced_interpolate * nk_scph;

    if (mympi->my_rank == 0) {
        if (self_offdiag) {
            std::cout << " IALGO = 1 : Use different algorithm efficient when nbands >> nk\n";
            std::cout << " SELF_OFFDIAG = 1: Calculating all components of v4_array ... \n";
        } else {
            exit("compute_V4_elements_mpi_over_kpoint",
                 "This function can be used only when SELF_OFFDIAG = 1");
        }
    }

    allocate(nset_mpi, mympi->nprocs);

    const long int nset_tot = nk2_prod * ns;
    long int nset_each = nset_tot / mympi->nprocs;
    const long int nres = nset_tot - nset_each * mympi->nprocs;

    for (i = 0; i < mympi->nprocs; ++i) {
        nset_mpi[i] = nset_each;
        if (nres > i) {
            nset_mpi[i] += 1;
        }
    }

    MPI_Bcast(&nset_mpi[0], mympi->nprocs, MPI_LONG, 0, MPI_COMM_WORLD);
    long int nstart = 0;
    for (i = 0; i < mympi->my_rank; ++i) {
        nstart += nset_mpi[i];
    }
    long int nend = nstart + nset_mpi[mympi->my_rank];
    nset_each = nset_mpi[mympi->my_rank];
    deallocate(nset_mpi);

    ik_vec.clear();
    jk_vec.clear();
    is_vec.clear();

    long int icount = 0;
    for (ik_prod = 0; ik_prod < nk2_prod; ++ik_prod) {
        for (is = 0; is < ns; ++is) {
            // if (is < js && relax_str == 0) continue;

            if (icount >= nstart && icount < nend) {
                ik_vec.push_back(ik_prod / nk_scph);
                jk_vec.push_back(ik_prod % nk_scph);
                is_vec.push_back(is);
            }
            ++icount;
        }
    }

    allocate(v4_array_at_kpair, ngroup_v4);
    allocate(ind, ngroup_v4, 4);
    allocate(v4_mpi, nk2_prod, ns2, ns2);
    allocate(v4_tmp0, ns2, ns2);
    allocate(v4_tmp1, ns, ns2);
    allocate(v4_tmp2, ns, ns2);
    allocate(v4_tmp3, ns, ns2);
    allocate(v4_tmp4, ns, ns2);

    for (ik_prod = 0; ik_prod < nk2_prod; ++ik_prod) {
#pragma omp parallel for private (js)
        for (is = 0; is < ns2; ++is) {
            for (js = 0; js < ns2; ++js) {
                v4_mpi[ik_prod][is][js] = complex_zero;
                v4_out[ik_prod][is][js] = complex_zero;
            }
        }
    }

    int ik_old = -1;
    int jk_old = -1;

    if (mympi->my_rank == 0) {
        std::cout << " Total number of sets to compute : " << nset_each << '\n';
    }

    for (long int ii = 0; ii < nset_each; ++ii) {

        auto ik_now = ik_vec[ii];
        auto jk_now = jk_vec[ii];
        auto is_now = is_vec[ii];

        if (!(ik_now == ik_old && jk_now == jk_old)) {

            // Update v4_array_at_kpair and ind

            knum = kmap_coarse_to_dense[kmesh_coarse_in->kpoint_irred_all[ik_now][0].knum];

            anharmonic_core->calc_phi4_reciprocal(kmesh_dense_in->xk[knum],
                                                  kmesh_dense_in->xk[jk_now],
                                                  kmesh_dense_in->xk[kmesh_dense_in->kindex_minus_xk[jk_now]],
                                                  phase_storage_in,
                                                  phi4_reciprocal_inout);

#ifdef _OPENMP
#pragma omp parallel for private(j)
#endif
            for (i = 0; i < ngroup_v4; ++i) {
                v4_array_at_kpair[i] = phi4_reciprocal_inout[i] * anharmonic_core->get_invmass_factor(4)[i];
                for (j = 0; j < 4; ++j) ind[i][j] = anharmonic_core->get_evec_index(4)[i][j];
            }
            ik_old = ik_now;
            jk_old = jk_now;

            for (is4_1 = 0; is4_1 < ns4; is4_1++) {
                is2_1 = is4_1 / ns2;
                js2_1 = is4_1 % ns2;
                v4_tmp0[is2_1][js2_1] = complex_zero;
            }

            for (i = 0; i < ngroup_v4; ++i) {

                is = ind[i][0] * ns + ind[i][1];
                js = ind[i][2] * ns + ind[i][3];
                v4_tmp0[is][js] = v4_array_at_kpair[i];
            }

        }

        ik_prod = ik_now * nk_scph + jk_now;
        // int is_prod = ns * is_now + js_now;


        // initialize temporary matrices
#pragma omp parallel for private(js)
        for (is = 0; is < ns; ++is) {
            for (js = 0; js < ns2; ++js) {
                v4_tmp1[is][js] = complex_zero;
                v4_tmp2[is][js] = complex_zero;
                v4_tmp3[is][js] = complex_zero;
                v4_tmp4[is][js] = complex_zero;
            }
        }

        // transform the first index
#pragma omp parallel for private(is2_1, is, js, ks, ls)
        for (is2_2 = 0; is2_2 < ns2; ++is2_2) {
            ks = is2_2 / ns;
            ls = is2_2 % ns;

            for (is2_1 = 0; is2_1 < ns2; ++is2_1) {
                is = is2_1 / ns;
                js = is2_1 % ns;

                v4_tmp1[js][is2_2] += v4_tmp0[is2_1][is2_2]
                                      * std::conj(evec_in[knum][is_now][is]);
            }
        }

        // transform the second index
#pragma omp parallel for private(is2_1, is, js, ks, ls)
        for (is2_2 = 0; is2_2 < ns2; ++is2_2) {
            ks = is2_2 / ns;
            ls = is2_2 % ns;

            for (is2_1 = 0; is2_1 < ns2; ++is2_1) {
                is = is2_1 / ns;
                js = is2_1 % ns;

                v4_tmp2[is][is2_2] += v4_tmp1[js][is2_2] * evec_in[knum][is][js];

            }
        }


        // transform the third index
#pragma omp parallel for private(is2_2, is, js, ks, ls)
        for (is2_1 = 0; is2_1 < ns2; ++is2_1) {
            is = is2_1 / ns;
            js = is2_1 % ns;

            for (is2_2 = 0; is2_2 < ns2; ++is2_2) {
                ks = is2_2 / ns;
                ls = is2_2 % ns;

                v4_tmp3[is][ks * ns + js] += v4_tmp2[is][ls * ns + js] * evec_in[jk_now][ks][ls];
            }
        }

        // transform the fourth index
#pragma omp parallel for private(is2_2, is, js, ks, ls)
        for (is2_1 = 0; is2_1 < ns2; ++is2_1) {
            is = is2_1 / ns;
            js = is2_1 % ns;

            for (is2_2 = 0; is2_2 < ns2; ++is2_2) {
                ks = is2_2 / ns;
                ls = is2_2 % ns;

                v4_tmp4[is][js * ns + ks] += v4_tmp3[is][js * ns + ls] * std::conj(evec_in[jk_now][ks][ls]);
            }
        }

        // copy to the final matrix
#pragma omp parallel for private(is, js)
        for (is2_1 = 0; is2_1 < ns2; ++is2_1) {
            is = is2_1 / ns;
            js = is2_1 % ns;

            for (is2 = 0; is2 < ns; is2++) {
                v4_mpi[ik_prod][is_now * ns + is2][is2_1] = factor * v4_tmp4[is2][is2_1];
            }
        }

        if (mympi->my_rank == 0) {
            std::cout << " SET " << ii + 1 << " done. \n";
        }

    } // loop over nk2_prod*ns

    deallocate(v4_array_at_kpair);
    deallocate(ind);

// Now, communicate the calculated data.
// When the data count is larger than 2^31-1, split it.

    long maxsize = 1;
    maxsize = (maxsize << 31) - 1;

    const size_t count = nk2_prod * ns4;
    const size_t count_sub = ns4;

    if (mympi->my_rank == 0) {
        std::cout << "Communicating v4_array over MPI ...";
    }
    if (count <= maxsize) {
#ifdef MPI_CXX_DOUBLE_COMPLEX
        MPI_Allreduce(&v4_mpi[0][0][0], &v4_out[0][0][0], count,
                      MPI_CXX_DOUBLE_COMPLEX, MPI_SUM, MPI_COMM_WORLD);
#else
                                                                                                                                MPI_Allreduce(&v4_mpi[0][0][0], &v4_out[0][0][0], count,
                      MPI_COMPLEX16, MPI_SUM, MPI_COMM_WORLD);
#endif
    } else if (count_sub <= maxsize) {
        for (size_t ik_prod = 0; ik_prod < nk2_prod; ++ik_prod) {
#ifdef MPI_CXX_DOUBLE_COMPLEX
            MPI_Allreduce(&v4_mpi[ik_prod][0][0], &v4_out[ik_prod][0][0],
                          count_sub,
                          MPI_CXX_DOUBLE_COMPLEX, MPI_SUM, MPI_COMM_WORLD);
#else
                                                                                                                                    MPI_Allreduce(&v4_mpi[ik_prod][0][0], &v4_out[ik_prod][0][0],
                          count_sub,
                          MPI_COMPLEX16, MPI_SUM, MPI_COMM_WORLD);
#endif
        }
    } else {
        for (size_t ik_prod = 0; ik_prod < nk2_prod; ++ik_prod) {
            for (is = 0; is < ns2; ++is) {
#ifdef MPI_CXX_DOUBLE_COMPLEX
                MPI_Allreduce(&v4_mpi[ik_prod][is][0], &v4_out[ik_prod][is][0],
                              ns2,
                              MPI_CXX_DOUBLE_COMPLEX, MPI_SUM, MPI_COMM_WORLD);
#else
                                                                                                                                        MPI_Allreduce(&v4_mpi[ik_prod][is][0], &v4_out[ik_prod][is][0],
                              ns2,
                              MPI_COMPLEX16, MPI_SUM, MPI_COMM_WORLD);
#endif
            }
        }
    }
    if (mympi->my_rank == 0) {
        std::cout << "done.\n";
    }

    deallocate(v4_mpi);
    deallocate(v4_tmp0);
    deallocate(v4_tmp1);
    deallocate(v4_tmp2);
    deallocate(v4_tmp3);
    deallocate(v4_tmp4);

    zerofill_elements_acoustic_at_gamma(omega2_harmonic_in, v4_out, 4,
                                        kmesh_dense_in->nk, kmesh_coarse_in->nk_irred);

    if (mympi->my_rank == 0) {
        std::cout << " done !\n";
        timer->print_elapsed();
    }
}

void Scph::zerofill_elements_acoustic_at_gamma(double **omega2,
                                               std::complex<double> ***v_elems,
                                               const int fc_order,
                                               const unsigned int nk_dense_in,
                                               const unsigned int nk_irred_coarse_in) const
{
    // Set V3 or V4 elements involving acoustic modes at Gamma point
    // exactly zero.

    int jk;
    int is, js, ks, ls;
    const auto ns = dynamical->neval;
    bool *is_acoustic;
    allocate(is_acoustic, ns);
    int nacoustic;
    auto threshould = 1.0e-24;
    constexpr auto complex_zero = std::complex<double>(0.0, 0.0);

    if (!(fc_order == 3 || fc_order == 4)) {
        exit("zerofill_elements_acoustic_at_gamma",
             "The fc_order must be either 3 or 4.");
    }

    do {
        nacoustic = 0;
        for (is = 0; is < ns; ++is) {
            if (std::abs(omega2[0][is]) < threshould) {
                is_acoustic[is] = true;
                ++nacoustic;
            } else {
                is_acoustic[is] = false;
            }
        }
        if (nacoustic > 3) {
            exit("zerofill_elements_acoustic_at_gamma",
                 "Could not assign acoustic modes at Gamma.");
        }
        threshould *= 2.0;
    } while (nacoustic < 3);


    if (fc_order == 3) {

        // Set V3 to zeros so as to avoid mixing with gamma acoustic modes
        // jk = 0;
        for (is = 0; is < ns; ++is) {
            for (ks = 0; ks < ns; ++ks) {
                for (ls = 0; ls < ns; ++ls) {
                    if (is_acoustic[ks] || is_acoustic[ls]) {
                        v_elems[0][is][ns * ks + ls] = complex_zero;
                    }
                }
            }
        }

        // ik = 0;
        for (jk = 0; jk < nk_dense_in; ++jk) {
            for (is = 0; is < ns; ++is) {
                if (is_acoustic[is]) {
                    for (ks = 0; ks < ns; ++ks) {
                        for (ls = 0; ls < ns; ++ls) {
                            v_elems[jk][is][ns * ks + ls] = complex_zero;
                        }
                    }
                }
            }
        }

    } else if (fc_order == 4) {
        // Set V4 to zeros so as to avoid mixing with gamma acoustic modes
        // jk = 0;
        for (int ik = 0; ik < nk_irred_coarse_in; ++ik) {
            for (is = 0; is < ns; ++is) {
                for (js = 0; js < ns; ++js) {
                    for (ks = 0; ks < ns; ++ks) {
                        for (ls = 0; ls < ns; ++ls) {
                            if (is_acoustic[ks] || is_acoustic[ls]) {
                                v_elems[nk_dense_in * ik][ns * is + js][ns * ks + ls] = complex_zero;
                            }
                        }
                    }
                }
            }
        }
        // ik = 0;
        for (jk = 0; jk < nk_dense_in; ++jk) {
            for (is = 0; is < ns; ++is) {
                for (js = 0; js < ns; ++js) {
                    if (is_acoustic[is] || is_acoustic[js]) {
                        for (ks = 0; ks < ns; ++ks) {
                            for (ls = 0; ls < ns; ++ls) {
                                v_elems[jk][ns * is + js][ns * ks + ls] = complex_zero;
                            }
                        }
                    }
                }
            }
        }
    }

    deallocate(is_acoustic);
}


FcsClassExtent Scph::from_FcsArrayWithCell_to_FcsClassExtent(const FcsArrayWithCell &fc_in)
{

    FcsClassExtent fc_out;
    unsigned int atm1, atm2, xyz1, xyz2, cell_s;
    double fcs_val;

    if (fc_in.pairs.size() != 2) {
        std::cout
                << "Warning in from_FcsArrayWithCell_to_FcsClassExtent:\n only harmonic IFC can be transformed to FcsClassExtent format.\n";
    }

    fc_out.atm1 = fc_in.pairs[0].index / 3;
    // TODO: This is a temporary fix. Need to fix the index of atm2.
    fc_out.atm2 = system->get_map_p2s(1)[fc_in.pairs[1].index / 3][fc_in.pairs[1].tran];
    fc_out.xyz1 = fc_in.pairs[0].index % 3;
    fc_out.xyz2 = fc_in.pairs[1].index % 3;
    fc_out.cell_s = fc_in.pairs[1].cell_s;
    fc_out.fcs_val = fc_in.fcs_val;

    return fc_out;
}

void Scph::calculate_del_v0_del_umn_renorm(std::complex<double> *del_v0_del_umn_renorm,
                                           double *C1_array,
                                           double **C2_array,
                                           double ***C3_array,
                                           double **eta_tensor,
                                           double **u_tensor,
                                           std::complex<double> **del_v1_del_umn,
                                           std::complex<double> **del2_v1_del_umn2,
                                           std::complex<double> **del3_v1_del_umn3,
                                           std::complex<double> ***del_v2_del_umn,
                                           std::complex<double> ***del2_v2_del_umn2,
                                           std::complex<double> ****del_v3_del_umn,
                                           double *q0,
                                           double pvcell,
                                           const KpointMeshUniform *kmesh_dense_in)
{

    int ns = dynamical->neval;
    int nk = kmesh_dense_in->nk;
    double **del_eta_del_u;
    double *del_v0_del_eta;
    double *del_v0_strain_with_strain;

    std::complex<double> **del_v1_del_umn_with_umn;
    std::complex<double> ***del_v2_del_umn_with_umn;

    allocate(del_eta_del_u, 9, 9);
    allocate(del_v0_del_eta, 9);
    allocate(del_v0_strain_with_strain, 9);

    allocate(del_v1_del_umn_with_umn, 9, ns);
    allocate(del_v2_del_umn_with_umn, 9, ns, ns);

    double factor = 1.0 / 6.0 * 4.0 * nk;
    int i1, i2, i3, ixyz1, ixyz2, ixyz3, ixyz4;
    int is1, is2, is3;



    // calculate the derivative of eta_tensor by u_tensor
    for (i1 = 0; i1 < 9; i1++) {
        ixyz1 = i1 / 3;
        ixyz2 = i1 % 3;
        for (i2 = 0; i2 < 9; i2++) {
            ixyz3 = i2 / 3;
            ixyz4 = i2 % 3;

            del_eta_del_u[i1][i2] = 0.0;

            if (ixyz1 == ixyz3 && ixyz2 == ixyz4) {
                del_eta_del_u[i1][i2] += 0.5;
            }
            if (ixyz2 == ixyz3 && ixyz1 == ixyz4) {
                del_eta_del_u[i1][i2] += 0.5;
            }
            if (ixyz1 == ixyz3) {
                del_eta_del_u[i1][i2] += 0.5 * u_tensor[ixyz2][ixyz4];
            }
            if (ixyz2 == ixyz3) {
                del_eta_del_u[i1][i2] += 0.5 * u_tensor[ixyz1][ixyz4];
            }
        }
    }

    // calculate del_v0_del_eta
    for (i1 = 0; i1 < 9; i1++) {
        del_v0_del_eta[i1] = C1_array[i1];
        for (i2 = 0; i2 < 9; i2++) {
            del_v0_del_eta[i1] += C2_array[i1][i2] * eta_tensor[i2 / 3][i2 % 3];
            for (i3 = 0; i3 < 9; i3++) {
                del_v0_del_eta[i1] +=
                        0.5 * C3_array[i1][i2][i3] * eta_tensor[i2 / 3][i2 % 3] * eta_tensor[i3 / 3][i3 % 3];
            }
        }
    }

    // calculate contribution from v0 without atomic displacements
    for (i1 = 0; i1 < 9; i1++) {
        del_v0_strain_with_strain[i1] = 0.0;
        for (i2 = 0; i2 < 9; i2++) {
            del_v0_strain_with_strain[i1] += del_eta_del_u[i2][i1] * del_v0_del_eta[i2];
        }
    }

    // add pV term
    double F_tensor[3][3]; // F_{mu nu} = delta_{mu nu} + u_{mu nu}
    for (i1 = 0; i1 < 3; i1++) {
        for (i2 = 0; i2 < 3; i2++) {
            F_tensor[i1][i2] = u_tensor[i1][i2];
        }
        F_tensor[i1][i1] += 1.0;
    }
    for (i1 = 0; i1 < 9; i1++) {
        is1 = i1 / 3;
        is2 = i1 % 3;
        ixyz1 = (is1 + 1) % 3;
        ixyz2 = (is1 + 2) % 3;
        ixyz3 = (is2 + 1) % 3;
        ixyz4 = (is2 + 2) % 3;

        del_v0_strain_with_strain[i1] += pvcell * (F_tensor[ixyz1][ixyz3] * F_tensor[ixyz2][ixyz4] -
                                                   F_tensor[ixyz1][ixyz4] * F_tensor[ixyz2][ixyz3]);
    }

    // calculate del_v1_del_umn
    for (i1 = 0; i1 < 9; i1++) {
        for (is1 = 0; is1 < ns; is1++) {
            del_v1_del_umn_with_umn[i1][is1] = del_v1_del_umn[i1][is1];
            for (i2 = 0; i2 < 9; i2++) {
                del_v1_del_umn_with_umn[i1][is1] += del2_v1_del_umn2[i1 * 9 + i2][is1] * u_tensor[i2 / 3][i2 % 3];
                for (i3 = 0; i3 < 9; i3++) {
                    del_v1_del_umn_with_umn[i1][is1] +=
                            0.5 * del3_v1_del_umn3[i1 * 81 + i2 * 9 + i3][is1] * u_tensor[i2 / 3][i2 % 3] *
                            u_tensor[i3 / 3][i3 % 3];
                }
            }
        }
    }

    // calculate del_v2_del_umn
    for (i1 = 0; i1 < 9; i1++) {
        for (is1 = 0; is1 < ns; is1++) {
            for (is2 = 0; is2 < ns; is2++) {
                del_v2_del_umn_with_umn[i1][is1][is2] = del_v2_del_umn[i1][0][is1 * ns + is2];
                for (i2 = 0; i2 < 9; i2++) {
                    del_v2_del_umn_with_umn[i1][is1][is2] +=
                            del2_v2_del_umn2[i1 * 9 + i2][0][is1 * ns + is2] * u_tensor[i2 / 3][i2 % 3];
                }
            }
        }
    }

    // calculate del_v0_del_umn_renorm
    for (i1 = 0; i1 < 9; i1++) {
        del_v0_del_umn_renorm[i1] = del_v0_strain_with_strain[i1];
        for (is1 = 0; is1 < ns; is1++) {
            del_v0_del_umn_renorm[i1] += del_v1_del_umn_with_umn[i1][is1] * q0[is1];
            for (is2 = 0; is2 < ns; is2++) {
                del_v0_del_umn_renorm[i1] += 0.5 * del_v2_del_umn_with_umn[i1][is1][is2] * q0[is1] * q0[is2];
                for (is3 = 0; is3 < ns; is3++) {
                    del_v0_del_umn_renorm[i1] +=
                            factor * del_v3_del_umn[i1][0][is1][is2 * ns + is3] * q0[is1] * q0[is2] * q0[is3];
                }
            }
        }
    }


    deallocate(del_eta_del_u);
    deallocate(del_v0_del_eta);
    deallocate(del_v0_strain_with_strain);
    deallocate(del_v1_del_umn_with_umn);
    deallocate(del_v2_del_umn_with_umn);

    return;
}


void Scph::compute_anharmonic_v1_array(std::complex<double> *v1_SCP,
                                       std::complex<double> *v1_renorm,
                                       std::complex<double> ***v3_renorm,
                                       std::complex<double> ***cmat_convert,
                                       double **omega2_anharm_T,
                                       const double T_in,
                                       const KpointMeshUniform *kmesh_dense_in)
{
    using namespace Eigen;

    int is, js, js1, js2, ik;
    double n1, omega1_tmp;
    std::complex<double> Qtmp;
    const auto ns = dynamical->neval;
    int nk_scph = kmesh_dense_in->nk;

    int count_zero;

    MatrixXcd Cmat(ns, ns);
    MatrixXcd v3mat_original_mode(ns, ns), v3mat_tmp(ns, ns);

    // get gradient of the BO surface
    for (is = 0; is < ns; is++) {
        v1_SCP[is] = v1_renorm[is];
    }

    // calculate SCP renormalization
    for (is = 0; is < ns; is++) {
        for (ik = 0; ik < nk_scph; ik++) {
            // unitary transform phi3 to SCP mode
            for (js1 = 0; js1 < ns; js1++) {
                for (js2 = 0; js2 < ns; js2++) {
                    Cmat(js2, js1) = cmat_convert[ik][js1][js2]; // transpose
                    v3mat_original_mode(js1, js2) = v3_renorm[ik][is][js1 * ns + js2];
                }
            }
            v3mat_tmp = Cmat * v3mat_original_mode * Cmat.adjoint();

            // update v1_SCP
            count_zero = 0;
            for (js = 0; js < ns; js++) {
                omega1_tmp = std::sqrt(std::fabs(omega2_anharm_T[ik][js]));
                if (std::abs(omega1_tmp) < eps8) {
                    Qtmp = 0.0;
                    count_zero++;
                } else {
                    if (thermodynamics->classical) {
                        Qtmp = std::complex<double>(2.0 * T_in * thermodynamics->T_to_Ryd / (omega1_tmp * omega1_tmp),
                                                    0.0);
                    } else {
                        n1 = thermodynamics->fB(omega1_tmp, T_in);
                        Qtmp = std::complex<double>((2.0 * n1 + 1.0) / omega1_tmp, 0.0);
                    }
                }

                v1_SCP[is] += v3mat_tmp(js, js) * Qtmp;
            }
            if (ik == 0 && count_zero != 3) {
                std::cout << "Warning in compute_anharmonic_v1_array : ";
                std::cout << count_zero << " acoustic modes are detected in Gamma point.\n\n";
            } else if (ik != 0 && count_zero != 0) {
                std::cout << "Warning in compute_anharmonic_v1_array : ";
                std::cout << count_zero << " zero frequencies are detected in non-Gamma point (ik = " << ik << ").\n\n";
            }
        }
    }

}

void Scph::compute_anharmonic_del_v0_del_umn(std::complex<double> *del_v0_del_umn_SCP,
                                             std::complex<double> *del_v0_del_umn_renorm,
                                             std::complex<double> ***del_v2_del_umn,
                                             std::complex<double> ***del2_v2_del_umn2,
                                             std::complex<double> ****del_v3_del_umn,
                                             double **u_tensor,
                                             double *q0,
                                             std::complex<double> ***cmat_convert,
                                             double **omega2_anharm_T,
                                             const double T_in,
                                             const KpointMeshUniform *kmesh_dense_in)
{

    using namespace Eigen;

    int nk = kmesh_dense_in->nk;
    int ns = dynamical->neval;
    double factor = 4.0 * static_cast<double>(nk);
    double factor2 = 1.0 / factor;

    std::complex<double> ***del_v2_del_umn_renorm;
    allocate(del_v2_del_umn_renorm, 9, nk, ns * ns);

    int i1, i2;
    int ik;
    int is1, is2, is3, js, js1, js2;
    double n1, omega1_tmp;
    std::complex<double> Qtmp;
    int count_zero;

    MatrixXcd Cmat(ns, ns);
    MatrixXcd del_v2_strain_mat_original_mode(ns, ns), del_v2_strain_mat(ns, ns);

    // calculate del_v2_del_umn_renorm
    for (i1 = 0; i1 < 9; i1++) {
        for (ik = 0; ik < nk; ik++) {
            for (is1 = 0; is1 < ns; is1++) {
                for (is2 = 0; is2 < ns; is2++) {
                    del_v2_del_umn_renorm[i1][ik][is1 * ns + is2] = del_v2_del_umn[i1][ik][is1 * ns + is2];
                    // renormalization by strain
                    for (i2 = 0; i2 < 9; i2++) {
                        del_v2_del_umn_renorm[i1][ik][is1 * ns + is2] +=
                                del2_v2_del_umn2[i1 * 9 + i2][ik][is1 * ns + is2] * u_tensor[i2 / 3][i2 % 3];
                    }
                    // renormalization by displace
                    for (is3 = 0; is3 < ns; is3++) {
                        del_v2_del_umn_renorm[i1][ik][is1 * ns + is2] +=
                                factor * del_v3_del_umn[i1][ik][is3][is2 * ns + is1] * q0[is3];
                    }
                }
            }
        }
    }

    // potential energy term
    for (i1 = 0; i1 < 9; i1++) {
        del_v0_del_umn_SCP[i1] = del_v0_del_umn_renorm[i1];
    }

    // SCP renormalization
    for (i1 = 0; i1 < 9; i1++) {
        for (ik = 0; ik < nk; ik++) {
            // unitary transform the derivative of harmonic IFCs to SCP mode
            for (js1 = 0; js1 < ns; js1++) {
                for (js2 = 0; js2 < ns; js2++) {
                    Cmat(js1, js2) = cmat_convert[ik][js1][js2];
                    del_v2_strain_mat_original_mode(js1, js2) = del_v2_del_umn_renorm[i1][ik][js1 * ns + js2];
                }
            }
            del_v2_strain_mat = Cmat.adjoint() * del_v2_strain_mat_original_mode * Cmat;

            // update del_v0_del_umn_SCP
            count_zero = 0;
            for (js = 0; js < ns; js++) {
                omega1_tmp = std::sqrt(std::fabs(omega2_anharm_T[ik][js]));
                if (std::abs(omega1_tmp) < eps8) {
                    Qtmp = 0.0;
                    count_zero++;
                } else {
                    if (omega2_anharm_T[ik][js] < 0.0) {
                        std::cout
                                << "Warning in compute_anharmonic_del_v0_del_umn: squared SCP frequency is negative. ik = "
                                << ik << '\n';
                    }
                    if (thermodynamics->classical) {
                        Qtmp = std::complex<double>(2.0 * T_in * thermodynamics->T_to_Ryd / (omega1_tmp * omega1_tmp),
                                                    0.0);
                    } else {
                        n1 = thermodynamics->fB(omega1_tmp, T_in);
                        Qtmp = std::complex<double>((2.0 * n1 + 1.0) / omega1_tmp, 0.0);
                    }
                }

                del_v0_del_umn_SCP[i1] += factor2 * del_v2_strain_mat(js, js) * Qtmp;
            }
        }
    }

    deallocate(del_v2_del_umn_renorm);
}


void Scph::setup_kmesh()
{
    // Setup k points for SCPH equation
    MPI_Bcast(&kmesh_scph[0], 3, MPI_UNSIGNED, 0, MPI_COMM_WORLD);
    MPI_Bcast(&kmesh_interpolate[0], 3, MPI_UNSIGNED, 0, MPI_COMM_WORLD);

    kmesh_coarse = new KpointMeshUniform(kmesh_interpolate);
    kmesh_dense = new KpointMeshUniform(kmesh_scph);
    kmesh_coarse->setup(symmetry->SymmList, system->get_primcell().reciprocal_lattice_vector, true);
    kmesh_dense->setup(symmetry->SymmList, system->get_primcell().reciprocal_lattice_vector, true);

    if (mympi->my_rank == 0) {
//        if (verbosity > 0) {
        std::cout << " Setting up the SCPH calculations ...\n\n";
        std::cout << "  Gamma-centered uniform grid with the following mesh density:\n";
        std::cout << "  nk1:" << std::setw(5) << kmesh_scph[0] << '\n';
        std::cout << "  nk2:" << std::setw(5) << kmesh_scph[1] << '\n';
        std::cout << "  nk3:" << std::setw(5) << kmesh_scph[2] << "\n\n";
        std::cout << "  Number of k points : " << kmesh_dense->nk << '\n';
        std::cout << "  Number of irreducible k points : " << kmesh_dense->nk_irred << "\n\n";
        std::cout << "  Fourier interpolation from reciprocal to real space\n";
        std::cout << "  will be performed with the following mesh density:\n";
        std::cout << "  nk1:" << std::setw(5) << kmesh_interpolate[0] << '\n';
        std::cout << "  nk2:" << std::setw(5) << kmesh_interpolate[1] << '\n';
        std::cout << "  nk3:" << std::setw(5) << kmesh_interpolate[2] << "\n\n";
        std::cout << "  Number of k points : " << kmesh_coarse->nk << '\n';
        std::cout << "  Number of irreducible k points : "
                  << kmesh_coarse->nk_irred << '\n';
//        }
    }

    auto info_mapping = kpoint->get_kmap_coarse_to_dense(kmesh_coarse,
                                                         kmesh_dense,
                                                         kmap_interpolate_to_scph);
    if (info_mapping == 1) {
        exit("setup_kmesh",
             "KMESH_INTERPOLATE should be a integral multiple of KMESH_SCPH");
    }

    kmesh_coarse->setup_kpoint_symmetry(symmetry->SymmListWithMap);
}

void Scph::setup_eigvecs()
{
    const auto ns = dynamical->neval;

    if (mympi->my_rank == 0) {
        std::cout << '\n'
                  << " Diagonalizing dynamical matrices for all k points ... ";
    }

    allocate(evec_harmonic, kmesh_dense->nk, ns, ns);
    allocate(omega2_harmonic, kmesh_dense->nk, ns);

    // Calculate phonon eigenvalues and eigenvectors for all k-points for scph

#pragma omp parallel for
    for (int ik = 0; ik < kmesh_dense->nk; ++ik) {

        dynamical->eval_k(kmesh_dense->xk[ik],
                          kmesh_dense->kvec_na[ik],
                          fcs_phonon->force_constant_with_cell[0],
                          omega2_harmonic[ik],
                          evec_harmonic[ik], true);

        for (auto is = 0; is < ns; ++is) {
            if (std::abs(omega2_harmonic[ik][is]) < eps) {
                omega2_harmonic[ik][is] = 1.0e-30;
            }
        }
    }

    if (mympi->my_rank == 0) {
        std::cout << "done !\n";
    }
}

void Scph::setup_pp_interaction()
{
    // Prepare information for calculating ph-ph interaction coefficients.

    const auto relax_str = relaxation->relax_str;

    if (mympi->my_rank == 0) {
        if (relax_str || bubble > 0) {
            std::cout << " Preparing for calculating V3 & V4  ...";
        } else {
            std::cout << " Preparing for calculating V4  ...";
        }
    }

    if (anharmonic_core->quartic_mode != 1) {
        exit("setup_pp_interaction",
             "quartic_mode should be 1 for SCPH");
    }

    // Setup for V3 if relax_str = True.
    if (relax_str || bubble > 0) {
        allocate(phi3_reciprocal, anharmonic_core->get_ngroup_fcs(3));
    }
    allocate(phi4_reciprocal, anharmonic_core->get_ngroup_fcs(4));

    phase_factor_scph = new PhaseFactorStorage(kmesh_dense->nk_i);
    phase_factor_scph->create(true);

    if (mympi->my_rank == 0) {
        std::cout << " done!\n";
    }
}

void Scph::find_degeneracy(std::vector<int> *degeneracy_out,
                           const unsigned int nk_in,
                           double **eval_in) const
{
    // eval is omega^2 in atomic unit

    const auto ns = dynamical->neval;
    const auto tol_omega = 1.0e-7;

    for (unsigned int ik = 0; ik < nk_in; ++ik) {

        degeneracy_out[ik].clear();

        auto omega_prev = eval_in[ik][0];
        auto ideg = 1;

        for (unsigned int is = 1; is < ns; ++is) {
            const auto omega_now = eval_in[ik][is];

            if (std::abs(omega_now - omega_prev) < tol_omega) {
                ++ideg;
            } else {
                degeneracy_out[ik].push_back(ideg);
                ideg = 1;
                omega_prev = omega_now;
            }

        }
        degeneracy_out[ik].push_back(ideg);
    }
}


void Scph::compute_anharmonic_frequency(std::complex<double> ***v4_array_all,
                                        double **omega2_out,
                                        std::complex<double> ***evec_anharm_scph,
                                        const double temp,
                                        bool &flag_converged,
                                        std::complex<double> ***cmat_convert,
                                        const bool offdiag,
                                        std::complex<double> **delta_v2_renorm,
                                        const unsigned int verbosity)
{
    // This is the main function of the SCPH equation.
    // The detailed algorithm can be found in PRB 92, 054301 (2015).
    // Eigen3 library is used for the compact notation of matrix-matrix products.

    using namespace Eigen;

    int ik, jk;
    unsigned int i;
    unsigned int is, js, ks;
    unsigned int kk;
    const auto nk = kmesh_dense->nk;
    const auto ns = dynamical->neval;
    unsigned int knum, knum_interpolate;
    const auto nk_interpolate = kmesh_coarse->nk;
    const auto nk_irred_interpolate = kmesh_coarse->nk_irred;
    const auto nk1 = kmesh_interpolate[0];
    const auto nk2 = kmesh_interpolate[1];
    const auto nk3 = kmesh_interpolate[2];
    int iloop;

    MatrixXd omega_now(nk, ns), omega_old(nk, ns);
    MatrixXd omega2_HA(nk, ns);
    MatrixXcd mat_tmp(ns, ns), evec_tmp(ns, ns);

    VectorXd eval_tmp(ns);
    MatrixXcd Dymat(ns, ns);
    MatrixXcd Fmat(ns, ns);
    MatrixXcd Qmat = MatrixXcd::Zero(ns, ns);
    MatrixXcd Cmat(ns, ns), Dmat(ns, ns);

    double diff;
    double conv_tol = tolerance_scph;
    double alpha = mixalpha;

    double **eval_interpolate;
    double re_tmp, im_tmp;
    bool has_negative;

    std::complex<double> ctmp;
    std::complex<double> ***evec_new;
    std::complex<double> ***dymat_r_new;
    std::complex<double> ***dymat_q, ***dymat_q_HA;

    std::vector<MatrixXcd> dmat_convert, dmat_convert_old;
    std::vector<MatrixXcd> evec_initial;
    std::vector<MatrixXcd> Fmat0;

    dmat_convert.resize(nk);
    dmat_convert_old.resize(nk);
    evec_initial.resize(nk);
    Fmat0.resize(nk_irred_interpolate);

    for (ik = 0; ik < nk; ++ik) {
        dmat_convert[ik].resize(ns, ns);
        dmat_convert_old[ik].resize(ns, ns);
        evec_initial[ik].resize(ns, ns);
    }
    for (ik = 0; ik < nk_irred_interpolate; ++ik) {
        Fmat0[ik].resize(ns, ns);
    }

    const auto complex_one = std::complex<double>(1.0, 0.0);
    const auto complex_zero = std::complex<double>(0.0, 0.0);

    SelfAdjointEigenSolver<MatrixXcd> saes;

    allocate(eval_interpolate, nk, ns);
    allocate(evec_new, nk, ns, ns);
    allocate(dymat_r_new, ns, ns, nk_interpolate);
    allocate(dymat_q, ns, ns, nk_interpolate);
    allocate(dymat_q_HA, ns, ns, nk_interpolate);

    const auto T_in = temp;

    std::cout << " Temperature = " << T_in << " K\n";

    // Set initial values

    for (ik = 0; ik < nk; ++ik) {
        for (is = 0; is < ns; ++is) {

            if (flag_converged) {
                if (omega2_out[ik][is] < 0.0 && std::abs(omega2_out[ik][is]) > 1.0e-16 && verbosity > 0) {
                    std::cout << "Warning : Large negative frequency detected\n";
                }

                if (omega2_out[ik][is] < 0.0) {
                    omega_now(ik, is) = std::sqrt(-omega2_out[ik][is]);
                } else {
                    omega_now(ik, is) = std::sqrt(omega2_out[ik][is]);
                }
            } else {
                if (omega2_harmonic[ik][is] < 0.0) {
                    omega_now(ik, is) = std::sqrt(-omega2_harmonic[ik][is]);
                } else {
                    omega_now(ik, is) = std::sqrt(omega2_harmonic[ik][is]);
                }
            }

            omega2_HA(ik, is) = omega2_harmonic[ik][is];

            for (js = 0; js < ns; ++js) {
                // transpose evec so that evec_initial can be used as is.
                evec_initial[ik](js, is) = evec_harmonic[ik][is][js];

                if (!flag_converged) {
                    // Initialize Cmat with identity matrix
                    if (is == js) {
                        cmat_convert[ik][is][js] = complex_one;
                    } else {
                        cmat_convert[ik][is][js] = complex_zero;
                    }
                }
            }
        }
    }

    // Set initial harmonic dymat and eigenvalues

    for (ik = 0; ik < nk_irred_interpolate; ++ik) {
        knum_interpolate = kmesh_coarse->kpoint_irred_all[ik][0].knum;
        knum = kmap_interpolate_to_scph[knum_interpolate];

        Dymat = omega2_HA.row(knum).asDiagonal();
        evec_tmp = evec_initial[knum];

        // Harmonic dynamical matrix
        Dymat = evec_tmp * Dymat.eval() * evec_tmp.adjoint();

        dynamical->symmetrize_dynamical_matrix(ik, kmesh_coarse,
                                               mat_transform_sym,
                                               Dymat);

        for (is = 0; is < ns; ++is) {
            for (js = 0; js < ns; ++js) {
                dymat_q_HA[is][js][knum_interpolate] = Dymat(is, js);
            }
        }

        // Harmonic Fmat
        Fmat0[ik] = omega2_HA.row(knum).asDiagonal();
        for (is = 0; is < ns; ++is) {
            for (js = 0; js < ns; ++js) {
                Fmat0[ik](is, js) += delta_v2_renorm[knum_interpolate][is * ns + js];
            }
        }
    } // close loop ik


    dynamical->replicate_dymat_for_all_kpoints(kmesh_coarse, mat_transform_sym,
                                               dymat_q_HA);

    int icount = 0;

    // Main loop
    for (iloop = 0; iloop < maxiter; ++iloop) {

        for (ik = 0; ik < nk; ++ik) {
            for (is = 0; is < ns; ++is) {
                auto omega1 = omega_now(ik, is);
                if (std::abs(omega1) < eps8) {
                    Qmat(is, is) = complex_zero;
                } else {
                    // Note that the missing factor 2 in the denominator of Qmat is
                    // already considered in the v4_array_all.
                    if (thermodynamics->classical) {
                        Qmat(is, is) = std::complex<double>(2.0 * T_in * thermodynamics->T_to_Ryd / (omega1 * omega1),
                                                            0.0);
                    } else {
                        auto n1 = thermodynamics->fB(omega1, T_in);
                        Qmat(is, is) = std::complex<double>((2.0 * n1 + 1.0) / omega1, 0.0);
                    }
                }
            }

            for (is = 0; is < ns; ++is) {
                for (js = 0; js < ns; ++js) {
                    Cmat(is, js) = cmat_convert[ik][is][js];
                }
            }

            Dmat = Cmat * Qmat * Cmat.adjoint();
            dmat_convert[ik] = Dmat;
        }

        // Mixing dmat
        if (iloop > 0) {
            for (ik = 0; ik < nk; ++ik) {
                dmat_convert[ik] = alpha * dmat_convert[ik].eval() + (1.0 - alpha) * dmat_convert_old[ik];
            }
        }

        for (ik = 0; ik < nk_irred_interpolate; ++ik) {

            knum_interpolate = kmesh_coarse->kpoint_irred_all[ik][0].knum;
            knum = kmap_interpolate_to_scph[knum_interpolate];

            // Fmat harmonic
            Fmat = Fmat0[ik];

            // Anharmonic correction to Fmat
            if (!offdiag) {
                for (is = 0; is < ns; ++is) {
                    i = (ns + 1) * is;
                    // OpenMP parallelization for this part turned out to be inefficient (even slower than serial version)
                    for (jk = 0; jk < nk; ++jk) {
                        kk = nk * ik + jk;
                        for (ks = 0; ks < ns; ++ks) {
                            Fmat(is, is) += v4_array_all[kk][i][(ns + 1) * ks]
                                            * dmat_convert[jk](ks, ks);
                        }
                    }
                }
            } else {
                for (is = 0; is < ns; ++is) {
                    for (js = 0; js <= is; ++js) {
                        i = ns * is + js;
                        // OpenMP parallelization for this part turned out to be inefficient (even slower than serial version)
                        for (jk = 0; jk < nk; ++jk) {
                            kk = nk * ik + jk;
                            for (ks = 0; ks < ns; ++ks) {
                                for (unsigned int ls = 0; ls < ns; ++ls) {
                                    Fmat(is, js) += v4_array_all[kk][i][ns * ks + ls]
                                                    * dmat_convert[jk](ks, ls);
                                }
                            }
                        }
                    }
                }
            }

            saes.compute(Fmat);
            eval_tmp = saes.eigenvalues();

            for (is = 0; is < ns; ++is) {

                double omega2_tmp = eval_tmp(is);

                if (omega2_tmp < 0.0 && std::abs(omega2_tmp) > 1.0e-16) {

                    if (verbosity > 1) {
                        std::cout << " Detect imaginary : ";
                        std::cout << "  knum = " << knum + 1 << " is = " << is + 1 << '\n';
                        for (int j = 0; j < 3; ++j) {
                            std::cout << "  xk = " << std::setw(15) << kmesh_dense->xk[knum][j];
                        }
                        std::cout << '\n';
                    }

                    if (v4_array_all[nk * ik + knum][(ns + 1) * is][(ns + 1) * is].real() > 0.0) {
                        if (verbosity > 1) {
                            std::cout << "  onsite V4 is positive\n\n";
                        }

                        if (flag_converged) {
                            ++icount;
                            eval_tmp(is) = omega2_out[knum][is] * std::pow(0.99, icount);
                        } else {
                            ++icount;
                            eval_tmp(is) = -eval_tmp(is) * std::pow(0.99, icount);
                        }
                    } else {
                        if (verbosity > 1) {
                            std::cout << "  onsite V4 is negative\n\n";
                        }
                        eval_tmp(is) = std::abs(omega2_tmp);
                    }
                }
            }

            // New eigenvector matrix E_{new}= E_{old} * C
            mat_tmp = evec_initial[knum] * saes.eigenvectors();
            Dymat = mat_tmp * eval_tmp.asDiagonal() * mat_tmp.adjoint();

#ifdef _DEBUG2
                                                                                                                                    Dymat_sym = Dymat;
            symmetrize_dynamical_matrix(ik, Dymat_sym);
            std::complex<double> **dymat_exact;
            allocate(dymat_exact, ns, ns);
            std::cout << "ik = " << ik + 1 << std::endl;
            std::cout << "Dymat" << std::endl;
            std::cout << Dymat << std::endl;
            std::cout << "Dymat_sym" << std::endl;
            std::cout << Dymat_sym << std::endl;
            dynamical->calc_analytic_k(xk_interpolate[knum_interpolate], fcs_phonon->fc2_ext, dymat_exact);
            for (is = 0; is < ns; ++is) {
                for (js = 0; js < ns; ++js) {
                    Dymat_sym(is,js) = dymat_exact[is][js];
                }
            }
            std::cout << "Dymat_exact" << std::endl;
            std::cout << Dymat_sym << std::endl;
            deallocate(dymat_exact);jjj

#endif
            dynamical->symmetrize_dynamical_matrix(ik, kmesh_coarse, mat_transform_sym,
                                                   Dymat);
            for (is = 0; is < ns; ++is) {
                for (js = 0; js < ns; ++js) {
                    dymat_q[is][js][knum_interpolate] = Dymat(is, js);
                }
            }
        } // close loop ik

        dynamical->replicate_dymat_for_all_kpoints(kmesh_coarse,
                                                   mat_transform_sym,
                                                   dymat_q);

#ifdef _DEBUG2
                                                                                                                                for (ik = 0; ik < nk_interpolate; ++ik) {

            knum = kmap_interpolate_to_scph[ik];

            for (is = 0; is < ns; ++is) {
                for (js = 0; js < ns; ++js) {
                    Dymat(is,js) = dymat_q[is][js][ik];
                }
            }

            saes.compute(Dymat);
            eval_tmp = saes.eigenvalues();

            for (is = 0; is < ns; ++is) {
                eval_orig(is) = omega2_harmonic(knum,is);
            }

            std::cout << " ik = " << std::setw(4) << ik + 1 << " : ";
            for (i = 0; i < 3; ++i)  std::cout << std::setw(15) << xk_scph[knum][i];
            std::cout << std::endl;

            for (is = 0; is < ns; ++is) {
                std::cout << std::setw(15) << eval_tmp(is);
                std::cout << std::setw(15) << eval_orig(is);
                std::cout << std::setw(15) << eval_tmp(is) - eval_orig(is) << std::endl;
            }

        }
#endif

        // Subtract harmonic contribution to the dynamical matrix
        for (ik = 0; ik < nk_interpolate; ++ik) {
            for (is = 0; is < ns; ++is) {
                for (js = 0; js < ns; ++js) {
                    dymat_q[is][js][ik] -= dymat_q_HA[is][js][ik];
                }
            }
        }

        for (is = 0; is < ns; ++is) {
            for (js = 0; js < ns; ++js) {
                fftw_plan plan = fftw_plan_dft_3d(nk1, nk2, nk3,
                                                  reinterpret_cast<fftw_complex *>(dymat_q[is][js]),
                                                  reinterpret_cast<fftw_complex *>(dymat_r_new[is][js]),
                                                  FFTW_FORWARD, FFTW_ESTIMATE);
                fftw_execute(plan);
                fftw_destroy_plan(plan);

                for (ik = 0; ik < nk_interpolate; ++ik)
                    dymat_r_new[is][js][ik] /= static_cast<double>(nk_interpolate);
            }
        }

        dynamical->exec_interpolation(kmesh_interpolate,
                                      dymat_r_new,
                                      nk,
                                      kmesh_dense->xk,
                                      kmesh_dense->kvec_na,
                                      eval_interpolate,
                                      evec_new,
                                      dymat_harm_short,
                                      dymat_harm_long,
                                      mindist_list_scph,
                                      false, true);

        for (ik = 0; ik < nk; ++ik) {
            for (is = 0; is < ns; ++is) {
                for (js = 0; js < ns; ++js) {
                    evec_tmp(is, js) = evec_new[ik][js][is];
                }
            }

            Cmat = evec_initial[ik].adjoint() * evec_tmp;

            for (is = 0; is < ns; ++is) {
                omega_now(ik, is) = eval_interpolate[ik][is];
                for (js = 0; js < ns; ++js) {
                    cmat_convert[ik][is][js] = Cmat(is, js);
                }
            }
        }

        if (iloop == 0) {
            if (verbosity > 0) {
                std::cout << "  SCPH ITER " << std::setw(5) << iloop + 1 << " :  DIFF = N/A\n";
            }

            omega_old = omega_now;

        } else {

            diff = 0.0;

            for (ik = 0; ik < nk_interpolate; ++ik) {
                knum = kmap_interpolate_to_scph[ik];
                for (is = 0; is < ns; ++is) {
                    diff += std::pow(omega_now(knum, is) - omega_old(knum, is), 2.0);
                }
            }
            diff /= static_cast<double>(nk_interpolate * ns);
            if (verbosity > 0) {
                std::cout << "  SCPH ITER " << std::setw(5) << iloop + 1 << " : ";
                std::cout << " DIFF = " << std::setw(15) << std::sqrt(diff) << '\n';
            }

            omega_old = omega_now;

            if (std::sqrt(diff) < conv_tol) {
                has_negative = false;

                for (ik = 0; ik < nk_interpolate; ++ik) {
                    knum = kmap_interpolate_to_scph[ik];
                    for (is = 0; is < ns; ++is) {
                        if (omega_now(knum, is) < 0.0 && std::abs(omega_now(knum, is)) > eps8) {
                            has_negative = true;
                            break;
                        }
                    }
                }
                if (!has_negative) {
                    if (verbosity > 0) std::cout << "  DIFF < SCPH_TOL : break SCPH loop\n";
                    break;
                }
                if (verbosity > 0) std::cout << "  DIFF < SCPH_TOL but a negative frequency is detected.\n";
            }
        }

        for (ik = 0; ik < nk; ++ik) {
            dmat_convert_old[ik] = dmat_convert[ik];
        }
    } // end loop iteration

    if (std::sqrt(diff) < conv_tol) {
        if (verbosity > 0) {
            std::cout << " Temp = " << T_in;
            std::cout << " : convergence achieved in " << std::setw(5)
                      << iloop + 1 << " iterations.\n";
        }
        flag_converged = true;
    } else {
        if (verbosity > 0) {
            std::cout << "Temp = " << T_in;
            std::cout << " : not converged.\n";
        }
        flag_converged = false;
    }

    for (ik = 0; ik < nk; ++ik) {
        for (is = 0; is < ns; ++is) {
            if (eval_interpolate[ik][is] < 0.0) {
                if (std::abs(eval_interpolate[ik][is]) <= eps10) {
                    omega2_out[ik][is] = 0.0;
                } else {
                    omega2_out[ik][is] = -std::pow(eval_interpolate[ik][is], 2.0);
                }
            } else {
                omega2_out[ik][is] = std::pow(eval_interpolate[ik][is], 2.0);
            }
            for (js = 0; js < ns; ++js) {
                evec_anharm_scph[ik][is][js] = evec_new[ik][is][js];
            }
        }
    }

    if (verbosity > 1) {
        std::cout << "New eigenvalues\n";
        for (ik = 0; ik < nk_interpolate; ++ik) {
            knum = kmap_interpolate_to_scph[ik];
            for (is = 0; is < ns; ++is) {
                std::cout << " ik_interpolate = " << std::setw(5) << ik + 1;
                std::cout << " is = " << std::setw(5) << is + 1;
                std::cout << " omega2 = " << std::setw(15) << omega2_out[knum][is] << '\n';
            }
            std::cout << '\n';
        }
    }

    deallocate(eval_interpolate);
    deallocate(evec_new);
    deallocate(dymat_r_new);
    deallocate(dymat_q);
    deallocate(dymat_q_HA);
}


void Scph::compute_anharmonic_frequency2(std::complex<double> ***v4_array_all,
                                         double **omega2_anharm,
                                         std::complex<double> ***evec_anharm_scph,
                                         const double temp,
                                         bool &flag_converged,
                                         std::complex<double> ***cmat_convert,
                                         const bool offdiag,
                                         const unsigned int verbosity)
{
    // This is the main function of the SCPH equation.
    // The detailed algorithm can be found in PRB 92, 054301 (2015).
    // Eigen3 library is used for the compact notation of matrix-matrix products.

    using namespace Eigen;

    int ik, jk;
    unsigned int i;
    unsigned int is, js, ks;
    unsigned int kk;
    const auto nk = kmesh_dense->nk;
    const auto ns = dynamical->neval;
    unsigned int knum, knum_interpolate;
    const auto nk_interpolate = kmesh_coarse->nk;
    const auto nk_irred_interpolate = kmesh_coarse->nk_irred;

    MatrixXd omega2_in(nk, ns), omega2_out(nk, ns);
    MatrixXd omega2_HA(nk, ns);
    MatrixXd omega2_in_sorted(nk, ns);
    std::vector<MatrixXd> permutation1, permutation2, permutation3;
    MatrixXcd Dymat(ns, ns);
    MatrixXd permutation;

    const double conv_tol = tolerance_scph;
    double alpha = mixalpha;

    std::complex<double> ***evec_new;
    std::complex<double> ***dymat_q, ***dymat_q_HA;

    std::vector<MatrixXcd> dmat_convert;
    std::vector<MatrixXcd> evec_initial;
    std::vector<MatrixXcd> Fmat0;

    dmat_convert.resize(nk);
    evec_initial.resize(nk);
    Fmat0.resize(nk_irred_interpolate);

    for (ik = 0; ik < nk; ++ik) {
        dmat_convert[ik].resize(ns, ns);
        evec_initial[ik].resize(ns, ns);
    }
    for (ik = 0; ik < nk_irred_interpolate; ++ik) {
        Fmat0[ik].resize(ns, ns);
    }
    const auto complex_one = std::complex<double>(1.0, 0.0);
    const auto complex_zero = std::complex<double>(0.0, 0.0);

    allocate(evec_new, nk, ns, ns);
    allocate(dymat_q, ns, ns, nk_interpolate);
    allocate(dymat_q_HA, ns, ns, nk_interpolate);

    const auto T_in = temp;

    std::vector<unsigned int> is_acoustic(ns);

    std::cout << " Temperature = " << T_in << " K\n";


    const int imix_algo = 1;

    // Set initial values

    for (ik = 0; ik < nk; ++ik) {
        for (is = 0; is < ns; ++is) {

            if (flag_converged) {
                if (omega2_anharm[ik][is] < 0.0 && std::abs(omega2_anharm[ik][is]) > 1.0e-16 && verbosity > 0) {
                    std::cout << "Warning : Large negative frequency detected\n";
                }

                if (omega2_anharm[ik][is] < 0.0) {
                    omega2_in(ik, is) = -omega2_anharm[ik][is];
                } else {
                    omega2_in(ik, is) = omega2_anharm[ik][is];
                }
            } else {
                if (omega2_harmonic[ik][is] < 0.0) {
                    omega2_in(ik, is) = -omega2_harmonic[ik][is];
                } else {
                    omega2_in(ik, is) = omega2_harmonic[ik][is];
                }
            }

            omega2_HA(ik, is) = omega2_harmonic[ik][is];

            for (js = 0; js < ns; ++js) {
                // transpose evec so that evec_initial can be used as is.
                evec_initial[ik](js, is) = evec_harmonic[ik][is][js];

                if (!flag_converged) {
                    // Initialize Cmat with identity matrix
                    if (is == js) {
                        cmat_convert[ik][is][js] = complex_one;
                    } else {
                        cmat_convert[ik][is][js] = complex_zero;
                    }
                }
            }
        }
    }

    int nacoustic;
    auto threshould = 1.0e-24;
    do {
        nacoustic = 0;
        for (is = 0; is < ns; ++is) {
            if (std::abs(omega2_harmonic[0][is]) < threshould) {
                is_acoustic[is] = 1;
                ++nacoustic;
            } else {
                is_acoustic[is] = 0;
            }
        }
        if (nacoustic > 3) {
            exit("compute_anharmonic_frequency2",
                 "Could not assign acoustic modes at Gamma.");
        }
        threshould *= 2.0;
    } while (nacoustic < 3);

    for (is = 0; is < ns; ++is) {
        if (is_acoustic[is]) {
            omega2_in(0, is) = 0.0;
            omega2_HA(0, is) = 0.0;
        }
    }

    // Set initial harmonic dymat and eigenvalues
    for (ik = 0; ik < nk_irred_interpolate; ++ik) {
        knum_interpolate = kmesh_coarse->kpoint_irred_all[ik][0].knum;
        knum = kmap_interpolate_to_scph[knum_interpolate];
        Dymat = omega2_HA.row(knum).asDiagonal();

        // Harmonic dynamical matrix
        Dymat = evec_initial[knum] * Dymat.eval() * evec_initial[knum].adjoint();
        dynamical->symmetrize_dynamical_matrix(ik, kmesh_coarse,
                                               mat_transform_sym,
                                               Dymat);
        for (is = 0; is < ns; ++is) {
            for (js = 0; js < ns; ++js) {
                dymat_q_HA[is][js][knum_interpolate] = Dymat(is, js);
            }
        }

        // Harmonic Fmat
        Fmat0[ik] = omega2_HA.row(knum).asDiagonal();
    } // close loop ik
    dynamical->replicate_dymat_for_all_kpoints(kmesh_coarse,
                                               mat_transform_sym,
                                               dymat_q_HA);

    // Main loop
    int iloop = 0;

    permutation1.resize(nk);
    permutation2.resize(nk);
    permutation3.resize(nk);

    for (ik = 0; ik < nk; ++ik) {
        get_permutation_matrix(ns, cmat_convert[ik], permutation);
        permutation1[ik] = permutation;
    }


    update_frequency(T_in,
                     omega2_in,
                     Fmat0,
                     evec_initial,
                     dymat_q_HA,
                     v4_array_all,
                     cmat_convert,
                     dmat_convert,
                     dymat_q,
                     evec_new,
                     1.0,
                     offdiag,
                     omega2_out);

    for (ik = 0; ik < nk; ++ik) {
        get_permutation_matrix(ns, cmat_convert[ik], permutation);
        permutation2[ik] = permutation;
    }


    if (verbosity > 0) {
        std::cout << "  SCPH ITER " << std::setw(5) << iloop + 1 << " :  DIFF = N/A\n";
    }

    double diff;

    if (imix_algo == 0) {

        omega2_in = omega2_out;

        for (iloop = 1; iloop < maxiter; ++iloop) {

            update_frequency(T_in,
                             omega2_in,
                             Fmat0,
                             evec_initial,
                             dymat_q_HA,
                             v4_array_all,
                             cmat_convert,
                             dmat_convert,
                             dymat_q,
                             evec_new,
                             1.0,
                             offdiag,
                             omega2_out);

            omega2_out = alpha * omega2_out + (1.0 - alpha) * omega2_in;

            diff = 0.0;
            double diff2 = 0.0;
            double omega_in, omega_out;

            for (ik = 0; ik < nk_interpolate; ++ik) {
                knum = kmap_interpolate_to_scph[ik];
                for (is = 0; is < ns; ++is) {
                    if (omega2_out(knum, is) >= 0.0) {
                        omega_out = std::sqrt(omega2_out(knum, is));
                    } else {
                        omega_out = -std::sqrt(-omega2_out(knum, is));
                    }
                    if (omega2_in(knum, is) >= 0.0) {
                        omega_in = std::sqrt(omega2_in(knum, is));
                    } else {
                        omega_in = -std::sqrt(-omega2_in(knum, is));
                    }
                    diff += (omega_out - omega_in) * (omega_out - omega_in);
                }
                diff2 += (omega2_out.row(knum) - omega2_in.row(knum)).norm();
            }
            diff /= static_cast<double>(nk_interpolate * ns);
            diff2 /= static_cast<double>(nk_interpolate * ns);
            diff = std::sqrt(diff);
            diff2 = std::sqrt(diff2);
            if (verbosity > 0) {
                std::cout << "  SCPH ITER " << std::setw(5) << iloop + 1 << " : ";
                std::cout << " DIFF = " << std::setw(15) << diff << '\n';
            }

            if (diff < conv_tol) {
                auto has_negative = false;

                for (ik = 0; ik < nk_interpolate; ++ik) {
                    knum = kmap_interpolate_to_scph[ik];
                    for (is = 0; is < ns; ++is) {
                        if (omega2_out(knum, is) < 0.0 && std::abs(omega2_out(knum, is)) > eps15) {
                            has_negative = true;
                            break;
                        }
                    }
                }
                if (!has_negative) {
                    if (verbosity > 0) std::cout << "  DIFF < SCPH_TOL : break SCPH loop\n";
                    break;
                }
                if (verbosity > 0) std::cout << "  DIFF < SCPH_TOL but a negative frequency is detected.\n";
            }

            omega2_in = omega2_out;
//        omega2_in = alpha * omega2_out + (1.0 - alpha) * omega2_in;

        } // end loop iteration

    } else if (imix_algo == 1) {

        MatrixXd omega2_prev(nk, ns), res_now(nk, ns), res_prev(nk, ns);
        MatrixXd omega2_tmp(nk, ns);
        VectorXd beta1_k(nk);
        MatrixXd beta1_ks(nk, ns);

        omega2_prev = omega2_in; // x_{i-1}
        omega2_in = omega2_out; // x_{i}

        double beta1, beta2;

        for (iloop = 1; iloop < maxiter; ++iloop) {

            update_frequency(T_in,
                             omega2_in,
                             Fmat0,
                             evec_initial,
                             dymat_q_HA,
                             v4_array_all,
                             cmat_convert,
                             dmat_convert,
                             dymat_q,
                             evec_new,
                             1.0,
                             offdiag,
                             omega2_out);

            for (ik = 0; ik < nk; ++ik) {
                get_permutation_matrix(ns, cmat_convert[ik], permutation);
                permutation3[ik] = permutation;
            }

//            std::cout << "omega2_prev = " << omega2_prev.row(0)<< '\n';
//            std::cout << "omega2_in   = " << omega2_in.row(0)  << '\n';
//            std::cout << "omega2_out  = " << omega2_out.row(0) << '\n';

//            std::cout << "omega2_prev perm = " << omega2_prev.row(0) * permutation1[0] << '\n';
//            std::cout << "omega2_in perm   = " << omega2_in.row(0) * permutation2[0] << '\n';
//            std::cout << "omega2_out perm  = " << omega2_out.row(0)  * permutation3[0] << '\n';

//            std::cout << "permutation1:\n" << permutation1[0] << '\n';
//            std::cout << "permutation2:\n" << permutation2[0] << '\n';
//            std::cout << "permutation3:\n" << permutation3[0] << '\n';

            res_now = omega2_out - omega2_in; // (f(x_i) - x_i)
            res_prev = omega2_in - omega2_prev; // f(x_{i-1}) - x_{i-1} = x_{i} - x_{i-1}
//
//            for (ik = 0; ik < nk; ++ik) {
//                res_now.row(ik) = omega2_out.row(ik) * permutation3[ik] - omega2_in.row(ik) * permutation2[ik];
//                res_prev.row(ik) = omega2_in.row(ik) * permutation2[ik] - omega2_prev.row(ik) * permutation1[ik];
//            }
            std::cout << "res_prev = " << res_prev.row(0) << '\n';
            std::cout << "rev_now  = " << res_now.row(0) << '\n';

            beta1 = 0.0;
            beta2 = 0.0;
            auto denom = 0.0;
            auto numerator = 0.0;
            auto numerator2 = 0.0;
            for (ik = 0; ik < nk_interpolate; ++ik) {
                knum = kmap_interpolate_to_scph[ik];
                for (is = 0; is < ns; ++is) {
                    numerator += (res_now(knum, is) - res_prev(knum, is)) * res_now(knum, is);
                    numerator2 += (res_prev(knum, is) - res_now(knum, is)) * res_prev(knum, is);
                    denom += std::pow(res_now(knum, is) - res_prev(knum, is), 2.0);
                }
            }

            beta1 = numerator / denom;
            beta2 = numerator2 / denom;

            std::cout << "Beta1 = " << beta1 << " Beta2 = " << beta2 << " Beta1 + Beta2 = " << beta1 + beta2 << '\n';

//            if (iloop < 3) beta1 = 1.0;
            beta1 = 1.0;

            omega2_out = beta1 * (omega2_prev + alpha * res_prev) +
                         (1.0 - beta1) * (omega2_in + alpha * res_now);
//            for (ik = 0; ik < nk; ++ik) {
//                omega2_out.row(ik) = (beta1 * (omega2_prev.row(ik) * permutation1[ik] + alpha * res_prev.row(ik))
//                                      + (1.0 - beta1) * (omega2_in.row(ik) * permutation2[ik] + alpha * res_now.row(ik))) *
//                                     permutation3[ik];
//            }

            std::cout << "omega2_out (after_mix) = " << omega2_out.row(0) << '\n';
            diff = 0.0;
            double diff2 = 0.0;
            double omega_in, omega_out;

            for (ik = 0; ik < nk_interpolate; ++ik) {
                knum = kmap_interpolate_to_scph[ik];
                for (is = 0; is < ns; ++is) {
                    if (omega2_out(knum, is) >= 0.0) {
                        omega_out = std::sqrt(omega2_out(knum, is));
                    } else {
                        omega_out = -std::sqrt(-omega2_out(knum, is));
                    }
                    if (omega2_in(knum, is) >= 0.0) {
                        omega_in = std::sqrt(omega2_in(knum, is));
                    } else {
                        omega_in = -std::sqrt(-omega2_in(knum, is));
                    }
                    diff += (omega_out - omega_in) * (omega_out - omega_in);
                }
                diff2 += (omega2_out.row(knum) - omega2_in.row(knum)).norm();
            }
            diff /= static_cast<double>(nk_interpolate * ns);
            diff2 /= static_cast<double>(nk_interpolate * ns);
            diff = std::sqrt(diff);
            diff2 = std::sqrt(diff2);
            if (verbosity > 0) {
                std::cout << "  SCPH ITER " << std::setw(5) << iloop + 1 << " : ";
                std::cout << " DIFF = " << std::setw(15) << diff << '\n';
            }

            if (diff < conv_tol) {
                auto has_negative = false;

                for (ik = 0; ik < nk_interpolate; ++ik) {
                    knum = kmap_interpolate_to_scph[ik];
                    for (is = 0; is < ns; ++is) {
                        if (omega2_out(knum, is) < 0.0 && std::abs(omega2_out(knum, is)) > eps15) {
                            has_negative = true;
                            break;
                        }
                    }
                }
                if (!has_negative) {
                    if (verbosity > 0) std::cout << "  DIFF < SCPH_TOL : break SCPH loop\n";
                    break;
                }
                if (verbosity > 0) std::cout << "  DIFF < SCPH_TOL but a negative frequency is detected.\n";
            }

            omega2_prev = omega2_in;
            omega2_in = omega2_out;

            permutation1 = permutation2;
            permutation2 = permutation3;
//        omega2_in = alpha * omega2_out + (1.0 - alpha) * omega2_in;

        } // end loop iteration
    }

    if (diff < conv_tol) {
        if (verbosity > 0) {
            std::cout << " Temp = " << T_in;
            std::cout << " : convergence achieved in " << std::setw(5)
                      << iloop + 1 << " iterations.\n";
        }
        flag_converged = true;
    } else {
        if (verbosity > 0) {
            std::cout << "Temp = " << T_in;
            std::cout << " : not converged.\n";
        }
        flag_converged = false;
    }

    for (ik = 0; ik < nk; ++ik) {
        for (is = 0; is < ns; ++is) {
            if (omega2_out(ik, is) < 0.0) {
                if (std::abs(omega2_out(ik, is)) <= eps10) {
                    omega2_anharm[ik][is] = 0.0;
                } else {
                    omega2_anharm[ik][is] = omega2_out(ik, is);
                }
            } else {
                omega2_anharm[ik][is] = omega2_out(ik, is);
            }
            for (js = 0; js < ns; ++js) {
                evec_anharm_scph[ik][is][js] = evec_new[ik][is][js];
            }
        }
    }

    if (verbosity > 1) {
        std::cout << "New eigenvalues\n";
        for (ik = 0; ik < nk_interpolate; ++ik) {
            knum = kmap_interpolate_to_scph[ik];
            for (is = 0; is < ns; ++is) {
                std::cout << " ik_interpolate = " << std::setw(5) << ik + 1;
                std::cout << " is = " << std::setw(5) << is + 1;
                std::cout << " omega2 = " << std::setw(15) << omega2_anharm[knum][is] << '\n';
            }
            std::cout << '\n';
        }
    }

    deallocate(evec_new);
    deallocate(dymat_q);
    deallocate(dymat_q_HA);
}


void Scph::get_permutation_matrix(const int ns, std::complex<double> **cmat_in,
                                  Eigen::MatrixXd &permutation_matrix) const
{
    std::vector<int> has_visited(ns, 0);
    permutation_matrix = Eigen::MatrixXd::Zero(ns, ns);

    for (auto is = 0; is < ns; ++is) {

        if (has_visited[is]) continue;
        auto iloc = -1;
        auto maxelem = 0.0;

        for (auto js = 0; js < ns; ++js) {
            const auto cnorm = std::abs(cmat_in[js][is]);
            if (cnorm > maxelem && (has_visited[js] == 0)) {
                iloc = js;
                maxelem = cnorm;
            }
        }
        if (iloc == -1) {
            exit("get_permutation_matrix", "Band index mapping failed.");
        } else {
            permutation_matrix(is, iloc) = 1.0;
            permutation_matrix(iloc, is) = 1.0;
            has_visited[iloc] = 1;
            has_visited[is] = 1;
        }
    }
}

void Scph::update_frequency(const double temperature_in,
                            const Eigen::MatrixXd &omega2_in,
                            const std::vector<Eigen::MatrixXcd> &Fmat0,
                            const std::vector<Eigen::MatrixXcd> &evec0,
                            std::complex<double> ***dymat0,
                            std::complex<double> ***v4_array_all,
                            std::complex<double> ***cmat_convert,
                            std::vector<Eigen::MatrixXcd> &dmat,
                            std::complex<double> ***dymat_out,
                            std::complex<double> ***evec_out,
                            const double alpha,
                            const bool offdiag,
                            Eigen::MatrixXd &omega2_out)
{
    using namespace Eigen;
    const auto nk = kmesh_dense->nk;
    const auto ns = dynamical->neval;
    const auto nk_interpolate = kmesh_coarse->nk;

    VectorXcd Kmat(ns);
    MatrixXcd Cmat(ns, ns), Dmat(ns, ns);
    constexpr auto complex_zero = std::complex<double>(0.0, 0.0);
    std::complex<double> ***dymat_r_new;

    allocate(dymat_r_new, ns, ns, nk_interpolate);


    for (auto ik = 0; ik < nk; ++ik) {
        for (auto is = 0; is < ns; ++is) {
            auto omega_tmp = omega2_in(ik, is);
            if (std::abs(omega_tmp) < eps15) {
//            if (omega_tmp < eps15) {
                Kmat(is) = complex_zero;
                std::cout << "Kmat is zero for " << std::setw(4) << ik << std::setw(5) << is << " omega = " << omega_tmp
                          << '\n';
            } else {
                // Note that the missing factor 2 in the denominator of Qmat is
                // already considered in the v4_array_all.
                if (thermodynamics->classical) {
                    Kmat(is) = std::complex<double>(
                            2.0 * temperature_in * thermodynamics->T_to_Ryd / (std::abs(omega_tmp)),
                            0.0);
                } else {
                    const auto omega1 = std::sqrt(std::abs(omega_tmp));
                    auto n1 = thermodynamics->fB(omega1, temperature_in);
                    Kmat(is) = std::complex<double>((2.0 * n1 + 1.0) / omega1, 0.0);
                }
            }
        }

        for (auto is = 0; is < ns; ++is) {
            for (auto js = 0; js < ns; ++js) {
                Cmat(is, js) = cmat_convert[ik][is][js];
            }
        }

        Dmat = Cmat * Kmat.asDiagonal() * Cmat.adjoint();
        // if iloop > 0
        dmat[ik] = alpha * Dmat.eval() + (1.0 - alpha) * dmat[ik];
    }

    const auto nk_irred_interpolate = kmesh_coarse->nk_irred;

    MatrixXcd mat_tmp(ns, ns);
    SelfAdjointEigenSolver<MatrixXcd> saes;

    MatrixXcd Dymat(ns, ns);
    MatrixXcd Fmat(ns, ns);

    for (auto ik = 0; ik < nk_irred_interpolate; ++ik) {

        const auto knum_interpolate = kmesh_coarse->kpoint_irred_all[ik][0].knum;
        const auto knum = kmap_interpolate_to_scph[knum_interpolate];

        // Fmat harmonic
        Fmat = Fmat0[ik];

        // Anharmonic correction to Fmat
        if (!offdiag) {
            for (auto is = 0; is < ns; ++is) {
                const auto i = (ns + 1) * is;
                // OpenMP parallelization for this part turned out to be inefficient (even slower than serial version)
                for (auto jk = 0; jk < nk; ++jk) {
                    const auto kk = nk * ik + jk;
                    for (auto ks = 0; ks < ns; ++ks) {
                        Fmat(is, is) += v4_array_all[kk][i][(ns + 1) * ks]
                                        * dmat[jk](ks, ks);
                    }
                }
            }
        } else {
            for (auto is = 0; is < ns; ++is) {
                for (auto js = 0; js <= is; ++js) {
                    const auto i = ns * is + js;
                    // OpenMP parallelization for this part turned out to be inefficient (even slower than serial version)
                    for (auto jk = 0; jk < nk; ++jk) {
                        const auto kk = nk * ik + jk;
                        for (auto ks = 0; ks < ns; ++ks) {
                            for (unsigned int ls = 0; ls < ns; ++ls) {
                                Fmat(is, js) += v4_array_all[kk][i][ns * ks + ls]
                                                * dmat[jk](ks, ls);
                            }
                        }
                    }
                }
            }
        }

        saes.compute(Fmat);

        // New eigenvector matrix E_{new}= E_{old} * C
        mat_tmp = evec0[knum] * saes.eigenvectors();
        Dymat = mat_tmp * saes.eigenvalues().asDiagonal() * mat_tmp.adjoint();
        dynamical->symmetrize_dynamical_matrix(ik, kmesh_coarse,
                                               mat_transform_sym,
                                               Dymat);

        for (auto is = 0; is < ns; ++is) {
            for (auto js = 0; js < ns; ++js) {
                dymat_out[is][js][knum_interpolate] = Dymat(is, js);
            }
        }
    } // close loop ik

    dynamical->replicate_dymat_for_all_kpoints(kmesh_coarse, mat_transform_sym,
                                               dymat_out);

    // Subtract harmonic contribution to the dynamical matrix
    for (auto ik = 0; ik < nk_interpolate; ++ik) {
        for (auto is = 0; is < ns; ++is) {
            for (auto js = 0; js < ns; ++js) {
                dymat_out[is][js][ik] -= dymat0[is][js][ik];
            }
        }
    }

    const auto nk1 = kmesh_interpolate[0];
    const auto nk2 = kmesh_interpolate[1];
    const auto nk3 = kmesh_interpolate[2];

    for (auto is = 0; is < ns; ++is) {
        for (auto js = 0; js < ns; ++js) {
            fftw_plan plan = fftw_plan_dft_3d(nk1, nk2, nk3,
                                              reinterpret_cast<fftw_complex *>(dymat_out[is][js]),
                                              reinterpret_cast<fftw_complex *>(dymat_r_new[is][js]),
                                              FFTW_FORWARD, FFTW_ESTIMATE);
            fftw_execute(plan);
            fftw_destroy_plan(plan);

            for (auto ik = 0; ik < nk_interpolate; ++ik)
                dymat_r_new[is][js][ik] /= static_cast<double>(nk_interpolate);
        }
    }

    double **eval_tmp;

    allocate(eval_tmp, nk, ns);

    dynamical->exec_interpolation(kmesh_interpolate,
                                  dymat_r_new,
                                  nk,
                                  kmesh_dense->xk,
                                  kmesh_dense->kvec_na,
                                  eval_tmp,
                                  evec_out,
                                  dymat_harm_short,
                                  dymat_harm_long,
                                  mindist_list_scph,
                                  true,
                                  false);

    Eigen::MatrixXcd evec_tmp(ns, ns);

    for (auto ik = 0; ik < nk; ++ik) {
        for (auto is = 0; is < ns; ++is) {
            for (auto js = 0; js < ns; ++js) {
                evec_tmp(is, js) = evec_out[ik][js][is];
            }
        }

        Cmat = evec0[ik].adjoint() * evec_tmp;

        for (auto is = 0; is < ns; ++is) {
            omega2_out(ik, is) = eval_tmp[ik][is];

            for (auto js = 0; js < ns; ++js) {
                cmat_convert[ik][is][js] = Cmat(is, js);
            }
        }
    }
    deallocate(eval_tmp);
    deallocate(dymat_r_new);
}


void Scph::compute_free_energy_bubble_SCPH(const unsigned int kmesh[3],
                                           std::complex<double> ****delta_dymat_scph)
{
    const auto NT = static_cast<unsigned int>((system->Tmax - system->Tmin) / system->dT) + 1;
    const auto nk_ref = dos->kmesh_dos->nk;
    const auto ns = dynamical->neval;
    double ***eval;
    std::complex<double> ****evec;

    if (mympi->my_rank == 0) {
        std::cout << '\n';
        std::cout << " -----------------------------------------------------------------\n";
        std::cout << " Calculating the vibrational free energy from the Bubble diagram \n";
        std::cout << " on top of the SCPH calculation.\n\n";
        std::cout << " This calculation requires allocation of additional memory:\n";

        size_t nsize = nk_ref * ns * ns * NT * sizeof(std::complex<double>)
                       + nk_ref * ns * NT * sizeof(double);

        const auto nsize_dble = static_cast<double>(nsize) / 1000000000.0;
        std::cout << "  Estimated memory usage per MPI process: " << std::setw(10)
                  << std::fixed << std::setprecision(4) << nsize_dble << " GByte.\n";
        std::cout << "  To avoid possible faults associated with insufficient memory,\n"
                     "  please reduce the number of MPI processes per node and/or\n"
                     "  the number of temperagure grids.\n\n";
    }

    allocate(thermodynamics->FE_bubble, NT);
    allocate(eval, NT, nk_ref, ns);
    allocate(evec, NT, nk_ref, ns, ns); // This requires lots of RAM

    for (auto iT = 0; iT < NT; ++iT) {
        dynamical->exec_interpolation(kmesh,
                                      delta_dymat_scph[iT],
                                      nk_ref,
                                      dos->kmesh_dos->xk,
                                      dos->kmesh_dos->kvec_na,
                                      eval[iT],
                                      evec[iT],
                                      dymat_harm_short,
                                      dymat_harm_long,
                                      mindist_list_scph);
    }

    thermodynamics->compute_FE_bubble_SCPH(eval, evec, thermodynamics->FE_bubble);

    deallocate(eval);
    deallocate(evec);

    if (mympi->my_rank == 0) {
        std::cout << " done!\n\n";
    }
}

void Scph::bubble_correction(std::complex<double> ****delta_dymat_scph,
                             std::complex<double> ****delta_dymat_scph_plus_bubble)
{
    const auto NT = static_cast<unsigned int>((system->Tmax - system->Tmin) / system->dT) + 1;
    const auto ns = dynamical->neval;

    auto epsilon = integration->epsilon;
    const auto nk_irred_interpolate = kmesh_coarse->nk_irred;
    const auto nk_scph = kmesh_dense->nk;

    double **eval = nullptr;
    double ***eval_bubble = nullptr;
    std::complex<double> ***evec;
    double *real_self = nullptr;
    std::vector<std::complex<double>> omegalist;

    if (mympi->my_rank == 0) {
        std::cout << '\n';
        std::cout << " -----------------------------------------------------------------\n";
        std::cout << " Calculating the bubble self-energy \n";
        std::cout << " on top of the SCPH calculation.\n\n";
    }

    allocate(eval, nk_scph, ns);
    allocate(evec, nk_scph, ns, ns);

    if (mympi->my_rank == 0) {
        allocate(eval_bubble, NT, nk_scph, ns);
        for (auto iT = 0; iT < NT; ++iT) {
            for (auto ik = 0; ik < nk_scph; ++ik) {
                for (auto is = 0; is < ns; ++is) {
                    eval_bubble[iT][ik][is] = 0.0;
                }
            }
        }
        allocate(real_self, ns);
    }

    std::vector<int> *degeneracy_at_k;
    allocate(degeneracy_at_k, nk_scph);

    for (auto iT = 0; iT < NT; ++iT) {
        const auto temp = system->Tmin + system->dT * float(iT);

        dynamical->exec_interpolation(kmesh_interpolate,
                                      delta_dymat_scph[iT],
                                      nk_scph,
                                      kmesh_dense->xk,
                                      kmesh_dense->kvec_na,
                                      eval,
                                      evec,
                                      dymat_harm_short,
                                      dymat_harm_long,
                                      mindist_list_scph);

        find_degeneracy(degeneracy_at_k,
                        nk_scph,
                        eval);

        if (mympi->my_rank == 0) std::cout << " Temperature (K) : " << std::setw(6) << temp << '\n';

        for (auto ik = 0; ik < nk_irred_interpolate; ++ik) {

            auto knum_interpolate = kmesh_coarse->kpoint_irred_all[ik][0].knum;
            auto knum = kmap_interpolate_to_scph[knum_interpolate];

            if (mympi->my_rank == 0) {
                std::cout << "  Irred. k: " << std::setw(5) << ik + 1 << " (";
                for (auto m = 0; m < 3; ++m) std::cout << std::setw(15) << kmesh_dense->xk[knum][m];
                std::cout << ")\n";
            }

            for (unsigned int snum = 0; snum < ns; ++snum) {

                if (eval[knum][snum] < eps8) {
                    if (mympi->my_rank == 0) real_self[snum] = 0.0;
                } else {
                    omegalist.clear();

                    if (bubble == 1) {

                        omegalist.push_back(im * epsilon);

                        auto se_bubble = get_bubble_selfenergy(kmesh_dense,
                                                               ns,
                                                               eval,
                                                               evec,
                                                               knum,
                                                               snum,
                                                               temp,
                                                               omegalist);

                        if (mympi->my_rank == 0) real_self[snum] = se_bubble[0].real();

                    } else if (bubble == 2) {

                        omegalist.push_back(eval[knum][snum] + im * epsilon);

                        auto se_bubble = get_bubble_selfenergy(kmesh_dense,
                                                               ns,
                                                               eval,
                                                               evec,
                                                               knum,
                                                               snum,
                                                               temp,
                                                               omegalist);

                        if (mympi->my_rank == 0) real_self[snum] = se_bubble[0].real();

                    } else if (bubble == 3) {

                        auto maxfreq = eval[knum][snum] + 50.0 * time_ry / Hz_to_kayser;
                        auto minfreq = eval[knum][snum] - 50.0 * time_ry / Hz_to_kayser;

                        if (minfreq < 0.0) minfreq = 0.0;

                        const auto domega = 0.1 * time_ry / Hz_to_kayser;
                        auto nomega = static_cast<unsigned int>((maxfreq - minfreq) / domega) + 1;

                        for (auto iomega = 0; iomega < nomega; ++iomega) {
                            omegalist.push_back(minfreq + static_cast<double>(iomega) * domega + im * epsilon);
                        }

                        auto se_bubble = get_bubble_selfenergy(kmesh_dense,
                                                               ns,
                                                               eval,
                                                               evec,
                                                               knum,
                                                               snum,
                                                               temp,
                                                               omegalist);

                        if (mympi->my_rank == 0) {

                            std::vector<double> nonlinear_func(nomega);
                            for (auto iomega = 0; iomega < nomega; ++iomega) {
                                nonlinear_func[iomega] = omegalist[iomega].real() * omegalist[iomega].real()
                                                         - eval[knum][snum] * eval[knum][snum]
                                                         + 2.0 * eval[knum][snum] * se_bubble[iomega].real();
                            }

                            // find a root of nonlinear_func = 0 from the sign change.
                            int count_root = 0;
                            std::vector<unsigned int> root_index;

                            for (auto iomega = 0; iomega < nomega - 1; ++iomega) {
                                if (nonlinear_func[iomega] * nonlinear_func[iomega + 1] < 0.0) {
                                    ++count_root;
                                    root_index.push_back(iomega);
                                }
                            }

                            if (count_root == 0) {
                                warn("bubble_correction",
                                     "Could not find a root in the nonlinear equation at this temperature. "
                                     "Use the w=0 component.");

                                real_self[snum] = se_bubble[0].real();

                            } else {
                                if (count_root > 1) {
                                    warn("bubble_correction",
                                         "Multiple roots were found in the nonlinear equation at this temperature. "
                                         "Use the lowest-frequency solution");
                                    std::cout << "   solution found at the following frequencies:\n";
                                    for (auto iroot = 0; iroot < count_root; ++iroot) {
                                        std::cout << std::setw(15)
                                                  << writes->in_kayser(omegalist[root_index[iroot]].real());
                                    }
                                    std::cout << '\n';
                                }

                                // Instead of performing a linear interpolation (secant method) of nonlinear_func,
                                // we interpolate the bubble self-energy. Since the frequency grid is dense (0.1 cm^-1 step),
                                // this approximation should not make any problems (hopefully).

                                double omega_solution = omegalist[root_index[0] + 1].real()
                                                        - nonlinear_func[root_index[0] + 1]
                                                          * domega / (nonlinear_func[root_index[0] + 1] -
                                                                      nonlinear_func[root_index[0]]);

                                real_self[snum] = (se_bubble[root_index[0] + 1].real()
                                                   - se_bubble[root_index[0]].real())
                                                  * (omega_solution - omegalist[root_index[0] + 1].real()) / domega
                                                  + se_bubble[root_index[0] + 1].real();
                            }
                        }
                    }
                }
                if (mympi->my_rank == 0) {
                    std::cout << "   branch : " << std::setw(5) << snum + 1;
                    std::cout << " omega (SC1) = " << std::setw(15) << writes->in_kayser(eval[knum][snum])
                              << " (cm^-1); ";
                    std::cout << " Re[Self] = " << std::setw(15) << writes->in_kayser(real_self[snum]) << " (cm^-1)\n";
                }
            }

            if (mympi->my_rank == 0) {
                // average self energy of degenerate modes
                int ishift = 0;
                double real_self_avg = 0.0;

                for (const auto &it: degeneracy_at_k[knum]) {
                    for (auto m = 0; m < it; ++m) {
                        real_self_avg += real_self[m + ishift];
                    }
                    real_self_avg /= static_cast<double>(it);

                    for (auto m = 0; m < it; ++m) {
                        real_self[m + ishift] = real_self_avg;
                    }
                    real_self_avg = 0.0;
                    ishift += it;
                }

                for (unsigned int snum = 0; snum < ns; ++snum) {
                    eval_bubble[iT][knum][snum] = eval[knum][snum] * eval[knum][snum]
                                                  - 2.0 * eval[knum][snum] * real_self[snum];
                    for (auto jk = 1; jk < kmesh_coarse->kpoint_irred_all[ik].size(); ++jk) {
                        auto knum2 = kmap_interpolate_to_scph[kmesh_coarse->kpoint_irred_all[ik][jk].knum];
                        eval_bubble[iT][knum2][snum] = eval_bubble[iT][knum][snum];
                    }
                }

                std::cout << '\n';
            }
        }

        if (mympi->my_rank == 0) {
            dynamical->calc_new_dymat_with_evec(delta_dymat_scph_plus_bubble[iT],
                                                eval_bubble[iT],
                                                evec,
                                                kmesh_coarse,
                                                kmap_interpolate_to_scph);
        }
    }

    deallocate(eval);
    deallocate(evec);
    deallocate(degeneracy_at_k);

    if (eval_bubble) deallocate(eval_bubble);

    if (mympi->my_rank == 0) {
        std::cout << " done!\n\n";
    }
}

std::vector<std::complex<double>> Scph::get_bubble_selfenergy(const KpointMeshUniform *kmesh_in,
                                                              const unsigned int ns_in,
                                                              const double *const *eval_in,
                                                              const std::complex<double> *const *const *evec_in,
                                                              const unsigned int knum,
                                                              const unsigned int snum,
                                                              const double temp_in,
                                                              const std::vector<std::complex<double>> &omegalist)
{
    unsigned int arr_cubic[3];
    double xk_tmp[3];
    std::complex<double> omega_sum[2];

    double factor = 1.0 / (static_cast<double>(kmesh_in->nk) * std::pow(2.0, 4));
    const auto ns2 = ns_in * ns_in;
    const auto nks = kmesh_in->nk * ns2;

    double n1, n2;
    double f1, f2;

    auto knum_minus = kmesh_in->kindex_minus_xk[knum];
    arr_cubic[0] = ns_in * knum_minus + snum;

    std::vector<std::complex<double>> se_bubble(omegalist.size());

    const auto nomega = omegalist.size();

    std::complex<double> *ret_sum, *ret_mpi;
    allocate(ret_sum, nomega);
    allocate(ret_mpi, nomega);

    for (auto iomega = 0; iomega < nomega; ++iomega) {
        ret_sum[iomega] = std::complex<double>(0.0, 0.0);
        ret_mpi[iomega] = std::complex<double>(0.0, 0.0);
    }

    for (auto iks = mympi->my_rank; iks < nks; iks += mympi->nprocs) {

        auto ik1 = iks / ns2;
        auto is1 = (iks % ns2) / ns_in;
        auto is2 = iks % ns_in;

        for (auto m = 0; m < 3; ++m) xk_tmp[m] = kmesh_in->xk[knum][m] - kmesh_in->xk[ik1][m];
        auto ik2 = kmesh_in->get_knum(xk_tmp);

        double omega1 = eval_in[ik1][is1];
        double omega2 = eval_in[ik2][is2];

        arr_cubic[1] = ns_in * ik1 + is1;
        arr_cubic[2] = ns_in * ik2 + is2;

        double v3_tmp = std::norm(anharmonic_core->V3(arr_cubic,
                                                      kmesh_in->xk,
                                                      eval_in,
                                                      evec_in,
                                                      phase_factor_scph));

        if (thermodynamics->classical) {
            n1 = thermodynamics->fC(omega1, temp_in);
            n2 = thermodynamics->fC(omega2, temp_in);
            f1 = n1 + n2;
            f2 = n2 - n1;
        } else {
            n1 = thermodynamics->fB(omega1, temp_in);
            n2 = thermodynamics->fB(omega2, temp_in);
            f1 = n1 + n2 + 1.0;
            f2 = n2 - n1;
        }
        for (auto iomega = 0; iomega < nomega; ++iomega) {
            omega_sum[0] = 1.0 / (omegalist[iomega] + omega1 + omega2) - 1.0 / (omegalist[iomega] - omega1 - omega2);
            omega_sum[1] = 1.0 / (omegalist[iomega] + omega1 - omega2) - 1.0 / (omegalist[iomega] - omega1 + omega2);
            ret_mpi[iomega] += v3_tmp * (f1 * omega_sum[0] + f2 * omega_sum[1]);
        }
    }
    for (auto iomega = 0; iomega < nomega; ++iomega) {
        ret_mpi[iomega] *= factor;
    }

    MPI_Reduce(&ret_mpi[0], &ret_sum[0], nomega, MPI_COMPLEX16, MPI_SUM, 0, MPI_COMM_WORLD);

    for (auto iomega = 0; iomega < nomega; ++iomega) {
        se_bubble[iomega] = ret_sum[iomega];
    }

    deallocate(ret_mpi);
    deallocate(ret_sum);

    return se_bubble;
}


void Scph::write_anharmonic_correction_fc2(std::complex<double> ****delta_dymat,
                                           const unsigned int NT,
                                           const KpointMeshUniform *kmesh_coarse_in,
                                           MinimumDistList ***mindist_list_in,
                                           const bool is_qha,
                                           const int type)
{
    unsigned int i, j;
    const auto Tmin = system->Tmin;
    const auto dT = system->dT;
    double ***delta_fc2;
    Eigen::MatrixXd xtmp;
    const auto ns = dynamical->neval;
    unsigned int is, js, icell;
    unsigned int iat, jat;

    std::string file_fc2;
    std::ofstream ofs_fc2;

    if (is_qha) {
        file_fc2 = input->job_title + ".qha_dfc2";
    } else {
        if (type == 0) {
            file_fc2 = input->job_title + ".scph_dfc2";
        } else if (type == 1) {
            file_fc2 = input->job_title + ".scph+bubble(0)_dfc2";
        } else if (type == 2) {
            file_fc2 = input->job_title + ".scph+bubble(w)_dfc2";
        } else if (type == 3) {
            file_fc2 = input->job_title + ".scph+bubble(wQP)_dfc2";
        }
    }

    ofs_fc2.open(file_fc2.c_str(), std::ios::out);
    if (!ofs_fc2)
        exit("write_anharmonic_correction_fc2",
             "Cannot open file_fc2");

    const auto ncell = kmesh_coarse_in->nk_i[0] * kmesh_coarse_in->nk_i[1] * kmesh_coarse_in->nk_i[2];

    allocate(delta_fc2, ns, ns, ncell);

    xtmp.resize(system->get_primcell().number_of_atoms, 3);
    //allocate(xtmp, system->get_primcell().number_of_atoms, 3);

    ofs_fc2.precision(10);

    for (i = 0; i < system->get_primcell().number_of_atoms; ++i) {
        for (j = 0; j < 3; ++j) {
            xtmp(i, j) = system->get_supercell(0).x_fractional(system->get_map_p2s(0)[i][0], j);
        }
    }
    xtmp = xtmp * system->get_supercell(0).lattice_vector.transpose();
    xtmp = xtmp * system->get_primcell().lattice_vector.inverse().transpose();

    for (i = 0; i < 3; ++i) {
        for (j = 0; j < 3; ++j) {
            ofs_fc2 << std::setw(20) << system->get_primcell().lattice_vector(j, i);
        }
        ofs_fc2 << '\n';
    }
<<<<<<< HEAD
    ofs_fc2 << std::setw(5) << system->get_primcell().number_of_atoms << std::setw(5)
            << system->get_primcell().number_of_elems << std::endl;
    for (i = 0; i < system->get_primcell().number_of_elems; ++i) {
=======
    ofs_fc2 << std::setw(5) << system->natmin << std::setw(5) << system->nkd << '\n';
    for (i = 0; i < system->nkd; ++i) {
>>>>>>> e9b4c017
        ofs_fc2 << std::setw(5) << system->symbol_kd[i];
    }
    ofs_fc2 << '\n';

    for (i = 0; i < system->get_primcell().number_of_atoms; ++i) {
        for (j = 0; j < 3; ++j) {
            ofs_fc2 << std::setw(20) << xtmp(i, j);
        }
<<<<<<< HEAD
        ofs_fc2 << std::setw(5) << system->get_primcell().kind[i] + 1 << std::endl;
=======
        ofs_fc2 << std::setw(5) << system->kd[system->map_p2s[i][0]] + 1 << '\n';
>>>>>>> e9b4c017
    }

    //deallocate(xtmp);

    for (unsigned int iT = 0; iT < NT; ++iT) {
        const auto temp = Tmin + dT * static_cast<double>(iT);

        ofs_fc2 << "# Temp = " << temp << '\n';

        for (is = 0; is < ns; ++is) {
            iat = is / 3;

            for (js = 0; js < ns; ++js) {
                jat = js / 3;

                for (icell = 0; icell < ncell; ++icell) {
                    delta_fc2[is][js][icell]
                            = delta_dymat[iT][is][js][icell].real()
                              * std::sqrt(system->get_mass_super()[system->get_map_p2s(0)[iat][0]]
                                          * system->get_mass_super()[system->get_map_p2s(0)[jat][0]]);
                }

            }
        }

        for (icell = 0; icell < ncell; ++icell) {

            for (is = 0; is < ns; ++is) {
                iat = is / 3;
                const auto icrd = is % 3;

                for (js = 0; js < ns; ++js) {
                    jat = js / 3;
                    const auto jcrd = js % 3;

                    const auto nmulti = mindist_list_in[iat][jat][icell].shift.size();

                    for (auto it = mindist_list_in[iat][jat][icell].shift.cbegin();
                         it != mindist_list_in[iat][jat][icell].shift.cend(); ++it) {

                        ofs_fc2 << std::setw(4) << (*it).sx;
                        ofs_fc2 << std::setw(4) << (*it).sy;
                        ofs_fc2 << std::setw(4) << (*it).sz;
                        ofs_fc2 << std::setw(5) << iat << std::setw(3) << icrd;
                        ofs_fc2 << std::setw(4) << jat << std::setw(3) << jcrd;
                        ofs_fc2 << std::setprecision(15) << std::setw(25)
                                << delta_fc2[is][js][icell] / static_cast<double>(nmulti) << '\n';

                    }

                }
            }
        }

        ofs_fc2 << '\n';
    }

    deallocate(delta_fc2);

    ofs_fc2.close();
    std::cout << "  " << std::setw(input->job_title.length() + 12) << std::left << file_fc2;

    if (is_qha) {
        std::cout << " : Anharmonic corrections to the second-order IFCs (QHA)\n";
    } else {
        if (type == 0) {
            std::cout << " : Anharmonic corrections to the second-order IFCs (SCPH)\n";
        } else if (type == 1) {
            std::cout << " : Anharmonic corrections to the second-order IFCs (SCPH+Bubble(0))\n";
        } else if (type == 2) {
            std::cout << " : Anharmonic corrections to the second-order IFCs (SCPH+Bubble(w))\n";
        } else if (type == 3) {
            std::cout << " : Anharmonic corrections to the second-order IFCs (SCPH+Bubble(wQP))\n";
        }
    }
}

void Scph::mpi_bcast_complex(std::complex<double> ****data,
                             const unsigned int NT,
                             const unsigned int nk,
                             const unsigned int ns)
{
    const int _NT = static_cast<int>(NT);
    const int _nk = static_cast<int>(nk);
    const int _ns = static_cast<int>(ns);

#ifdef MPI_CXX_DOUBLE_COMPLEX
    MPI_Bcast(&data[0][0][0][0], _NT * _nk * _ns * _ns,
              MPI_CXX_DOUBLE_COMPLEX, 0, MPI_COMM_WORLD);
#elif defined MPI_DOUBLE_COMPLEX
                                                                                                                            MPI_Bcast(&data[0][0][0][0], _NT * _nk * _ns * _ns, MPI_DOUBLE_COMPLEX, 0, MPI_COMM_WORLD);
#else
    MPI_Bcast(&data[0][0][0][0], _NT * _nk * _ns * _ns, MPI_COMPLEX16, 0, MPI_COMM_WORLD);
#endif
}

void Scph::get_derivative_central_diff(const double delta_t,
                                       const unsigned int nk,
                                       double **omega0,
                                       double **omega2,
                                       double **domega_dt)
{
    const auto ns = dynamical->neval;
    const auto inv_dt = 1.0 / (2.0 * delta_t);
    for (auto ik = 0; ik < nk; ++ik) {
        for (auto is = 0; is < ns; ++is) {
            domega_dt[ik][is] = (omega2[ik][is] - omega0[ik][is]) * inv_dt;
            //    std::cout << "domega_dt = " << domega_dt[ik][is] << '\n';
        }
    }
}






<|MERGE_RESOLUTION|>--- conflicted
+++ resolved
@@ -1438,13 +1438,8 @@
                                                i_temp_loop, omega2_harmonic, evec_harmonic);
 
 
-<<<<<<< HEAD
-            std::cout << " Initial atomic displacements [Bohr] : " << std::endl;
+            std::cout << " Initial atomic displacements [Bohr] : \n";
             for (iat1 = 0; iat1 < system->get_primcell().number_of_atoms; iat1++) {
-=======
-            std::cout << " Initial atomic displacements [Bohr] : \n";
-            for (iat1 = 0; iat1 < system->natmin; iat1++) {
->>>>>>> e9b4c017
                 std::cout << " ";
                 for (ixyz1 = 0; ixyz1 < 3; ixyz1++) {
                     relaxation->get_xyz_string(ixyz1, str_tmp);
@@ -1622,15 +1617,9 @@
 
             }// close structure loop
 
-<<<<<<< HEAD
-            std::cout << " ----------------------------------------------------------------" << std::endl;
-            std::cout << " Final atomic displacements [Bohr] at " << temp << " K" << std::endl;
-            for (iat1 = 0; iat1 < system->get_primcell().number_of_atoms; iat1++) {
-=======
             std::cout << " ----------------------------------------------------------------\n";
             std::cout << " Final atomic displacements [Bohr] at " << temp << " K\n";
-            for (iat1 = 0; iat1 < system->natmin; iat1++) {
->>>>>>> e9b4c017
+            for (iat1 = 0; iat1 < system->get_primcell().number_of_atoms; iat1++) {
                 std::cout << " ";
                 for (ixyz1 = 0; ixyz1 < 3; ixyz1++) {
                     relaxation->get_xyz_string(ixyz1, str_tmp);
@@ -5096,14 +5085,9 @@
         }
         ofs_fc2 << '\n';
     }
-<<<<<<< HEAD
     ofs_fc2 << std::setw(5) << system->get_primcell().number_of_atoms << std::setw(5)
-            << system->get_primcell().number_of_elems << std::endl;
+            << system->get_primcell().number_of_elems << '\n';
     for (i = 0; i < system->get_primcell().number_of_elems; ++i) {
-=======
-    ofs_fc2 << std::setw(5) << system->natmin << std::setw(5) << system->nkd << '\n';
-    for (i = 0; i < system->nkd; ++i) {
->>>>>>> e9b4c017
         ofs_fc2 << std::setw(5) << system->symbol_kd[i];
     }
     ofs_fc2 << '\n';
@@ -5112,11 +5096,7 @@
         for (j = 0; j < 3; ++j) {
             ofs_fc2 << std::setw(20) << xtmp(i, j);
         }
-<<<<<<< HEAD
-        ofs_fc2 << std::setw(5) << system->get_primcell().kind[i] + 1 << std::endl;
-=======
-        ofs_fc2 << std::setw(5) << system->kd[system->map_p2s[i][0]] + 1 << '\n';
->>>>>>> e9b4c017
+        ofs_fc2 << std::setw(5) << system->get_primcell().kind[i] + 1 << '\n';
     }
 
     //deallocate(xtmp);
