/*
 scph.cpp

 Copyright (c) 2015 Terumasa Tadano

 This file is distributed under the terms of the MIT license.
 Please see the file 'LICENCE.txt' in the root directory 
 or http://opensource.org/licenses/mit-license.php for information.
*/

#include "mpi_common.h"
#include "scph.h"
#include "dynamical.h"
#include "kpoint.h"
#include "anharmonic_core.h"
#include "dielec.h"
#include "ewald.h"
#include "memory.h"
#include "thermodynamics.h"
#include "write_phonons.h"
#include "constants.h"
#include "system.h"
#include "error.h"
#include "gruneisen.h"
#include "mathfunctions.h"
#include "integration.h"
#include "parsephon.h"
#include "phonon_dos.h"
#include "symmetry_core.h"
#include "fcs_phonon.h"
#include <iostream>
#include <iomanip>
#include <complex>
#include <algorithm>
#include <fftw3.h>
#include <Eigen/Core>
#include <Eigen/Eigenvalues>
#include <boost/lexical_cast.hpp>
#include "timer.h"
#include <cmath>
#include <cstdlib>
#include <vector>

#if defined(WIN32) || defined(_WIN32)
#pragma comment(lib, "libfftw3-3.lib")
#pragma comment(lib, "libfftw3f-3.lib")
#pragma comment(lib, "libfftw3l-3.lib")
#endif

using namespace PHON_NS;

Scph::Scph(PHON *phon) : Pointers(phon)
{
    set_default_variables();
}

Scph::~Scph()
{
    deallocate_variables();
}

void Scph::set_default_variables()
{
    restart_scph = false;
    warmstart_scph = false;
    lower_temp = true;
    tolerance_scph = 1.0e-10;
    mixalpha = 0.1;
    maxiter = 100;
    print_self_consistent_fc2 = false;
    selfenergy_offdiagonal = true;

    // variables related to the structural optimization
    relax_coordinate = 0;
    relax_algo = 2;
    max_str_iter = 100;
    coord_conv_tol = 1.0e-5;
    mixbeta_coord = 0.5;
    alpha_steepest_decent = 1.0e4; 
    cell_conv_tol = 1.0e-5;
    mixbeta_cell = 0.5;

    set_init_str = 1;
    cooling_u0_index = 0;
    cooling_u0_thr = 0.001;

    add_hess_diag = 100.0; // [cm^{-1}]
    stat_pressure = 0.0; // [GPa]

    qha_scheme = 0;

    renorm_3to2nd = 1;
    renorm_2to1st = 1;
    renorm_anharmto1st = 1;

    init_u_tensor = nullptr;
    init_u0 = nullptr;
    natmin_tmp = 0;

    kmap_interpolate_to_scph = nullptr;
    evec_harmonic = nullptr;
    omega2_harmonic = nullptr;
    mat_transform_sym = nullptr;
    symop_minus_at_k = nullptr;
    kpoint_map_symmetry = nullptr;
    mindist_list_scph = nullptr;

    bubble = 0;
    phi3_reciprocal = nullptr;
    phi4_reciprocal = nullptr;
    compute_Cv_anharmonic = 0;

    kmesh_coarse = nullptr;
    kmesh_dense = nullptr;

    phase_factor_scph = nullptr;
}

void Scph::deallocate_variables()
{
    if (kmap_interpolate_to_scph) {
        deallocate(kmap_interpolate_to_scph);
    }
    if (mindist_list_scph) {
        deallocate(mindist_list_scph);
    }
    if (evec_harmonic) {
        deallocate(evec_harmonic);
    }
    if (omega2_harmonic) {
        deallocate(omega2_harmonic);
    }
    if (mat_transform_sym) {
        deallocate(mat_transform_sym);
    }
    if (symop_minus_at_k) {
        deallocate(symop_minus_at_k);
    }
    if (kpoint_map_symmetry) {
        deallocate(kpoint_map_symmetry);
    }
    if (phi3_reciprocal) {
        deallocate(phi3_reciprocal);
    }
    if (phi4_reciprocal) {
        deallocate(phi4_reciprocal);
    }
    if (init_u_tensor) {
        deallocate(init_u_tensor);
    }
    if (init_u0) {
        deallocate(init_u0);
    }
    if (V0) {
        deallocate(V0);
    }

    if (kmesh_coarse) delete kmesh_coarse;
    if (kmesh_dense) delete kmesh_dense;

    if (phase_factor_scph) delete phase_factor_scph;
}

void Scph::setup_scph()
{
    //  MPI_Bcast(&relax_coordinate, 1, MPI_LOGICAL, 0, MPI_COMM_WORLD);
    MPI_Bcast(&relax_coordinate, 1, MPI_INTEGER, 0, MPI_COMM_WORLD);
    MPI_Bcast(&bubble, 1, MPI_UNSIGNED, 0, MPI_COMM_WORLD);

    setup_kmesh();
    setup_eigvecs();
    setup_transform_ifc();
    setup_pp_interaction();
    setup_transform_symmetry();
}

void Scph::exec_scph()
{
    const auto ns = dynamical->neval;
    const auto Tmin = system->Tmin;
    const auto Tmax = system->Tmax;
    const auto dT = system->dT;

    std::complex<double> ****delta_dymat_scph = nullptr;
    std::complex<double> ****delta_dymat_scph_plus_bubble = nullptr;
    // change of harmonic dymat by IFC renormalization
    std::complex<double> ****delta_harmonic_dymat_renormalize = nullptr; 

    const auto NT = static_cast<unsigned int>((Tmax - Tmin) / dT) + 1;

    MPI_Bcast(&restart_scph, 1, MPI_CXX_BOOL, 0, MPI_COMM_WORLD);
    MPI_Bcast(&selfenergy_offdiagonal, 1, MPI_CXX_BOOL, 0, MPI_COMM_WORLD);
    MPI_Bcast(&ialgo, 1, MPI_UNSIGNED, 0, MPI_COMM_WORLD);

    allocate(delta_dymat_scph, NT, ns, ns, kmesh_coarse->nk);
    allocate(delta_harmonic_dymat_renormalize, NT, ns, ns, kmesh_coarse->nk);
    allocate(V0, NT);

    // if(!relax_coordinate){
        zerofill_harmonic_dymat_renormalize(delta_harmonic_dymat_renormalize, NT);
        for(int iT = 0; iT < NT; iT++){
            V0[iT] = 0.0;
        }
    //}

    if(relax_coordinate != 0 && thermodynamics->calc_FE_bubble){
        exit("exec_scph",
             "Sorry, RELAX_COORDINATE!=0 can't be used with bubble correction of the free energy.");
    }
    if(relax_coordinate != 0 && bubble > 0){
        exit("exec_scph",
             "Sorry, RELAX_COORDINATE!=0 can't be used with bubble self-energy on top of the SCPH calculation.");
    }

    if (restart_scph) {

        if(mympi->my_rank == 0){
            std::cout << " RESTART_SCPH is true." << std::endl;
            std::cout << " Dynamical matrix is read from file ...";
        }

        // Read anharmonic correction to the dynamical matrix from the existing file
        // SCPH calculation, no structural optimization
        if(relax_coordinate == 0){
            load_scph_dymat_from_file(delta_dymat_scph, input->job_title + ".scph_dymat");
        }
        // SCPH + structural optimization
        else if(relax_coordinate > 0){
            load_scph_dymat_from_file(delta_dymat_scph, input->job_title + ".scph_dymat");
            load_scph_dymat_from_file(delta_harmonic_dymat_renormalize, input->job_title + ".renorm_harm_dymat");
        }
        // QHA + structural optimization
        else/* if(relax_coordinate < 0) */{
            load_scph_dymat_from_file(delta_dymat_scph, input->job_title + ".renorm_harm_dymat");
            load_scph_dymat_from_file(delta_harmonic_dymat_renormalize, input->job_title + ".renorm_harm_dymat");
        }

        // structural optimization
        if(relax_coordinate != 0){
            load_V0_from_file(V0);
        }

    } else {

//        if (dynamical->nonanalytic == 3) {
//            exit("exec_scph",
//                "Sorry, NONANALYTIC=3 can't be used for the main loop of the SCPH calculation.");
//        }
        // Solve the SCPH equation and obtain the correction to the dynamical matrix

        if(relax_coordinate == 0){
            exec_scph_main(delta_dymat_scph);
        }
        // Calculate SCPH + structural optimization and obtain the correction to the dynamical matrix
        else if(relax_coordinate == 1 || relax_coordinate == 2){
            exec_scph_relax_cell_coordinate_main(delta_dymat_scph, delta_harmonic_dymat_renormalize);
        }

        else if(relax_coordinate == -1){
            exec_QHA_relax_main(delta_dymat_scph, delta_harmonic_dymat_renormalize);
        }
        else if(relax_coordinate == -2){
            exec_perturbative_QHA(delta_dymat_scph, delta_harmonic_dymat_renormalize);
        }

        if (mympi->my_rank == 0) {
            // write dymat to file
            // write scph dynamical matrix when scph calculation is performed
            if(relax_coordinate >= 0){
                store_scph_dymat_to_file(delta_dymat_scph, input->job_title + ".scph_dymat");
            }
            // write renormalized harmonic dynamical matrix when the crystal structure is optimized
            if(relax_coordinate != 0){
                store_scph_dymat_to_file(delta_harmonic_dymat_renormalize, input->job_title + ".renorm_harm_dymat");
                store_V0_to_file(V0);
            }
            write_anharmonic_correction_fc2(delta_dymat_scph, NT);
        }
    }

    if (kpoint->kpoint_mode == 2) {
        if (thermodynamics->calc_FE_bubble) {
            compute_free_energy_bubble_SCPH(kmesh_interpolate,
                                            delta_dymat_scph);
        }
    }

    if (bubble) {
        allocate(delta_dymat_scph_plus_bubble, NT, ns, ns, kmesh_coarse->nk);
        bubble_correction(delta_dymat_scph,
                          delta_dymat_scph_plus_bubble);
        if (mympi->my_rank == 0) {
            write_anharmonic_correction_fc2(delta_dymat_scph_plus_bubble, NT, bubble);
        }
    }

    postprocess(delta_dymat_scph,
                delta_harmonic_dymat_renormalize,
                delta_dymat_scph_plus_bubble);

    deallocate(delta_dymat_scph);
    deallocate(delta_harmonic_dymat_renormalize);
    if (delta_dymat_scph_plus_bubble) deallocate(delta_dymat_scph_plus_bubble);

}

void Scph::postprocess(std::complex<double> ****delta_dymat_scph,
                       std::complex<double> ****delta_harmonic_dymat_renormalize,
                       std::complex<double> ****delta_dymat_scph_plus_bubble)
{
    double ***eval_anharm = nullptr;
    double ***eval_harm_renorm = nullptr;
    const auto ns = dynamical->neval;
    const auto Tmin = system->Tmin;
    const auto Tmax = system->Tmax;
    const auto dT = system->dT;
    const auto NT = static_cast<unsigned int>((Tmax - Tmin) / dT) + 1;

    unsigned int nomega_dielec;

    if (mympi->my_rank == 0) {

        std::cout << '\n';
        std::cout << " Running postprocess of SCPH (calculation of free energy, MSD, DOS)" << std::endl;
        std::cout << " The number of temperature points: " << std::setw(4) << NT << std::endl;
        std::cout << "   ";

        std::complex<double> ***evec_tmp = nullptr;
        std::complex<double> ***evec_harm_renorm = nullptr;
        double **eval_gam = nullptr;
        std::complex<double> ***evec_gam = nullptr;
        double **xk_gam = nullptr;

        double **dos_scph = nullptr;
        double ***pdos_scph = nullptr;
        double *heat_capacity = nullptr;
        double *heat_capacity_correction = nullptr;
        double *FE_QHA = nullptr;
        double *dFE_scph = nullptr;
        double *FE_total = nullptr;
        double **msd_scph = nullptr;
        double ***ucorr_scph = nullptr;
        double ****dielec_scph = nullptr;
        double *omega_grid = nullptr;
        double **domega_dt = nullptr;

        if (dos->kmesh_dos) {
            allocate(eval_anharm, NT, dos->kmesh_dos->nk, ns);
            allocate(evec_tmp, dos->kmesh_dos->nk, ns, ns);
            allocate(eval_harm_renorm, NT, dos->kmesh_dos->nk, ns);
            allocate(evec_harm_renorm, dos->kmesh_dos->nk, ns, ns);

            if (dos->compute_dos) {
                allocate(dos_scph, NT, dos->n_energy);

                if (dos->projected_dos) {
                    allocate(pdos_scph, NT, ns, dos->n_energy);
                }
            }
            allocate(heat_capacity, NT);
            allocate(FE_QHA, NT);
            allocate(dFE_scph, NT);
            allocate(FE_total, NT);

            if (writes->getPrintMSD()) {
                allocate(msd_scph, NT, ns);
            }
            if (writes->getPrintUcorr()) {
                allocate(ucorr_scph, NT, ns, ns);
            }
            if (compute_Cv_anharmonic) {
                allocate(heat_capacity_correction, NT);
                allocate(domega_dt, dos->kmesh_dos->nk, ns);
                if (compute_Cv_anharmonic == 1) {
                    // Use central difference to evaluate temperature derivative of
                    // anharmonic frequencies
                    heat_capacity_correction[0] = 0.0;
                    heat_capacity_correction[NT - 1] = 0.0;
                }
            }

            precompute_dymat_harm(dos->kmesh_dos->nk,
                                  dos->kmesh_dos->xk,
                                  dos->kmesh_dos->kvec_na);

            if (dos->compute_dos) {
                auto emin_now = std::numeric_limits<double>::max();
                auto emax_now = std::numeric_limits<double>::min();

                double eval_tmp;
                for (auto iT = 0; iT < NT; ++iT) {
                    if (iT == 0 || (iT == NT - 1)) {
                        exec_interpolation(kmesh_interpolate,
                                           delta_dymat_scph[iT],
                                           dos->kmesh_dos->nk,
                                           dos->kmesh_dos->xk,
                                           dos->kmesh_dos->kvec_na,
                                           eval_anharm[iT],
                                           evec_tmp, true);

                        for (unsigned int j = 0; j < dos->kmesh_dos->nk_irred; ++j) {
                            for (unsigned int k = 0; k < ns; ++k) {
                                eval_tmp = writes->in_kayser(
                                        eval_anharm[iT][dos->kmesh_dos->kpoint_irred_all[j][0].knum][k]);
                                emin_now = std::min(emin_now, eval_tmp);
                                emax_now = std::max(emax_now, eval_tmp);
                            }
                        }
                    }
                }
                emax_now += dos->delta_e;
                dos->update_dos_energy_grid(emin_now, emax_now);
            }

            for (auto iT = 0; iT < NT; ++iT) {
                auto temperature = Tmin + dT * static_cast<double>(iT);

                exec_interpolation(kmesh_interpolate,
                                   delta_dymat_scph[iT],
                                   dos->kmesh_dos->nk,
                                   dos->kmesh_dos->xk,
                                   dos->kmesh_dos->kvec_na,
                                   eval_anharm[iT],
                                   evec_tmp, true);

                exec_interpolation(kmesh_interpolate,
                                   delta_harmonic_dymat_renormalize[iT],
                                   dos->kmesh_dos->nk,
                                   dos->kmesh_dos->xk,
                                   dos->kmesh_dos->kvec_na,
                                   eval_harm_renorm[iT],
                                   evec_harm_renorm);

                if (dos->compute_dos) {
                    dos->calc_dos_from_given_frequency(dos->kmesh_dos,
                                                       eval_anharm[iT],
                                                       dos->tetra_nodes_dos->get_ntetra(),
                                                       dos->tetra_nodes_dos->get_tetras(),
                                                       dos_scph[iT]);
                }

                heat_capacity[iT] = thermodynamics->Cv_tot(temperature,
                                                           dos->kmesh_dos->nk_irred,
                                                           ns,
                                                           dos->kmesh_dos->kpoint_irred_all,
                                                           &dos->kmesh_dos->weight_k[0],
                                                           eval_anharm[iT]);

                FE_QHA[iT] = thermodynamics->free_energy_QHA(temperature,
                                                             dos->kmesh_dos->nk_irred,
                                                             ns,
                                                             dos->kmesh_dos->kpoint_irred_all,
                                                             &dos->kmesh_dos->weight_k[0],
                                                             eval_anharm[iT]);

                dFE_scph[iT] = thermodynamics->FE_scph_correction(iT,
                                                                  eval_anharm[iT],
                                                                  evec_tmp,
                                                                  eval_harm_renorm[iT],
                                                                  evec_harm_renorm);

                FE_total[iT] = thermodynamics->compute_FE_total(iT,
                                                                FE_QHA[iT],
                                                                dFE_scph[iT]);

                if (writes->getPrintMSD()) {
                    double shift[3]{0.0, 0.0, 0.0};

                    for (auto is = 0; is < ns; ++is) {
                        msd_scph[iT][is] = thermodynamics->disp_corrfunc(temperature,
                                                                         is, is,
                                                                         shift,
                                                                         dos->kmesh_dos->nk,
                                                                         ns,
                                                                         dos->kmesh_dos->xk,
                                                                         eval_anharm[iT],
                                                                         evec_tmp);
                    }
                }

                if (writes->getPrintUcorr()) {
                    double shift[3];
                    for (auto i = 0; i < 3; ++i) shift[i] = static_cast<double>(writes->getShiftUcorr()[i]);

                    for (auto is = 0; is < ns; ++is) {
                        for (auto js = 0; js < ns; ++js) {
                            ucorr_scph[iT][is][js] = thermodynamics->disp_corrfunc(temperature,
                                                                                   is, js,
                                                                                   shift,
                                                                                   dos->kmesh_dos->nk,
                                                                                   ns,
                                                                                   dos->kmesh_dos->xk,
                                                                                   eval_anharm[iT],
                                                                                   evec_tmp);
                        }
                    }
                }

                if (compute_Cv_anharmonic == 1) {

                    if (iT >= 1 and iT <= NT - 2) {
                        get_derivative_central_diff(dT, dos->kmesh_dos->nk,
                                                    eval_anharm[iT - 1],
                                                    eval_anharm[iT + 1],
                                                    domega_dt);

                        heat_capacity_correction[iT] = thermodynamics->Cv_anharm_correction(temperature,
                                                                                            dos->kmesh_dos->nk_irred,
                                                                                            ns,
                                                                                            dos->kmesh_dos->kpoint_irred_all,
                                                                                            &dos->kmesh_dos->weight_k[0],
                                                                                            eval_anharm[iT],
                                                                                            domega_dt);
                    }

                }

                std::cout << '.' << std::flush;
                if (iT % 25 == 24) {
                    std::cout << std::endl;
                    std::cout << std::setw(3);
                }
            }
            std::cout << "\n\n";

            if (dos->compute_dos) {
                writes->write_scph_dos(dos_scph);
            }
            writes->write_scph_thermodynamics(heat_capacity,
                                              heat_capacity_correction,
                                              FE_QHA,
                                              dFE_scph,
                                              FE_total);
            if (writes->getPrintMSD()) {
                writes->write_scph_msd(msd_scph);
            }
            if (writes->getPrintUcorr()) {
                writes->write_scph_ucorr(ucorr_scph);
            }

            // If delta_dymat_scph_plus_bubble != nullptr, run postprocess again with
            // delta_dymat_scph_plus_bubble.
            if (bubble > 0) {
                std::cout << std::endl;
                std::cout << "   ";

                if (dos->compute_dos) {
                    auto emin_now = std::numeric_limits<double>::max();
                    auto emax_now = std::numeric_limits<double>::min();

                    double eval_tmp;
                    for (auto iT = 0; iT < NT; ++iT) {
                        if (iT == 0 || (iT == NT - 1)) {
                            exec_interpolation(kmesh_interpolate,
                                               delta_dymat_scph_plus_bubble[iT],
                                               dos->kmesh_dos->nk,
                                               dos->kmesh_dos->xk,
                                               dos->kmesh_dos->kvec_na,
                                               eval_anharm[iT],
                                               evec_tmp, true);

                            for (unsigned int j = 0; j < dos->kmesh_dos->nk_irred; ++j) {
                                for (unsigned int k = 0; k < ns; ++k) {
                                    eval_tmp = writes->in_kayser(
                                            eval_anharm[iT][dos->kmesh_dos->kpoint_irred_all[j][0].knum][k]);
                                    emin_now = std::min(emin_now, eval_tmp);
                                    emax_now = std::max(emax_now, eval_tmp);
                                }
                            }
                        }
                    }
                    emax_now += dos->delta_e;
                    dos->update_dos_energy_grid(emin_now, emax_now);
                }

                for (auto iT = 0; iT < NT; ++iT) {
                    auto temperature = Tmin + dT * static_cast<double>(iT);

                    exec_interpolation(kmesh_interpolate,
                                       delta_dymat_scph_plus_bubble[iT],
                                       dos->kmesh_dos->nk,
                                       dos->kmesh_dos->xk,
                                       dos->kmesh_dos->kvec_na,
                                       eval_anharm[iT],
                                       evec_tmp, true);

                    if (dos->compute_dos) {
                        dos->calc_dos_from_given_frequency(dos->kmesh_dos,
                                                           eval_anharm[iT],
                                                           dos->tetra_nodes_dos->get_ntetra(),
                                                           dos->tetra_nodes_dos->get_tetras(),
                                                           dos_scph[iT]);
                    }

                    heat_capacity[iT] = thermodynamics->Cv_tot(temperature,
                                                               dos->kmesh_dos->nk_irred,
                                                               ns,
                                                               dos->kmesh_dos->kpoint_irred_all,
                                                               &dos->kmesh_dos->weight_k[0],
                                                               eval_anharm[iT]);

                    if (writes->getPrintMSD()) {
                        double shift[3]{0.0, 0.0, 0.0};

                        for (auto is = 0; is < ns; ++is) {
                            msd_scph[iT][is] = thermodynamics->disp_corrfunc(temperature,
                                                                             is, is,
                                                                             shift,
                                                                             dos->kmesh_dos->nk,
                                                                             ns,
                                                                             dos->kmesh_dos->xk,
                                                                             eval_anharm[iT],
                                                                             evec_tmp);
                        }
                    }

                    if (writes->getPrintUcorr()) {
                        double shift[3];
                        for (auto i = 0; i < 3; ++i) shift[i] = static_cast<double>(writes->getShiftUcorr()[i]);

                        for (auto is = 0; is < ns; ++is) {
                            for (auto js = 0; js < ns; ++js) {
                                ucorr_scph[iT][is][js] = thermodynamics->disp_corrfunc(temperature,
                                                                                       is, js,
                                                                                       shift,
                                                                                       dos->kmesh_dos->nk,
                                                                                       ns,
                                                                                       dos->kmesh_dos->xk,
                                                                                       eval_anharm[iT],
                                                                                       evec_tmp);
                            }
                        }
                    }

                    std::cout << '.' << std::flush;
                    if (iT % 25 == 24) {
                        std::cout << std::endl;
                        std::cout << std::setw(3);
                    }
                }

                std::cout << "\n\n";

                if (dos->compute_dos) {
                    writes->write_scph_dos(dos_scph, bubble);
                }
                if (writes->getPrintMSD()) {
                    writes->write_scph_msd(msd_scph, bubble);
                }
                if (writes->getPrintUcorr()) {
                    writes->write_scph_ucorr(ucorr_scph, bubble);
                }

            }
            deallocate(eval_anharm);
            eval_anharm = nullptr;
            deallocate(evec_tmp);
            evec_tmp = nullptr;
        }

        if (kpoint->kpoint_general) {
            allocate(eval_anharm, NT, kpoint->kpoint_general->nk, ns);
            allocate(evec_tmp, kpoint->kpoint_general->nk, ns, ns);

            for (auto iT = 0; iT < NT; ++iT) {
                exec_interpolation(kmesh_interpolate,
                                   delta_dymat_scph[iT],
                                   kpoint->kpoint_general->nk,
                                   kpoint->kpoint_general->xk,
                                   kpoint->kpoint_general->kvec_na,
                                   eval_anharm[iT],
                                   evec_tmp);
            }

            writes->write_scph_energy(kpoint->kpoint_general->nk,
                                      eval_anharm);

            if (bubble > 0) {
                for (auto iT = 0; iT < NT; ++iT) {
                    exec_interpolation(kmesh_interpolate,
                                       delta_dymat_scph_plus_bubble[iT],
                                       kpoint->kpoint_general->nk,
                                       kpoint->kpoint_general->xk,
                                       kpoint->kpoint_general->kvec_na,
                                       eval_anharm[iT],
                                       evec_tmp);
                }
                writes->write_scph_energy(kpoint->kpoint_general->nk,
                                          eval_anharm,
                                          bubble);
            }
            deallocate(eval_anharm);
            deallocate(evec_tmp);
            eval_anharm = nullptr;
            evec_tmp = nullptr;
        }

        if (kpoint->kpoint_bs) {
            allocate(eval_anharm, NT, kpoint->kpoint_bs->nk, ns);
            allocate(evec_tmp, kpoint->kpoint_bs->nk, ns, ns);

            precompute_dymat_harm(kpoint->kpoint_bs->nk,
                                  kpoint->kpoint_bs->xk,
                                  kpoint->kpoint_bs->kvec_na);

            for (auto iT = 0; iT < NT; ++iT) {
                exec_interpolation(kmesh_interpolate,
                                   delta_dymat_scph[iT],
                                   kpoint->kpoint_bs->nk,
                                   kpoint->kpoint_bs->xk,
                                   kpoint->kpoint_bs->kvec_na,
                                   eval_anharm[iT],
                                   evec_tmp, true);
            }

            writes->write_scph_bands(kpoint->kpoint_bs->nk,
                                     kpoint->kpoint_bs->kaxis,
                                     eval_anharm);

            if (bubble > 0) {
                for (auto iT = 0; iT < NT; ++iT) {
                    exec_interpolation(kmesh_interpolate,
                                       delta_dymat_scph_plus_bubble[iT],
                                       kpoint->kpoint_bs->nk,
                                       kpoint->kpoint_bs->xk,
                                       kpoint->kpoint_bs->kvec_na,
                                       eval_anharm[iT],
                                       evec_tmp, true);
                }
                writes->write_scph_bands(kpoint->kpoint_bs->nk,
                                         kpoint->kpoint_bs->kaxis,
                                         eval_anharm,
                                         bubble);
            }
            deallocate(eval_anharm);
            deallocate(evec_tmp);
            eval_anharm = nullptr;
            evec_tmp = nullptr;
        }

        if (dielec->calc_dielectric_constant) {
            omega_grid = dielec->get_omega_grid(nomega_dielec);
            allocate(dielec_scph, NT, nomega_dielec, 3, 3);
            allocate(eval_gam, 1, ns);
            allocate(evec_gam, 1, ns, ns);
            allocate(xk_gam, 1, 3);
            for (auto i = 0; i < 3; ++i) xk_gam[0][i] = 0.0;

            for (auto iT = 0; iT < NT; ++iT) {
                exec_interpolation(kmesh_interpolate,
                                   delta_dymat_scph[iT],
                                   1,
                                   xk_gam,
                                   xk_gam,
                                   eval_gam,
                                   evec_gam);

                for (auto is = 0; is < ns; ++is) {
                    if (eval_gam[0][is] < 0.0) {
                        eval_gam[0][is] = -std::pow(eval_gam[0][is], 2.0);
                    } else {
                        eval_gam[0][is] = std::pow(eval_gam[0][is], 2.0);
                    }
                }
                dielec->compute_dielectric_function(nomega_dielec,
                                                    omega_grid,
                                                    eval_gam[0],
                                                    evec_gam[0],
                                                    dielec_scph[iT]);
            }
            writes->write_scph_dielec(dielec_scph);
        }

        if (eval_anharm) deallocate(eval_anharm);
        if (evec_tmp) deallocate(evec_tmp);

        if (dos_scph) deallocate(dos_scph);
        if (pdos_scph) deallocate(pdos_scph);
        if (heat_capacity) deallocate(heat_capacity);
        if (heat_capacity_correction) deallocate(heat_capacity_correction);
        if (FE_QHA) deallocate(FE_QHA);
        if (dFE_scph) deallocate(dFE_scph);
        if (FE_total) deallocate(FE_total);
        if (dielec_scph) deallocate(dielec_scph);

        if (eval_gam) deallocate(eval_gam);
        if (evec_gam) deallocate(evec_gam);
        if (xk_gam) deallocate(xk_gam);
    }
}

void Scph::load_scph_dymat_from_file(std::complex<double> ****dymat_out,
                                     std::string filename_dymat)
{
    const auto ns = dynamical->neval;
    const auto Tmin = system->Tmin;
    const auto Tmax = system->Tmax;
    const auto dT = system->dT;
    const auto NT = static_cast<unsigned int>((Tmax - Tmin) / dT) + 1;
    std::vector<double> Temp_array(NT);

    for (int i = 0; i < NT; ++i) {
        Temp_array[i] = Tmin + dT * static_cast<double>(i);
    }

    if (mympi->my_rank == 0) {

        const auto consider_offdiagonal = selfenergy_offdiagonal;
        double temp;
        std::ifstream ifs_dymat;
        auto file_dymat = filename_dymat;
        bool consider_offdiag_tmp;
        unsigned int nk_interpolate_ref[3];
        unsigned int nk_scph_tmp[3];
        double Tmin_tmp, Tmax_tmp, dT_tmp;
        double dymat_real, dymat_imag;
        std::string str_dummy;
        int nonanalytic_tmp;

        

        ifs_dymat.open(file_dymat.c_str(), std::ios::in);

        if (!ifs_dymat) {
            exit("load_scph_dymat_from_file",
                 "Cannot open scph_dymat file");
        }

        // Read computational settings from file and check the consistency.
        ifs_dymat >> nk_interpolate_ref[0] >> nk_interpolate_ref[1] >> nk_interpolate_ref[2];
        ifs_dymat >> nk_scph_tmp[0] >> nk_scph_tmp[1] >> nk_scph_tmp[2];
        ifs_dymat >> Tmin_tmp >> Tmax_tmp >> dT_tmp;
        ifs_dymat >> nonanalytic_tmp >> consider_offdiag_tmp;

        if (nk_interpolate_ref[0] != kmesh_interpolate[0] ||
            nk_interpolate_ref[1] != kmesh_interpolate[1] ||
            nk_interpolate_ref[2] != kmesh_interpolate[2]) {
            exit("load_scph_dymat_from_file",
                 "The number of KMESH_INTERPOLATE is not consistent");
        }
        if (nk_scph_tmp[0] != kmesh_scph[0] ||
            nk_scph_tmp[1] != kmesh_scph[1] ||
            nk_scph_tmp[2] != kmesh_scph[2]) {
            exit("load_scph_dymat_from_file",
                 "The number of KMESH_SCPH is not consistent");
        }
        if (nonanalytic_tmp != dynamical->nonanalytic) {
            warn("load_scph_dymat_from_file",
                 "The NONANALYTIC tag is not consistent");
        }
        if (consider_offdiag_tmp != consider_offdiagonal) {
            exit("load_scph_dymat_from_file",
                 "The SELF_OFFDIAG tag is not consistent");
        }

        // Check if the precalculated data for the given temperature range exists
        const auto NT_ref = static_cast<unsigned int>((Tmax_tmp - Tmin_tmp) / dT_tmp) + 1;
        std::vector<double> Temp_array_ref(NT_ref);
        for (int i = 0; i < NT_ref; ++i) {
            Temp_array_ref[i] = Tmin_tmp + dT_tmp * static_cast<double>(i);
        }
        std::vector<int> flag_load(NT_ref);
        for (int i = 0; i < NT_ref; ++i) {
            flag_load[i] = 0;
            for (int j = 0; j < NT; ++j) {
                if (std::abs(Temp_array_ref[i] - Temp_array[j]) < eps6) {
                    flag_load[i] = 1;
                    break;
                }
            }
        }
        int icount = 0;
        for (int iT = 0; iT < NT_ref; ++iT) {
            ifs_dymat >> str_dummy >> temp;
            for (int is = 0; is < ns; ++is) {
                for (int js = 0; js < ns; ++js) {
                    for (int ik = 0; ik < kmesh_coarse->nk; ++ik) {
                        ifs_dymat >> dymat_real >> dymat_imag;
                        if (flag_load[iT]) {
                            dymat_out[icount][is][js][ik]
                                    = std::complex<double>(dymat_real, dymat_imag);
                        }
                    }
                }
            }
            if (flag_load[iT]) icount += 1;
        }

        ifs_dymat.close();

        if (icount != NT) {
            exit("load_scph_dymat_from_file",
                 "The temperature information is not consistent");
        }
        std::cout << " done." << std::endl;
    }
    // Broadcast to all MPI threads
    mpi_bcast_complex(dymat_out, NT, kmesh_coarse->nk, ns);
}

void Scph::store_scph_dymat_to_file(const std::complex<double> *const *const *const *dymat_in,
                                    std::string filename_dymat)
{
    int i;
    const auto ns = dynamical->neval;
    const auto Tmin = system->Tmin;
    const auto Tmax = system->Tmax;
    const auto dT = system->dT;
    std::ofstream ofs_dymat;
    // auto file_dymat = input->job_title + ".scph_dymat";
    auto file_dymat = filename_dymat;

    const auto NT = static_cast<unsigned int>((Tmax - Tmin) / dT) + 1;

    ofs_dymat.open(file_dymat.c_str(), std::ios::out);

    if (!ofs_dymat) {
        exit("store_scph_dymat_to_file",
             "Cannot open scph_dymat file");
    }
    for (i = 0; i < 3; ++i) {
        ofs_dymat << std::setw(5) << kmesh_interpolate[i];
    }
    ofs_dymat << std::endl;
    for (i = 0; i < 3; ++i) {
        ofs_dymat << std::setw(5) << kmesh_scph[i];
    }
    ofs_dymat << std::endl;
    ofs_dymat << std::setw(10) << Tmin;
    ofs_dymat << std::setw(10) << Tmax;
    ofs_dymat << std::setw(10) << dT << std::endl;
    ofs_dymat << std::setw(5) << dynamical->nonanalytic;
    ofs_dymat << std::setw(5) << selfenergy_offdiagonal << std::endl;

    for (auto iT = 0; iT < NT; ++iT) {
        const auto temp = Tmin + static_cast<double>(iT) * dT;
        ofs_dymat << "# " << temp << std::endl;
        for (auto is = 0; is < ns; ++is) {
            for (auto js = 0; js < ns; ++js) {
                for (auto ik = 0; ik < kmesh_coarse->nk; ++ik) {
                    ofs_dymat << std::setprecision(15)
                              << std::setw(25) << dymat_in[iT][is][js][ik].real();
                    ofs_dymat << std::setprecision(15)
                              << std::setw(25) << dymat_in[iT][is][js][ik].imag();
                    ofs_dymat << std::endl;
                }
            }
        }
    }
    ofs_dymat.close();
    std::cout << "  " << std::setw(input->job_title.length() + 12) << std::left << file_dymat;
    std::cout << " : Anharmonic dynamical matrix (restart file)" << std::endl;
}


void Scph::load_V0_from_file(double *V0)
{
    const auto Tmin = system->Tmin;
    const auto Tmax = system->Tmax;
    const auto dT = system->dT;

    const auto NT = static_cast<unsigned int>((Tmax - Tmin) / dT) + 1;

    if (mympi->my_rank == 0) {

        std::vector<double> Temp_array(NT);
        double temp;

        for (int i = 0; i < NT; ++i) {
            Temp_array[i] = Tmin + dT * static_cast<double>(i);
        }

        std::ifstream ifs_v0;
        auto file_v0 = input->job_title + ".V0";
        ifs_v0.open(file_v0.c_str(), std::ios::in);

        if (!ifs_v0) {
            exit("load_V0_from_file",
                "Cannot open V0 file.");
        }

        for(int iT = 0; iT < NT; iT++){
            ifs_v0 >> temp >> V0[iT];

            if(std::fabs(temp - Temp_array[iT]) > eps6){
                exit("load_V0_from_file",
                    "Temperature grid is not consistent.");
            }
        }

        ifs_v0.close();
    }
    MPI_Bcast(V0, NT, MPI_DOUBLE, 0, MPI_COMM_WORLD);
}

void Scph::store_V0_to_file(const double *const V0)
{
    const auto Tmin = system->Tmin;
    const auto Tmax = system->Tmax;
    const auto dT = system->dT;

    const auto NT = static_cast<unsigned int>((Tmax - Tmin) / dT) + 1;
    std::vector<double> Temp_array(NT);

    for (int i = 0; i < NT; ++i) {
        Temp_array[i] = Tmin + dT * static_cast<double>(i);
    }

    std::ofstream ofs_v0;
    auto file_v0 = input->job_title + ".V0";

    ofs_v0.open(file_v0.c_str(), std::ios::out);

    if (!ofs_v0) {
        exit("store_V0_to_file",
             "Cannot open V0 file");
    }

    for (int i = 0; i < NT; i++) {
        ofs_v0 << std::scientific << std::setprecision(15);
        ofs_v0 << std::setw(30) << Temp_array[i] << std::setw(30) << V0[i] << std::endl;
    }

    ofs_v0.close();

    std::cout << "  " << std::setw(input->job_title.length() + 12) << std::left << file_v0;
    std::cout << " : Renormalized static potential V0 (restart file)" << std::endl;

}

void Scph::zerofill_harmonic_dymat_renormalize(std::complex<double> ****delta_harmonic_dymat_renormalize, 
                                               unsigned int NT)
{
    const auto ns = dynamical->neval;
    static auto complex_zero = std::complex<double>(0.0, 0.0);
    int iT, is1, is2, ik;

    for(iT = 0; iT < NT; iT++){
        for(is1 = 0; is1 < ns; is1++){
            for(is2 = 0; is2 < ns; is2++){
                for(ik = 0; ik < kmesh_coarse->nk; ik++){
                    delta_harmonic_dymat_renormalize[iT][is1][is2][ik] = complex_zero;
                }
            }
        }
    }
}

void Scph::exec_scph_main(std::complex<double> ****dymat_anharm)
{
    int ik, is;
    const auto nk = kmesh_dense->nk;
    const auto nk_interpolate = kmesh_coarse->nk;
    const auto ns = dynamical->neval;
    const auto nk_irred_interpolate = kmesh_coarse->nk_irred;
    const auto Tmin = system->Tmin;
    const auto Tmax = system->Tmax;
    const auto dT = system->dT;
    double ***omega2_anharm;
    std::complex<double> ***evec_anharm_tmp;
    std::complex<double> ***v3_array_all;
    std::complex<double> ***v4_array_all;

    std::complex<double> **delta_v2_renorm;

    std::vector<double> vec_temp;

    const auto NT = static_cast<unsigned int>((Tmax - Tmin) / dT) + 1;

    // Compute matrix element of 4-phonon interaction

    allocate(omega2_anharm, NT, nk, ns);
    allocate(evec_anharm_tmp, nk, ns, ns);
    allocate(v4_array_all, nk_irred_interpolate * nk,
             ns * ns, ns * ns);

    // delta_v2_renorm is zero when structural optimization is not performed
    allocate(delta_v2_renorm, nk_interpolate, ns*ns);
    for(ik = 0; ik < nk_interpolate; ik++){
        for(is = 0; is < ns*ns; is++){
            delta_v2_renorm[ik][is] = 0.0;
        }
    }

    // Calculate v4 array. 
    // This operation is the most expensive part of the calculation.
    if (selfenergy_offdiagonal & (ialgo == 1)) {
        compute_V4_elements_mpi_over_band(v4_array_all,
                                          evec_harmonic,
                                          selfenergy_offdiagonal);
    } else {
        compute_V4_elements_mpi_over_kpoint(v4_array_all,
                                            evec_harmonic,
                                            selfenergy_offdiagonal,
                                            relax_coordinate);
    }

    if (relax_coordinate) {
        allocate(v3_array_all, nk, ns, ns * ns);
        compute_V3_elements_mpi_over_kpoint(v3_array_all,
                                            evec_harmonic,
                                            selfenergy_offdiagonal);
    }

    if (mympi->my_rank == 0) {

        std::complex<double> ***cmat_convert;
        allocate(cmat_convert, nk, ns, ns);

        vec_temp.clear();

        precompute_dymat_harm(kmesh_dense->nk,
                              kmesh_dense->xk,
                              kmesh_dense->kvec_na);

        if (lower_temp) {
            for (int i = NT - 1; i >= 0; --i) {
                vec_temp.push_back(Tmin + static_cast<double>(i) * dT);
            }
        } else {
            for (int i = 0; i < NT; ++i) {
                vec_temp.push_back(Tmin + static_cast<double>(i) * dT);
            }
        }

        auto converged_prev = false;

        for (double temp: vec_temp) {
            auto iT = static_cast<unsigned int>((temp - Tmin) / dT);

            // Initialize phonon eigenvectors with harmonic values

            for (ik = 0; ik < nk; ++ik) {
                for (is = 0; is < ns; ++is) {
                    for (int js = 0; js < ns; ++js) {
                        evec_anharm_tmp[ik][is][js] = evec_harmonic[ik][is][js];
                    }
                }
            }
            if (converged_prev) {
                if (lower_temp) {
                    for (ik = 0; ik < nk; ++ik) {
                        for (is = 0; is < ns; ++is) {
                            omega2_anharm[iT][ik][is] = omega2_anharm[iT + 1][ik][is];
                        }
                    }
                } else {
                    for (ik = 0; ik < nk; ++ik) {
                        for (is = 0; is < ns; ++is) {
                            omega2_anharm[iT][ik][is] = omega2_anharm[iT - 1][ik][is];
                        }
                    }
                }
            }

            compute_anharmonic_frequency(v4_array_all,
                                         omega2_anharm[iT],
                                         evec_anharm_tmp,
                                         temp,
                                         converged_prev,
                                         cmat_convert,
                                         selfenergy_offdiagonal,
                                         delta_v2_renorm,
                                         writes->getVerbosity());

            calc_new_dymat_with_evec(dymat_anharm[iT],
                                     omega2_anharm[iT],
                                     evec_anharm_tmp);

            if (!warmstart_scph) converged_prev = false;
        }

        deallocate(cmat_convert);

    }

    mpi_bcast_complex(dymat_anharm, NT, kmesh_coarse->nk, ns);

    deallocate(omega2_anharm);
    deallocate(v4_array_all);
    deallocate(evec_anharm_tmp);
    deallocate(delta_v2_renorm);
    if(relax_coordinate){
        deallocate(v3_array_all);
    }
}


// relax internal coordinate and lattice
void Scph::exec_scph_relax_cell_coordinate_main(std::complex<double> ****dymat_anharm,
                                          std::complex<double> ****delta_harmonic_dymat_renormalize)
{
    using namespace Eigen;

    int ik, is, js;
    int is1, is2;
    int i1, i2, i3, i4;
    int iat1, ixyz1, ixyz2;
    std::string str_tmp;

    const auto nk = kmesh_dense->nk;
    const auto nk_interpolate = kmesh_coarse->nk;
    const auto ns = dynamical->neval;
    const auto nk_irred_interpolate = kmesh_coarse->nk_irred;
    const auto Tmin = system->Tmin;
    const auto Tmax = system->Tmax;
    const auto dT = system->dT;
    double ***omega2_anharm;
    std::complex<double> ***evec_anharm_tmp;
    // renormalization of harmonic dynamical matrix
    std::complex<double> **delta_v2_renorm;
    std::complex<double> **delta_v2_with_umn;
    double ***omega2_harm_renorm;
    std::complex<double> ***evec_harm_renorm_tmp;
    // k-space IFCs at the reference and updated structures
    std::complex<double> *v1_ref, *v1_renorm, *v1_with_umn;
    std::complex<double> ***v3_ref, ***v3_renorm, ***v3_with_umn;
    std::complex<double> ***v4_ref, ***v4_renorm, ***v4_with_umn;
    double v0_ref, v0_renorm, v0_with_umn;
    v0_ref = 0.0; // set original ground state energy as zero

    // elastic constants
    double *C1_array;
    double **C2_array;
    double ***C3_array;

    // strain-derivative of k-space IFCs
    // (calculated by real-space IFC renormalization or finite-difference method)
    std::complex<double> **del_v1_del_umn;
    std::complex<double> **del2_v1_del_umn2;
    std::complex<double> **del3_v1_del_umn3;
    std::complex<double> ***del_v2_del_umn;
    std::complex<double> ***del2_v2_del_umn2;
    std::complex<double> ****del_v3_del_umn;

    std::complex<double> *del_v0_del_umn_renorm;

    // atomic forces and stress tensor at finite temperatures
    std::complex<double> *v1_SCP;
    std::complex<double> *del_v0_del_umn_SCP;

    // structure optimization
    int i_str_loop, i_temp_loop;
    double *q0, *u0;
    double **u_tensor, **eta_tensor;

    // structure update
    double dq0, du0;
    double du_tensor;
    double *delta_q0, *delta_u0;
    double *delta_umn;
    std::vector<int> harm_optical_modes(ns-3);

    // cell optimization
    double pvcell = 0.0; // pressure * v_{cell,reference} [Ry]
    pvcell = stat_pressure * system->volume_p * std::pow(Bohr_in_Angstrom, 3) * 1.0e-30; // in 10^9 J = GJ
    pvcell *= 1.0e9/Ryd; // in Ry

    // temperature grid
    std::vector<double> vec_temp;
    const auto NT = static_cast<unsigned int>((Tmax - Tmin) / dT) + 1;


    allocate(omega2_anharm, NT, nk, ns);
    allocate(evec_anharm_tmp, nk, ns, ns);

    allocate(delta_v2_renorm, nk_interpolate, ns*ns);
    allocate(delta_v2_with_umn, nk_interpolate, ns*ns);
    allocate(omega2_harm_renorm, NT, nk, ns);
    allocate(evec_harm_renorm_tmp, nk, ns, ns);   

    allocate(v1_ref, ns);
    allocate(v1_with_umn, ns);
    allocate(v1_renorm, ns);

    allocate(q0, ns);
    allocate(u0, ns);
    allocate(u_tensor, 3, 3);
    allocate(eta_tensor, 3, 3);

    allocate(delta_q0, ns);
    allocate(delta_u0, ns);
    allocate(delta_umn, 6);

    allocate(v1_SCP, ns);
    allocate(del_v0_del_umn_renorm, 9);
    allocate(del_v0_del_umn_SCP, 9);

    allocate(v4_ref, nk_irred_interpolate * kmesh_dense->nk,
             ns * ns, ns * ns);
    allocate(v4_renorm, nk_irred_interpolate * kmesh_dense->nk,
             ns * ns, ns * ns);
    allocate(v4_with_umn, nk_irred_interpolate * kmesh_dense->nk,
             ns * ns, ns * ns);

    // Compute matrix element of 4-phonon interaction
    // This operation is the most expensive part of the calculation.
    if (selfenergy_offdiagonal & (ialgo == 1)) {
        compute_V4_elements_mpi_over_band(v4_ref,
                                          evec_harmonic,
                                          selfenergy_offdiagonal);
    } else {
        compute_V4_elements_mpi_over_kpoint(v4_ref,
                                            evec_harmonic,
                                            selfenergy_offdiagonal,
                                            relax_coordinate);
    }

    allocate(v3_ref, nk, ns, ns * ns);
    allocate(v3_renorm, nk, ns, ns * ns);
    allocate(v3_with_umn, nk, ns, ns * ns);

    compute_V3_elements_mpi_over_kpoint(v3_ref,
                                        evec_harmonic,
                                        selfenergy_offdiagonal);

    // assume that the atomic forces are zero at initial structure
    for(is = 0; is < ns; is++){
        v1_ref[is] = 0.0;
    }
    // compute IFC renormalization by lattice relaxation
    std::cout << " RELAX_COORDINATE = " << relax_coordinate << ": ";
    if(relax_coordinate == 1){
        std::cout << "Set zeros in derivatives of k-space IFCs by strain." << std::endl << std::endl;
    }
    if(relax_coordinate == 2){
        std::cout << "Calculating derivatives of k-space IFCs by strain." << std::endl << std::endl;
    }

    allocate(del_v1_del_umn, 9, ns);
    allocate(del2_v1_del_umn2, 81, ns);
    allocate(del3_v1_del_umn3, 729, ns);
    allocate(del_v2_del_umn, 9, nk, ns*ns);
    allocate(del2_v2_del_umn2, 81, nk, ns*ns);
    allocate(del_v3_del_umn, 9, nk, ns, ns*ns);

    compute_del_v_strain(del_v1_del_umn, del2_v1_del_umn2, del3_v1_del_umn3,
                         del_v2_del_umn, del2_v2_del_umn2, del_v3_del_umn,
                         evec_harmonic, relax_coordinate);


    // get indices of optical modes at Gamma point
    js = 0;
    for(is = 0; is < ns; is++){
        if(std::fabs(omega2_harmonic[0][is]) < eps10){
            continue;
        }
        harm_optical_modes[js] = is;
        js++;
    }
    if(js != ns-3){
        exit("exec_scph_relax_cell_coordinate_main",
             "The number of detected optical modes is not ns-3.");
    }
    
    if (mympi->my_rank == 0) {

        std::complex<double> ***cmat_convert;
        allocate(cmat_convert, nk, ns, ns);

        vec_temp.clear();

        if (lower_temp) {
            for (int i = NT - 1; i >= 0; --i) {
                vec_temp.push_back(Tmin + static_cast<double>(i) * dT);
            }
        } else {
            for (int i = 0; i < NT; ++i) {
                vec_temp.push_back(Tmin + static_cast<double>(i) * dT);
            }
        }

        auto converged_prev = false;
        auto str_diverged = 0;

        allocate(C1_array, 9);
        allocate(C2_array, 9, 9);
        allocate(C3_array, 9, 9, 9);

        set_elastic_constants(C1_array, C2_array, C3_array);

        // output files of structural optimization
        std::ofstream fout_step_q0, fout_step_u0;
        std::ofstream fout_q0, fout_u0;
        
        // cell optimization
        std::ofstream fout_step_u_tensor, fout_u_tensor;

        fout_step_q0.open("step_q0.txt");
        fout_step_u0.open("step_u0.txt");
        fout_q0.open(input->job_title + ".normal_disp");
        fout_u0.open(input->job_title + ".atom_disp");
        
        // if the unit cell is relaxed
        if(relax_coordinate == 2){
            fout_step_u_tensor.open("step_u_tensor.txt");
            fout_u_tensor.open(input->job_title + ".umn_tensor");
        }

        write_resfile_header(fout_q0, fout_u0, fout_u_tensor);

        i_temp_loop = -1;

        std::cout << " Start structural optimization." << std::endl;

        if(relax_coordinate == 1){
            std::cout << "  Internal coordinates are relaxed." << std::endl;
            std::cout << "  Shape of the unit cell is fixed." << std::endl << std::endl;
        }
        else if(relax_coordinate == 2){
            std::cout << "  Internal coordinates and shape of the unit cell are relaxed." << std::endl << std::endl;
        }

        for (double temp : vec_temp) {
            i_temp_loop++;
            auto iT = static_cast<unsigned int>((temp - Tmin) / dT);

            std::cout << " ----------------------------------------------------------------" << std::endl;
            std::cout << " Temperature = " << temp << " K" << std::endl;
            std::cout << " Temperature index : " << std::setw(4) << i_temp_loop << "/" << std::setw(4) << NT << std::endl << std::endl;

            // Initialize phonon eigenvectors with harmonic values

            for (ik = 0; ik < nk; ++ik) {
                for (is = 0; is < ns; ++is) {
                    for (int js = 0; js < ns; ++js) {
                        evec_anharm_tmp[ik][is][js] = evec_harmonic[ik][is][js];
                    }
                }
            }
            if (converged_prev) {
                if (lower_temp) {
                    for (ik = 0; ik < nk; ++ik) {
                        for (is = 0; is < ns; ++is) {
                            omega2_anharm[iT][ik][is] = omega2_anharm[iT + 1][ik][is];
                        }
                    }
                } else {
                    for (ik = 0; ik < nk; ++ik) {
                        for (is = 0; is < ns; ++is) {
                            omega2_anharm[iT][ik][is] = omega2_anharm[iT - 1][ik][is];
                        }
                    }
                }
            }

            set_init_structure_atT(q0, u_tensor, u0,
                                   converged_prev, str_diverged, 
                                   set_init_str, i_temp_loop);


            std::cout << " Initial atomic displacements [Bohr] : " << std::endl;
            for(iat1 = 0; iat1 < system->natmin; iat1++){
                std::cout << " ";
                for(ixyz1 = 0; ixyz1 < 3; ixyz1++){
                    get_xyz_string(ixyz1, str_tmp);
                    std::cout << std::setw(10) << ("u_{" + std::to_string(iat1) + "," + str_tmp + "}");
                }std::cout << " :";
                for(ixyz1 = 0; ixyz1 < 3; ixyz1++){
                    std::cout << std::scientific << std::setw(15) << std::setprecision(6) << u0[iat1*3 + ixyz1];
                }std::cout << std::endl;
            }std::cout << std::endl;

            if(relax_coordinate == 2){
                std::cout << " Initial strain (displacement gradient tensor u_{mu nu}) : " << std::endl;
                for(ixyz1 = 0; ixyz1 < 3; ixyz1++){
                    std::cout << " ";
                    for(ixyz2 = 0; ixyz2 < 3; ixyz2++){
                        std::cout << std::scientific << std::setw(15) << std::setprecision(6) << u_tensor[ixyz1][ixyz2];    
                    }std::cout << std::endl;
                }std::cout << std::endl;
            }

            write_stepresfile_header_atT(fout_step_q0, fout_step_u0, fout_step_u_tensor, temp);

            write_stepresfile(q0, u_tensor, u0, 0,
                              fout_step_q0, fout_step_u0, fout_step_u_tensor);

            std::cout << " ----------------------------------------------------------------" << std::endl;

            std::cout << " Start structural optimization at " << temp << " K.";

            for(i_str_loop = 0; i_str_loop < max_str_iter; i_str_loop++){

                std::cout << std::endl << std::endl << " Structure loop :" << std::setw(5) << i_str_loop+1 << std::endl;

                // get eta tensor
                calculate_eta_tensor(eta_tensor, u_tensor);

                // calculate IFCs under strain
                renormalize_v0_from_umn(v0_with_umn, v0_ref, eta_tensor, 
                                        C1_array, C2_array, C3_array, u_tensor, pvcell);

                renormalize_v1_from_umn(v1_with_umn, v1_ref,
                                        del_v1_del_umn, del2_v1_del_umn2, del3_v1_del_umn3, 
                                        u_tensor);

                renormalize_v2_from_umn(delta_v2_with_umn, del_v2_del_umn, del2_v2_del_umn2, u_tensor);
                renormalize_v3_from_umn(v3_with_umn, v3_ref, del_v3_del_umn, u_tensor);
                
                for(ik = 0; ik < nk_irred_interpolate * nk; ik++){
                    for(is = 0; is < ns*ns; is++){
                        for(is1 = 0; is1 < ns*ns; is1++){
                            v4_with_umn[ik][is][is1] = v4_ref[ik][is][is1];
                        }
                    }
                }

                //renormalize IFC
                renormalize_v1_from_q0(v1_renorm, v1_with_umn, delta_v2_with_umn, v3_with_umn, v4_with_umn, q0);
                renormalize_v2_from_q0(delta_v2_renorm, delta_v2_with_umn, v3_with_umn, v4_with_umn, q0);
                renormalize_v3_from_q0(v3_renorm, v3_with_umn, v4_with_umn, q0);
                renormalize_v0_from_q0(v0_renorm, v0_with_umn, v1_with_umn, delta_v2_with_umn, v3_with_umn, v4_with_umn, q0);

                // calculate PES gradient by strain
                if(relax_coordinate == 1){
                    for(i1 = 0; i1 < 9; i1++){
                        del_v0_del_umn_renorm[i1] = 0.0;
                    }
                }
                else if(relax_coordinate == 2){
                    calculate_del_v0_del_umn_renorm(del_v0_del_umn_renorm, 
                                                    C1_array, C2_array, C3_array,
                                                    eta_tensor, u_tensor,
                                                    del_v1_del_umn, del2_v1_del_umn2, del3_v1_del_umn3,
                                                    del_v2_del_umn, del2_v2_del_umn2, del_v3_del_umn,
                                                    q0, pvcell);
                }


                // copy v4_ref to v4_renorm
                for(ik = 0; ik < nk_irred_interpolate * kmesh_dense->nk; ik++){
                    for(is1 = 0; is1 < ns*ns; is1++){
                        for(is2 = 0; is2 < ns*ns; is2++){
                            v4_renorm[ik][is1][is2] = v4_ref[ik][is1][is2];
                        }
                    }
                }

                // solve SCP equation
                compute_anharmonic_frequency(v4_renorm,
                                             omega2_anharm[iT],
                                             evec_anharm_tmp,
                                             temp,
                                             converged_prev,
                                             cmat_convert,
                                             selfenergy_offdiagonal,
                                             delta_v2_renorm, 
                                             writes->getVerbosity());

                calc_new_dymat_with_evec(dymat_anharm[iT],
                                         omega2_anharm[iT],
                                         evec_anharm_tmp);

                // calculate SCP force
                compute_anharmonic_v1_array(v1_SCP, v1_renorm, v3_renorm, cmat_convert, omega2_anharm[iT], temp);

                // calculate SCP stress tensor
                if(relax_coordinate == 1){
                    for(i1 = 0; i1 < 9; i1++){
                        del_v0_del_umn_SCP[i1] = 0.0;
                    }
                }
                else if(relax_coordinate == 2){
                    compute_anharmonic_del_v0_del_umn(del_v0_del_umn_SCP, 
                                                      del_v0_del_umn_renorm, del_v2_del_umn, del2_v2_del_umn2, del_v3_del_umn,
                                                      u_tensor, q0, cmat_convert, omega2_anharm[iT], temp);
                }

                update_cell_coordinate(q0, u0, u_tensor,
                                       v1_SCP, omega2_anharm[iT],
                                       del_v0_del_umn_SCP, C2_array,
                                       cmat_convert,
                                       harm_optical_modes,
                                       delta_q0, delta_u0, delta_umn,
                                       du0, du_tensor);

                write_stepresfile(q0, u_tensor, u0, i_str_loop+1,
                                  fout_step_q0, fout_step_u0, fout_step_u_tensor);
                
                check_str_divergence(str_diverged,
                                     q0, u0, u_tensor);
                
                if(str_diverged){
                    converged_prev = false;
                    std::cout << " The crystal structure diverged.";
                    std::cout << " Break from the structure loop." << std::endl;
                    break;
                }

                // check convergence
                std::cout << std::endl;
                std::cout << " du0 =" << std::scientific << std::setw(15) << std::setprecision(6) << du0 << " [Bohr]" << std::endl;
                std::cout << " du_tensor =" << std::scientific << std::setw(15) << std::setprecision(6) << du_tensor;

                if(du0 < coord_conv_tol && du_tensor < cell_conv_tol){
                    std::cout << std::endl << std::endl;
                    std::cout << " du0 is smaller than COORD_CONV_TOL = " << std::scientific << std::setw(15) << std::setprecision(6) << coord_conv_tol << std::endl;
                    if(relax_coordinate == 2){
                        std::cout << " du_tensor is smaller than CELL_CONV_TOL = " << std::scientific << std::setw(15) << std::setprecision(6) << cell_conv_tol << std::endl;
                    }
                    std::cout << " Structural optimization converged in " << i_str_loop+1 << "-th loop." << std::endl;
                    std::cout << " break structural loop." << std::endl << std::endl;
                    break;
                }
                
            }// close structure loop

            std::cout << " ----------------------------------------------------------------" << std::endl;
            std::cout << " Final atomic displacements [Bohr] at " << temp << " K" << std::endl;
            for(iat1 = 0; iat1 < system->natmin; iat1++){
                std::cout << " ";
                for(ixyz1 = 0; ixyz1 < 3; ixyz1++){
                    get_xyz_string(ixyz1, str_tmp);
                    std::cout << std::setw(10) << ("u_{" + std::to_string(iat1) + "," + str_tmp + "}");
                }std::cout << " :";
                for(ixyz1 = 0; ixyz1 < 3; ixyz1++){
                    std::cout << std::scientific << std::setw(15) << std::setprecision(6) << u0[iat1*3 + ixyz1];
                }std::cout << std::endl;
            }std::cout << std::endl;
            
            std::cout << " Final strain (displacement gradient tensor u_{mu nu}) : " << std::endl;
            for(ixyz1 = 0; ixyz1 < 3; ixyz1++){
                std::cout << " ";
                for(ixyz2 = 0; ixyz2 < 3; ixyz2++){
                    std::cout << std::scientific << std::setw(15) << std::setprecision(6) << u_tensor[ixyz1][ixyz2];    
                }std::cout << std::endl;
            }if(i_temp_loop == NT-1){
                std::cout << " ----------------------------------------------------------------" << std::endl << std::endl;
            }
            else{
                std::cout << std::endl;
            }

            // record zero-th order term of PES
            V0[iT] = v0_renorm;

            // print obtained structure
            calculate_u0(q0, u0);

            write_resfile_atT(q0, u_tensor, u0, temp, fout_q0, fout_u0, fout_u_tensor);

            if (!warmstart_scph) converged_prev = false;

            // get renormalization of harmonic dymat 
            compute_renormalized_harmonic_frequency(omega2_harm_renorm[iT],
                                                    evec_harm_renorm_tmp,
                                                    delta_v2_renorm,
                                                    writes->getVerbosity());

            calc_new_dymat_with_evec(delta_harmonic_dymat_renormalize[iT],
                                     omega2_harm_renorm[iT],
                                     evec_harm_renorm_tmp);
        } // close temperature loop

        // output files of structural optimization
        fout_step_q0.close();
        fout_step_u0.close();
        fout_q0.close();
        fout_u0.close();
        
        if(relax_coordinate == 2){
            fout_step_u_tensor.close();
            fout_u_tensor.close();
        }

        deallocate(cmat_convert);

        deallocate(C1_array);
        deallocate(C2_array);
        deallocate(C3_array);

    }

    mpi_bcast_complex(dymat_anharm, NT, kmesh_coarse->nk, ns);
    mpi_bcast_complex(delta_harmonic_dymat_renormalize, NT, kmesh_coarse->nk, ns);

    deallocate(omega2_anharm);
    deallocate(evec_anharm_tmp);
    deallocate(delta_v2_renorm);
    deallocate(delta_v2_with_umn);

    deallocate(omega2_harm_renorm);
    deallocate(evec_harm_renorm_tmp);

    deallocate(v1_ref);
    deallocate(v1_with_umn);
    deallocate(v1_renorm);
    deallocate(v3_ref);
    deallocate(v3_renorm);
    deallocate(v3_with_umn);
    deallocate(v4_ref);
    deallocate(v4_renorm);
    deallocate(v4_with_umn);


    deallocate(del_v1_del_umn);
    deallocate(del2_v1_del_umn2);
    deallocate(del3_v1_del_umn3);
    deallocate(del_v2_del_umn);
    deallocate(del2_v2_del_umn2);
    deallocate(del_v3_del_umn);

    deallocate(del_v0_del_umn_renorm);
    deallocate(v1_SCP);
    deallocate(del_v0_del_umn_SCP);

    deallocate(q0);
    deallocate(u0);
    deallocate(u_tensor);
    deallocate(eta_tensor);

    deallocate(delta_q0);
    deallocate(delta_u0);
    deallocate(delta_umn);
}

void Scph::exec_QHA_relax_main(std::complex<double> ****dymat_anharm, 
                               std::complex<double> ****delta_harmonic_dymat_renormalize){
    using namespace Eigen;

    int ik, is, js;
    int is1, is2, i1;
    int iat1, ixyz1, ixyz2;
    std::string str_tmp;

    const auto nk = kmesh_dense->nk;
    const auto nk_interpolate = kmesh_coarse->nk;
    const auto ns = dynamical->neval;
    const auto nk_irred_interpolate = kmesh_coarse->nk_irred;
    const auto Tmin = system->Tmin;
    const auto Tmax = system->Tmax;
    const auto dT = system->dT;
    // renormalization of harmonic dynamical matrix
    std::complex<double> **delta_v2_renorm;
    std::complex<double> **delta_v2_with_umn;
    double ***omega2_harm_renorm;
    std::complex<double> ***evec_harm_renorm_tmp;
    // k-space IFCs at the reference and updated structures
    std::complex<double> *v1_ref, *v1_renorm, *v1_with_umn;
    std::complex<double> ***v3_ref, ***v3_renorm, ***v3_with_umn;
    std::complex<double> ***v4_ref, ***v4_renorm, ***v4_with_umn;
    double v0_ref, v0_renorm, v0_with_umn;
    v0_ref = 0.0; // set original ground state energy as zero

    // elastic constants
    double *C1_array;
    double **C2_array;
    double ***C3_array;

    double **C2_array_ZSISA;

    // strain-derivative of k-space IFCs
    // (calculated by real-space IFC renormalization or finite-difference method)
    std::complex<double> **del_v1_del_umn;
    std::complex<double> **del2_v1_del_umn2;
    std::complex<double> **del3_v1_del_umn3;
    std::complex<double> ***del_v2_del_umn;
    std::complex<double> ***del2_v2_del_umn2;
    std::complex<double> ****del_v3_del_umn;

    std::complex<double> *del_v0_del_umn_renorm;
    std::complex<double> **del_v1_del_umn_renorm;
    double **C2_array_renorm;

    // atomic forces and stress tensor at finite temperatures
    std::complex<double> *v1_QHA;
    std::complex<double> *del_v0_del_umn_QHA;
    std::complex<double> *del_v0_del_umn_ZSISA;
    std::complex<double> *del_v0_del_umn_vZSISA;

    double **delq_delu_ZSISA;

    // structure optimization
    int i_str_loop, i_temp_loop;
    double *q0, *u0;
    double **u_tensor, **eta_tensor;

    // structure update
    double dq0, du0;
    double du_tensor;
    double *delta_q0, *delta_u0;
    double *delta_umn;
    std::vector<int> harm_optical_modes(ns-3);

    // cell optimization
    double pvcell = 0.0; // pressure * v_{cell,reference} [Ry]
    pvcell = stat_pressure * system->volume_p * std::pow(Bohr_in_Angstrom, 3) * 1.0e-30; // in 10^9 J = GJ
    pvcell *= 1.0e9/Ryd; // in Ry

    // temperature grid
    std::vector<double> vec_temp;
    const auto NT = static_cast<unsigned int>((Tmax - Tmin) / dT) + 1;

    allocate(delta_v2_renorm, nk_interpolate, ns*ns);
    allocate(delta_v2_with_umn, nk_interpolate, ns*ns);
    allocate(omega2_harm_renorm, NT, nk, ns);
    allocate(evec_harm_renorm_tmp, nk, ns, ns);   

    allocate(v1_ref, ns);
    allocate(v1_with_umn, ns);
    allocate(v1_renorm, ns);

    allocate(q0, ns);
    allocate(u0, ns);
    allocate(u_tensor, 3, 3);
    allocate(eta_tensor, 3, 3);

    allocate(delta_q0, ns);
    allocate(delta_u0, ns);
    allocate(delta_umn, 6);

    allocate(v1_QHA, ns);
    allocate(del_v0_del_umn_renorm, 9);
    allocate(del_v0_del_umn_QHA, 9);
    allocate(del_v0_del_umn_ZSISA, 9);
    allocate(del_v0_del_umn_vZSISA, 9);
    allocate(del_v1_del_umn_renorm, 9, ns);

    allocate(delq_delu_ZSISA, ns, 9);
    allocate(C2_array_renorm, 9, 9);

    // Compute matrix element of 4-phonon interaction
    allocate(v4_ref, nk_irred_interpolate * kmesh_dense->nk,
                     ns * ns, ns * ns);
    allocate(v4_renorm, nk_irred_interpolate * kmesh_dense->nk,
                     ns * ns, ns * ns);

    allocate(v4_with_umn, nk_irred_interpolate * kmesh_dense->nk,
                     ns * ns, ns * ns);

    // Calculate v4 array. 
    // This operation is the most expensive part of the calculation.
    if (selfenergy_offdiagonal & (ialgo == 1)) {
        compute_V4_elements_mpi_over_band(v4_ref,
                                          evec_harmonic,
                                          selfenergy_offdiagonal);
    } else {
        compute_V4_elements_mpi_over_kpoint(v4_ref,
                                            evec_harmonic,
                                            selfenergy_offdiagonal,
                                            relax_coordinate);
    }

    allocate(v3_ref, nk, ns, ns * ns);
    allocate(v3_renorm, nk, ns, ns * ns);
    allocate(v3_with_umn, nk, ns, ns * ns);

    compute_V3_elements_mpi_over_kpoint(v3_ref,
                                        evec_harmonic,
                                        selfenergy_offdiagonal);

    // assume that the atomic forces are zero at initial structure
    for(is = 0; is < ns; is++){
        v1_ref[is] = 0.0;
    }

    allocate(del_v1_del_umn, 9, ns);
    allocate(del2_v1_del_umn2, 81, ns);
    allocate(del3_v1_del_umn3, 729, ns);
    allocate(del_v2_del_umn, 9, nk, ns*ns);
    allocate(del2_v2_del_umn2, 81, nk, ns*ns);
    allocate(del_v3_del_umn, 9, nk, ns, ns*ns);

    compute_del_v_strain(del_v1_del_umn,
                         del2_v1_del_umn2,
                         del3_v1_del_umn3,
                         del_v2_del_umn,
                         del2_v2_del_umn2,
                         del_v3_del_umn,
                         evec_harmonic,
                         relax_coordinate);

    // get indices of optical modes at Gamma point
    js = 0;
    for(is = 0; is < ns; is++){
        if(std::fabs(omega2_harmonic[0][is]) < eps8){
            continue;
        }
        harm_optical_modes[js] = is;
        js++;
    }
    if(js != ns-3){
        exit("exec_scph_relax_cell_coordinate_main",
             "The number of detected optical modes is not ns-3.");
    }

    if (mympi->my_rank == 0) {

        std::complex<double> ***cmat_convert;
        allocate(cmat_convert, nk, ns, ns);

        vec_temp.clear();

        if (lower_temp) {
            for (int i = NT - 1; i >= 0; --i) {
                vec_temp.push_back(Tmin + static_cast<double>(i) * dT);
            }
        } else {
            for (int i = 0; i < NT; ++i) {
                vec_temp.push_back(Tmin + static_cast<double>(i) * dT);
            }
        }

        auto converged_prev = false;
        auto str_diverged = 0;

        allocate(C1_array, 9);
        allocate(C2_array, 9, 9);
        allocate(C3_array, 9, 9, 9);
        allocate(C2_array_ZSISA, 9, 9);

        set_elastic_constants(C1_array, C2_array, C3_array);

        // output files of structural optimization
        std::ofstream fout_step_q0, fout_step_u0;
        std::ofstream fout_q0, fout_u0;
        std::ofstream fout_step_u_tensor, fout_u_tensor;

        fout_step_q0.open("step_q0.txt");
        fout_step_u0.open("step_u0.txt");
        fout_q0.open(input->job_title + ".normal_disp");
        fout_u0.open(input->job_title + ".atom_disp");
        fout_step_u_tensor.open("step_u_tensor.txt");
        fout_u_tensor.open(input->job_title + ".umn_tensor");

        write_resfile_header(fout_q0, fout_u0, fout_u_tensor);

        i_temp_loop = -1;

        std::cout << " Start structural optimization." << std::endl;
        std::cout << " Internal coordinates and shape of the unit cell are relaxed." << std::endl << std::endl;

        for (double temp : vec_temp) {
            i_temp_loop++;
            auto iT = static_cast<unsigned int>((temp - Tmin) / dT);

            std::cout << " ----------------------------------------------------------------" << std::endl;
            std::cout << " Temperature = " << temp << " K" << std::endl;
            std::cout << " Temperature index : " << std::setw(4) << i_temp_loop << "/" << std::setw(4) << NT << std::endl << std::endl;

            set_init_structure_atT(q0, u_tensor, u0,
                                   converged_prev, str_diverged, 
                                   set_init_str, i_temp_loop);

            std::cout << " Initial atomic displacements [Bohr] : " << std::endl;
            for(iat1 = 0; iat1 < system->natmin; iat1++){
                std::cout << " ";
                for(ixyz1 = 0; ixyz1 < 3; ixyz1++){
                    get_xyz_string(ixyz1, str_tmp);
                    std::cout << std::setw(10) << ("u_{" + std::to_string(iat1) + "," + str_tmp + "}");
                }std::cout << " :";
                for(ixyz1 = 0; ixyz1 < 3; ixyz1++){
                    std::cout << std::scientific << std::setw(15) << std::setprecision(6) << u0[iat1*3 + ixyz1];
                }std::cout << std::endl;
            }std::cout << std::endl;

            std::cout << " Initial strain (displacement gradient tensor u_{mu nu}) : " << std::endl;
            for(ixyz1 = 0; ixyz1 < 3; ixyz1++){
                std::cout << " ";
                for(ixyz2 = 0; ixyz2 < 3; ixyz2++){
                    std::cout << std::scientific << std::setw(15) << std::setprecision(6) << u_tensor[ixyz1][ixyz2];    
                }std::cout << std::endl;
            }std::cout << std::endl;

            write_stepresfile_header_atT(fout_step_q0, fout_step_u0, fout_step_u_tensor, temp);

            write_stepresfile(q0, u_tensor, u0, 0,
                              fout_step_q0, fout_step_u0, fout_step_u_tensor);

            std::cout << " ----------------------------------------------------------------" << std::endl;

            std::cout << " Start structural optimization at " << temp << " K." << std::endl;

            for(i_str_loop = 0; i_str_loop < max_str_iter; i_str_loop++){

                std::cout << std::endl << std::endl << " Structure loop :" << std::setw(5) << i_str_loop+1 << std::endl;

                // get eta tensor
                calculate_eta_tensor(eta_tensor, u_tensor);

                // calculate IFCs under strain
                renormalize_v0_from_umn(v0_with_umn, v0_ref, eta_tensor, 
                                        C1_array, C2_array, C3_array, u_tensor, pvcell);

                renormalize_v1_from_umn(v1_with_umn, v1_ref,
                                        del_v1_del_umn, del2_v1_del_umn2, del3_v1_del_umn3, 
                                        u_tensor);

                renormalize_v2_from_umn(delta_v2_with_umn, del_v2_del_umn, del2_v2_del_umn2, u_tensor);

                renormalize_v3_from_umn(v3_with_umn, v3_ref, del_v3_del_umn, u_tensor);
                
                for(ik = 0; ik < nk_irred_interpolate * nk; ik++){
                    for(is = 0; is < ns*ns; is++){
                        for(is1 = 0; is1 < ns*ns; is1++){
                            v4_with_umn[ik][is][is1] = v4_ref[ik][is][is1];
                        }
                    }
                }

                //renormalize IFC
                renormalize_v1_from_q0(v1_renorm, v1_with_umn, delta_v2_with_umn, v3_with_umn, v4_with_umn, q0);
                renormalize_v2_from_q0(delta_v2_renorm, delta_v2_with_umn, v3_with_umn, v4_with_umn, q0);
                renormalize_v3_from_q0(v3_renorm, v3_with_umn, v4_with_umn, q0);
                renormalize_v0_from_q0(v0_renorm, v0_with_umn, v1_with_umn, delta_v2_with_umn, v3_with_umn, v4_with_umn, q0);

                // copy v4_ref to v4_renorm
                for(ik = 0; ik < nk_irred_interpolate * kmesh_dense->nk; ik++){
                    for(is1 = 0; is1 < ns*ns; is1++){
                        for(is2 = 0; is2 < ns*ns; is2++){
                            v4_renorm[ik][is1][is2] = v4_ref[ik][is1][is2];
                        }
                    }
                }

                // calculate renormalized stress tensor
                calculate_del_v0_del_umn_renorm(del_v0_del_umn_renorm, 
                                                C1_array, C2_array, C3_array,
                                                eta_tensor, u_tensor,
                                                del_v1_del_umn, del2_v1_del_umn2, del3_v1_del_umn3,
                                                del_v2_del_umn, del2_v2_del_umn2, del_v3_del_umn,
                                                q0, pvcell);

                // calculate renormalized strain-force coupling for ZSISA and v-ZSISA.
                calculate_del_v1_del_umn_renorm(del_v1_del_umn_renorm, 
                                                u_tensor,
                                                del_v1_del_umn, del2_v1_del_umn2, del3_v1_del_umn3,
                                                del_v2_del_umn, del2_v2_del_umn2, del_v3_del_umn,
                                                q0);
                
                compute_renormalized_harmonic_frequency(omega2_harm_renorm[iT],
                                                        evec_harm_renorm_tmp,
                                                        delta_v2_renorm,
                                                        writes->getVerbosity());

                calc_new_dymat_with_evec(delta_harmonic_dymat_renormalize[iT],
                                         omega2_harm_renorm[iT],
                                         evec_harm_renorm_tmp);
                // delta_harmonic_dymat_renormalize is copied to dymat_anharm after structure convergence,
                // which is required for postprocess.

                compute_cmat(cmat_convert, evec_harm_renorm_tmp);

                // The same functions (compute_anharmonic_v1_array, compute_anharmonic_del_v0_del_umn) as 
                // in Scph::exec_scph_relax_cell_coordinate_main can be used for
                // calculating the finite-temperature forces and stress tensor.
                // This is because we truncate the Taylor expansion of PES at the fourth order (?)
                compute_anharmonic_v1_array(v1_QHA, v1_renorm, v3_renorm, cmat_convert, omega2_harm_renorm[iT], temp);

                compute_anharmonic_del_v0_del_umn(del_v0_del_umn_QHA, 
                                                  del_v0_del_umn_renorm,
                                                  del_v2_del_umn,
                                                  del2_v2_del_umn2,
                                                  del_v3_del_umn,
                                                  u_tensor, q0, cmat_convert, 
                                                  omega2_harm_renorm[iT], temp);

                compute_ZSISA_stress(delq_delu_ZSISA, del_v0_del_umn_ZSISA,
                                     cmat_convert, omega2_harm_renorm[iT], del_v0_del_umn_QHA, 
                                     del_v1_del_umn_renorm, v1_QHA, harm_optical_modes);

                // qha_scheme == 1 : ZSISA
                if(qha_scheme == 1){
                    // overwrite v1_QHA by zero-temperature first-order IFCs.
                    for(is = 0; is < ns; is++){
                        v1_QHA[is] = v1_renorm[is];
                    }
                    // overwrite finite-temperature stress tensor
                    for(i1 = 0; i1 < 9; i1++){
                        del_v0_del_umn_QHA[i1] = del_v0_del_umn_ZSISA[i1];
                    }
                }

                // calculate renormalized second-order elastic constants 
                calculate_C2_array_renorm(C2_array_renorm,
                                          u_tensor, eta_tensor, C2_array, C3_array,
                                          del2_v1_del_umn2, del3_v1_del_umn3, del2_v2_del_umn2, q0);
       
                calculate_C2_array_ZSISA(C2_array_ZSISA, C2_array_renorm,
                                         del_v1_del_umn_renorm, delq_delu_ZSISA);

                compute_vZSISA_stress(del_v0_del_umn_vZSISA,
                                      C2_array_ZSISA, del_v0_del_umn_renorm, del_v0_del_umn_ZSISA, 
                                      u_tensor);

                // qha_scheme == 2 : v-ZSISA
                // overwrite finite-temperature force and stress tensor
                if(qha_scheme == 2){
                    for(is = 0; is < ns; is++){
                        v1_QHA[is] = v1_renorm[is];
                    }

                    for(i1 = 0; i1 < 9; i1++){
                        del_v0_del_umn_QHA[i1] = del_v0_del_umn_vZSISA[i1];
                    }
                }

                update_cell_coordinate(q0, u0, u_tensor,
                                       v1_QHA, omega2_harm_renorm[iT],
                                       del_v0_del_umn_QHA, C2_array,
                                       cmat_convert, harm_optical_modes,
                                       delta_q0, delta_u0, delta_umn,
                                       du0, du_tensor);

                write_stepresfile(q0, u_tensor, u0, i_str_loop+1,
                                  fout_step_q0, fout_step_u0, fout_step_u_tensor);

                check_str_divergence(str_diverged,
                                     q0, u0, u_tensor);
                
                if(str_diverged){
                    converged_prev = false;
                    std::cout << " The crystal structure diverged.";
                    std::cout << " Break from the structure loop." << std::endl;
                    break;
                }

                // check convergence
                std::cout << " du0 =" << std::scientific << std::setw(15) << std::setprecision(6) << du0 << " [Bohr]" << std::endl;
                std::cout << " du_tensor =" << std::scientific << std::setw(15) << std::setprecision(6) << du_tensor;

                if(du0 < coord_conv_tol && du_tensor < cell_conv_tol){
                    std::cout << std::endl << std::endl;
                    std::cout << " du0 is smaller than COORD_CONV_TOL = " << std::scientific << std::setw(15) << std::setprecision(6) << coord_conv_tol << std::endl;
                    std::cout << " du_tensor is smaller than CELL_CONV_TOL = " << std::scientific << std::setw(15) << std::setprecision(6) << cell_conv_tol << std::endl;
                    std::cout << " Structural optimization converged in " << i_str_loop+1 << "-th loop." << std::endl << std::endl;
                    std::cout << " break structural loop." << std::endl << std::endl;
                    break;
                }
                
            }// close structure loop

            std::cout << " ----------------------------------------------------------------" << std::endl;
            std::cout << " Final atomic displacements [Bohr] at " << temp << " K" << std::endl;
            for(iat1 = 0; iat1 < system->natmin; iat1++){
                std::cout << " ";
                for(ixyz1 = 0; ixyz1 < 3; ixyz1++){
                    get_xyz_string(ixyz1, str_tmp);
                    std::cout << std::setw(10) << ("u_{" + std::to_string(iat1) + "," + str_tmp + "}");
                }std::cout << " :";
                for(ixyz1 = 0; ixyz1 < 3; ixyz1++){
                    std::cout << std::scientific << std::setw(15) << std::setprecision(6) << u0[iat1*3 + ixyz1];
                }std::cout << std::endl;
            }std::cout << std::endl;
            
            std::cout << " Final strain (displacement gradient tensor u_{mu nu}) : " << std::endl;
            for(ixyz1 = 0; ixyz1 < 3; ixyz1++){
                std::cout << " ";
                for(ixyz2 = 0; ixyz2 < 3; ixyz2++){
                    std::cout << std::scientific << std::setw(15) << std::setprecision(6) << u_tensor[ixyz1][ixyz2];    
                }std::cout << std::endl;
            }if(i_temp_loop == NT-1){
                std::cout << " ----------------------------------------------------------------" << std::endl << std::endl;
            }
            else{
                std::cout << std::endl;
            }

            // record zero-th order term of PES
            V0[iT] = v0_renorm;

            // copy delta_harmonic_dymat_renormalize to dymat_anharm
            // This process is required for postprocess.
            for(is1 = 0; is1 < ns; is1++){
                for(is2 = 0; is2 < ns; is2++){
                    for(ik = 0; ik < kmesh_coarse->nk; ik++){
                        dymat_anharm[iT][is1][is2][ik] = delta_harmonic_dymat_renormalize[iT][is1][is2][ik];
                    }
                }
            }

            // print obtained structure
            calculate_u0(q0, u0);

            write_resfile_atT(q0, u_tensor, u0, temp, fout_q0, fout_u0, fout_u_tensor);

        }

        // Output files of structural optimization
        fout_step_q0.close();
        fout_step_u0.close();
        fout_q0.close();
        fout_u0.close();

        deallocate(cmat_convert);

        deallocate(C1_array);
        deallocate(C2_array);
        deallocate(C3_array);
        deallocate(C2_array_ZSISA);
    }

    deallocate(delta_v2_renorm);
    deallocate(delta_v2_with_umn);
    deallocate(omega2_harm_renorm);
    deallocate(evec_harm_renorm_tmp);

    deallocate(v1_ref);
    deallocate(v1_with_umn);
    deallocate(v1_renorm);

    deallocate(v3_ref);
    deallocate(v3_renorm);
    deallocate(v3_with_umn);

    deallocate(v4_ref);
    deallocate(v4_renorm);
    deallocate(v4_with_umn);


    deallocate(del_v1_del_umn);
    deallocate(del2_v1_del_umn2);
    deallocate(del3_v1_del_umn3);
    deallocate(del_v2_del_umn);
    deallocate(del2_v2_del_umn2);
    deallocate(del_v3_del_umn);

    deallocate(q0);
    deallocate(u0);
    deallocate(u_tensor);
    deallocate(eta_tensor);

    deallocate(delta_q0);
    deallocate(delta_u0);
    deallocate(delta_umn);

    deallocate(v1_QHA);
    deallocate(del_v1_del_umn_renorm);
    deallocate(del_v0_del_umn_QHA);
    deallocate(del_v0_del_umn_ZSISA);
    deallocate(del_v0_del_umn_vZSISA);
    deallocate(del_v0_del_umn_renorm);

    deallocate(delq_delu_ZSISA);

    deallocate(C2_array_renorm);
}


void Scph::exec_perturbative_QHA(std::complex<double> ****dymat_anharm, 
                                 std::complex<double> ****delta_harmonic_dymat_renormalize)
{    
    using namespace Eigen;

    int ik, is, js, ik1, is1, is2;
    int ixyz1, ixyz2, ixyz3;
    int itmp1, itmp2, itmp3, itmp4;
    static auto complex_zero = std::complex<double>(0.0, 0.0);

    const auto nk = kmesh_dense->nk;
    const auto nk_interpolate = kmesh_coarse->nk;
    const auto ns = dynamical->neval;
    const auto nk_irred_interpolate = kmesh_coarse->nk_irred;
    const auto Tmin = system->Tmin;
    const auto Tmax = system->Tmax;
    const auto dT = system->dT;

    // renormalization of harmonic dynamical matrix
    std::complex<double> **delta_v2_renorm;
    std::complex<double> **delta_v2_with_umn;
    double ***omega2_harm_renorm;
    std::complex<double> ***evec_harm_renorm_tmp;
    // original and renormalized IFCs
    std::complex<double> *v1_ref, *v1_renorm, *v1_with_umn;
    std::complex<double> ***v3_ref; // We fix cubic IFCs in perturbative QHA.
    std::complex<double> ***v4_array_dummy; // We set quartic IFCs as zero.

    // elastic constants
    double *C1_array;
    double **C2_array;
    double ***C3_array;

    // force and stress tensor from F_vib
    std::complex<double> *v1_vib;
    std::complex<double> *del_v0_del_umn_vib;

    // strain-derivative of k-space IFCs
    // (calculated by real-space IFC renormalization or finite-difference method)
    std::complex<double> **del_v1_del_umn;
    std::complex<double> **del2_v1_del_umn2;
    std::complex<double> **del3_v1_del_umn3_dummy;
    std::complex<double> ***del_v2_del_umn;
    std::complex<double> ***del2_v2_del_umn2_dummy;
    std::complex<double> ****del_v3_del_umn_dummy;

    // IFC renormalization
    double v0_with_umn, v0_renorm;

    // structural optimization
    int i_temp_loop;
    double *q0, *u0; 
    double **u_tensor, **eta_tensor;
    std::vector<int> harm_optical_modes(ns-3);

    // temperature grid
    std::vector<double> vec_temp;
    const auto NT = static_cast<unsigned int>((Tmax - Tmin) / dT) + 1;

    MatrixXcd elastic_mat_tmp(ns-3 + 6, ns-3 + 6); // optical phonons + independent strain
    VectorXcd q0_umn(ns-3 + 6), del_Fvib_q0_umn(ns-3 + 6); 

    allocate(omega2_harm_renorm, NT, nk, ns);
    allocate(evec_harm_renorm_tmp, nk, ns, ns);   
    allocate(delta_v2_renorm, nk_interpolate, ns*ns);
    allocate(delta_v2_with_umn, nk_interpolate, ns*ns);

    allocate(v1_ref, ns);
    allocate(v1_with_umn, ns);
    allocate(v1_renorm, ns);

    allocate(v1_vib, ns);
    allocate(del_v0_del_umn_vib, 9);

    allocate(q0, ns);
    allocate(u0, ns);
    allocate(u_tensor, 3, 3);
    allocate(eta_tensor, 3, 3);

    allocate(v4_array_dummy, nk_irred_interpolate * kmesh_dense->nk,
             ns * ns, ns * ns);

    for(ik1 = 0; ik1 < nk_irred_interpolate * kmesh_dense->nk; ik1++){
        for(is1 = 0; is1 < ns * ns; is1++){
            for(is2 = 0; is2 < ns * ns; is2++){
                v4_array_dummy[ik1][is1][is2] = complex_zero;
            }
        }
    }

    allocate(v3_ref, nk, ns, ns * ns);

    compute_V3_elements_mpi_over_kpoint(v3_ref,
                                        evec_harmonic,
                                        selfenergy_offdiagonal);

    // assume that the atomic forces are zero at initial structure
    for(is = 0; is < ns; is++){
        v1_ref[is] = 0.0;
    }
    
    allocate(del_v1_del_umn, 9, ns);
    allocate(del2_v1_del_umn2, 81, ns);
    allocate(del_v2_del_umn, 9, nk, ns*ns);

    allocate(del3_v1_del_umn3_dummy, 729, ns);
    allocate(del2_v2_del_umn2_dummy, 81, nk, ns*ns);
    allocate(del_v3_del_umn_dummy, 9, nk, ns, ns*ns);

    compute_del_v_strain(del_v1_del_umn,
                         del2_v1_del_umn2, nullptr,
                         del_v2_del_umn,
                         nullptr, nullptr,
                         evec_harmonic, relax_coordinate);
    
    // set dummy variables as zero.
    // These are used for the preparation for the postprocess
    for(ixyz1 = 0; ixyz1 < 729; ixyz1++){
        for(is1 = 0; is1 < ns; is1++){
            del3_v1_del_umn3_dummy[ixyz1][is1] = complex_zero;
        }
    }
    for(ixyz1 = 0; ixyz1 < 81; ixyz1++){
        for(ik1 = 0; ik1 < nk; ik1++){
            for(is1 = 0; is1 < ns*ns; is1++){
                del2_v2_del_umn2_dummy[ixyz1][ik1][is1] = complex_zero;
            }
        }
    }
    for(ixyz1 = 0; ixyz1 < 9; ixyz1++){
        for(ik1 = 0; ik1 < nk; ik1++){
            for(is1 = 0; is1 < ns; is1++){
                for(is2 = 0; is2 < ns*ns; is2++){
                    del_v3_del_umn_dummy[ixyz1][ik1][is1][is2] = complex_zero;
                }
            }
        }
    }

    allocate(C1_array, 9);
    allocate(C2_array, 9, 9);
    allocate(C3_array, 9, 9, 9);

    // get indices of optical modes at Gamma point
    js = 0;
    for(is = 0; is < ns; is++){
        if(std::fabs(omega2_harmonic[0][is]) < eps8){
            continue;
        }
        harm_optical_modes[js] = is;
        js++;
    }
    if(js != ns-3){
        exit("exec_scph_relax_cell_coordinate_main",
             "The number of detected optical modes is not ns-3.");
    }

    if (mympi->my_rank == 0) {

        vec_temp.clear();

        if (lower_temp) {
            for (int i = NT - 1; i >= 0; --i) {
                vec_temp.push_back(Tmin + static_cast<double>(i) * dT);
            }
        } else {
            for (int i = 0; i < NT; ++i) {
                vec_temp.push_back(Tmin + static_cast<double>(i) * dT);
            }
        }

        // set elastic constants
        set_elastic_constants(C1_array,
                              C2_array,
                              C3_array);

        // output files of structural optimization
        std::ofstream fout_q0, fout_u0, fout_u_tensor;

        fout_q0.open(input->job_title + ".normal_disp");
        fout_u0.open(input->job_title + ".atom_disp");
        fout_u_tensor.open(input->job_title + ".umn_tensor");

        write_resfile_header(fout_q0, fout_u0, fout_u_tensor);

        i_temp_loop = -1;

        std::cout << " Start QHA calculation." << std::endl;
        std::cout << " Internal coordinates and shape of the unit cell are calculated by lowest-order perturbation theory ..." << std::endl << std::endl;

        for (double temp : vec_temp) {
            i_temp_loop++;
            auto iT = static_cast<unsigned int>((temp - Tmin) / dT);

            // std::cout << " ----------------------------------------------------------------" << std::endl;
            // std::cout << " Temperature = " << temp << " K" << std::endl;
            // std::cout << " temperature index : " << std::setw(4) << i_temp_loop << "/" << std::setw(4) << NT << std::endl << std::endl;

            calc_v1_vib(v1_vib, v3_ref, temp);
            calc_del_v0_del_umn_vib(del_v0_del_umn_vib, del_v2_del_umn, temp);

            // calculate matrix
            // elastic_mat_tmp
            for(itmp1 = 0; itmp1 < ns+3; itmp1++){
                for(itmp2 = 0; itmp2 < ns+3; itmp2++){
                    elastic_mat_tmp(itmp1, itmp2) = complex_zero;
                }
            }

            for(is1 = 0; is1 < ns-3; is1++){
                elastic_mat_tmp(is1, is1) = omega2_harmonic[0][harm_optical_modes[is1]];
            }

            for(is1 = 0; is1 < ns-3; is1++){
                is2 = harm_optical_modes[is1];
                for(ixyz1 = 0; ixyz1 < 3; ixyz1++){
                    elastic_mat_tmp(is1, ns-3+ixyz1) = del_v1_del_umn[ixyz1*3 + ixyz1][is2];
                    elastic_mat_tmp(ns-3+ixyz1, is1) = elastic_mat_tmp(is1, ns-3+ixyz1);
                }

                for(ixyz1 = 0; ixyz1 < 3; ixyz1++){
                    ixyz2 = (ixyz1+1)%3;
                    ixyz3 = (ixyz1+2)%3;

                    elastic_mat_tmp(is1, ns+ixyz1) = del_v1_del_umn[ixyz2*3 + ixyz3][is2]
                                                     + del_v1_del_umn[ixyz3*3 + ixyz2][is2];
                    elastic_mat_tmp(ns+ixyz1, is1) = elastic_mat_tmp(is1, ns+ixyz1);
                }

            }

            for(ixyz1 = 0; ixyz1 < 3; ixyz1++){
                for(ixyz2 = 0; ixyz2 < 3; ixyz2++){
                    itmp1 = (ixyz1+1)%3;
                    itmp2 = (ixyz1+2)%3;
                    itmp3 = (ixyz2+1)%3;
                    itmp4 = (ixyz2+2)%3;

                    elastic_mat_tmp(ns-3+ixyz1, ns-3+ixyz2) = C2_array[ixyz1*4][ixyz2*4];

                    elastic_mat_tmp(ns-3+ixyz1, ns+ixyz2) = C2_array[ixyz1*4][itmp3*3+itmp4] + C2_array[ixyz1*4][itmp4*3+itmp3];
                    elastic_mat_tmp(ns+ixyz1, ns-3+ixyz2) = C2_array[itmp1*3+itmp2][ixyz2*4] + C2_array[itmp2*3+itmp1][ixyz2*4];

                    elastic_mat_tmp(ns+ixyz1, ns+ixyz2) = C2_array[itmp1*3+itmp2][itmp3*3+itmp4] + C2_array[itmp2*3+itmp1][itmp3*3+itmp4];
                                                        + C2_array[itmp1*3+itmp2][itmp4*3+itmp3] + C2_array[itmp2*3+itmp1][itmp4*3+itmp3];
                }
            }

            for(is1 = 0; is1 < ns-3; is1++){
                is2 = harm_optical_modes[is1];
                del_Fvib_q0_umn(is1) = -v1_vib[is2];
            }
            for(ixyz1 = 0; ixyz1 < 3; ixyz1++){
                ixyz2 = (ixyz1+1)%3;
                ixyz3 = (ixyz1+2)%3;

                del_Fvib_q0_umn(ns-3+ixyz1) = -del_v0_del_umn_vib[ixyz1*3 + ixyz1];
                del_Fvib_q0_umn(ns+ixyz1) = -del_v0_del_umn_vib[ixyz2*3 + ixyz3] + del_v0_del_umn_vib[ixyz3*3 + ixyz2];
            }
            q0_umn = elastic_mat_tmp.colPivHouseholderQr().solve(del_Fvib_q0_umn);

            for(is1 = 0; is1 < ns; is1++){
                q0[is1] = 0.0;
            }
            for(is1 = 0; is1 < ns-3; is1++){
                is2 = harm_optical_modes[is1];
                q0[is2] = q0_umn(is1).real();
            }
            calculate_u0(q0, u0);

            for(ixyz1 = 0; ixyz1 < 3; ixyz1++){
                ixyz2 = (ixyz1+1)%3;
                ixyz3 = (ixyz1+2)%3;

                u_tensor[ixyz1][ixyz1] = q0_umn(ns-3+ixyz1).real();
                u_tensor[ixyz2][ixyz3] = q0_umn(ns+ixyz1).real();
                u_tensor[ixyz3][ixyz2] = q0_umn(ns+ixyz1).real();
            }

            // print obtained structure
            calculate_u0(q0, u0);

            write_resfile_atT(q0, u_tensor, u0, temp, fout_q0, fout_u0, fout_u_tensor);

            // calculate renormalized IFCs for postprocess
            // Note that the cubic IFCs are fixed at the reference values in perturbative QHA.

            // renormalization by strain
            calculate_eta_tensor(eta_tensor, u_tensor);
            renormalize_v0_from_umn(v0_with_umn, 0.0, eta_tensor, C1_array, C2_array, C3_array, u_tensor, 0.0); // pressure is limited to zero

            renormalize_v1_from_umn(v1_with_umn, v1_ref,
                                    del_v1_del_umn, del2_v1_del_umn2, del3_v1_del_umn3_dummy, 
                                    u_tensor);
                        
            renormalize_v2_from_umn(delta_v2_with_umn, del_v2_del_umn, del2_v2_del_umn2_dummy, u_tensor);
                        
            // renormalization by displacements
            renormalize_v1_from_q0(v1_renorm, v1_with_umn, delta_v2_with_umn, v3_ref, v4_array_dummy, q0);

            renormalize_v2_from_q0(delta_v2_renorm, delta_v2_with_umn, v3_ref, v4_array_dummy, q0);

            renormalize_v0_from_q0(v0_renorm, v0_with_umn, v1_with_umn, delta_v2_with_umn, v3_ref, v4_array_dummy, q0);

            V0[iT] = v0_renorm;

            // calculate renormalizations of harmonic IFCs, which is stored in delta_harmonic_dymat_renormalize
            compute_renormalized_harmonic_frequency(omega2_harm_renorm[iT],
                                        evec_harm_renorm_tmp,
                                        delta_v2_renorm,
                                        writes->getVerbosity());

            calc_new_dymat_with_evec(delta_harmonic_dymat_renormalize[iT],
                                    omega2_harm_renorm[iT],
                                    evec_harm_renorm_tmp);

            // copy delta_harmonic_dymat_renormalize to dymat_anharm
            for(is1 = 0; is1 < ns; is1++){
                for(is2 = 0; is2 < ns; is2++){
                    for(ik = 0; ik < kmesh_coarse->nk; ik++){
                        dymat_anharm[iT][is1][is2][ik] = delta_harmonic_dymat_renormalize[iT][is1][is2][ik];
                    }
                }
            }
        }

        fout_q0.close();
        fout_u0.close();
        fout_u_tensor.close();
    }

    deallocate(del_v0_del_umn_vib);

    deallocate(v1_vib);
    deallocate(v1_ref);
    deallocate(v1_with_umn);
    deallocate(v1_renorm);

    deallocate(omega2_harm_renorm);
    deallocate(evec_harm_renorm_tmp);
    deallocate(delta_v2_renorm);
    deallocate(delta_v2_with_umn);

    deallocate(q0);
    deallocate(u0);
    deallocate(u_tensor);
    deallocate(eta_tensor);

    deallocate(v4_array_dummy);
    deallocate(v3_ref);

    deallocate(del_v1_del_umn);
    deallocate(del2_v1_del_umn2);
    deallocate(del_v2_del_umn);
    deallocate(del3_v1_del_umn3_dummy);
    deallocate(del2_v2_del_umn2_dummy);
    deallocate(del_v3_del_umn_dummy);

    deallocate(C1_array);
    deallocate(C2_array);
    deallocate(C3_array);

}

void Scph::set_elastic_constants(double *C1_array,
                                 double **C2_array,
                                 double ***C3_array)
{
    int i1, i2, i3, i4;
    
    // if the shape of the unit cell is relaxed,
    // read elastic constants from file
    if(relax_coordinate == 2 || relax_coordinate == -1 || relax_coordinate == -2){
        read_C1_array(C1_array);
        read_elastic_constants(C2_array, C3_array);
    }
    // if the unit cell is fixed,
    // dummy values are set in the elastic constants
    else if(relax_coordinate == 1){
        for(i1 = 0; i1 < 9; i1++){
            C1_array[i1] = 0.0;
        }

        // The elastic constant should be positive-definite
        // except for the rotational degrees of freedom
        for(i1 = 0; i1 < 3; i1++){
            for(i2 = 0; i2 < 3; i2++){
                for(i3 = 0; i3 < 3; i3++){
                    for(i4 = 0; i4 < 3; i4++){
                        if((i1 == i3 && i2 == i4) || (i1 == i4 && i2 == i3)){
                            C2_array[i1*3+i2][i3*3+i4] = 10.0; // This dummy value can be any positiva value
                        }
                        else{
                            C2_array[i1*3+i2][i3*3+i4] = 0.0;
                        }
                    }
                }
            }
        }
        
        for(i1 = 0; i1 < 9; i1++){
            for(i2 = 0; i2 < 9; i2++){
                for(i3 = 0; i3 < 9; i3++){
                    C3_array[i1][i2][i3] = 0.0;
                }
            }
        }
    }
         
}

void Scph::read_C1_array(double * const C1_array)
{
    std::fstream fin_C1_array;
    std::string str_tmp;
    int natmin = system->natmin;
    int i1, i2, i3;

    // initialize elastic constants
    for(i1 = 0; i1 < 9; i1++){
        C1_array[i1] = 0.0;
    }

    fin_C1_array.open("C1_array.in");

    if(!fin_C1_array){
        std::cout << "  Warning: file C1_array.in could not be open." << std::endl;
        std::cout << "  The stress tensor at the reference structure is set zero." << std::endl;
        return ;
    }

    fin_C1_array >> str_tmp;
    for(i1 = 0; i1 < 9; i1++){
        fin_C1_array >> C1_array[i1];
    }
}

void Scph::read_elastic_constants(double * const* const C2_array, 
                                  double * const* const* const C3_array)
{
    std::fstream fin_elastic_constants;
    std::string str_tmp;
    int natmin = system->natmin;
    int i1, i2, i3;

    // read elastic_constants.in from strain_IFC_dir directory
    fin_elastic_constants.open(strain_IFC_dir + "elastic_constants.in");

    if(!fin_elastic_constants){
        exit("read_elastic_constants", "could not open file elastic_constants.in");
    }

    fin_elastic_constants >> str_tmp;
    for(i1 = 0; i1 < 9; i1++){
        for(i2 = 0; i2 < 9; i2++){
            fin_elastic_constants >> C2_array[i1][i2];
        }
    }
    fin_elastic_constants >> str_tmp;
    for(i1 = 0; i1 < 9; i1++){
        for(i2 = 0; i2 < 9; i2++){
            for(i3 = 0; i3 < 9; i3++){
                fin_elastic_constants >> C3_array[i1][i2][i3];
            }
        }
    }
}

void Scph::set_init_structure_atT(double *q0,
                                  double **u_tensor,
                                  double *u0,
                                  bool &converged_prev,
                                  int &str_diverged,
                                  const int set_init_str,
                                  const int i_temp_loop)
{

    int i1, i2;

    if(str_diverged){
        std::cout << " The crystal structure at the previous temperature is divergent." << std::endl;
        std::cout << " read initial structure from input files." << std::endl << std::endl;

        set_initial_q0(q0);
        calculate_u0(q0, u0);

        // set initial strain
        if(relax_coordinate == 1){
            for(i1 = 0; i1 < 3; i1++){
                for(i2 = 0; i2 < 3; i2++){
                    u_tensor[i1][i2] = 0.0;
                }
            }
        }
        else{
            set_initial_strain(u_tensor);
        }
        converged_prev = false;
        str_diverged = 0;

        return;
    }

    std::cout << " SET_INIT_STR = " << set_init_str << ":";

    if(set_init_str == 1){
        std::cout << " set initial structure from the input file." << std::endl << std::endl;

        set_initial_q0(q0);
        calculate_u0(q0, u0);
        if(relax_coordinate == 1){
            for(i1 = 0; i1 < 3; i1++){
                for(i2 = 0; i2 < 3; i2++){
                    u_tensor[i1][i2] = 0.0;
                }
            }
        }
        else{
            set_initial_strain(u_tensor);
        }
        converged_prev = false;

        return;
    }
    else if(set_init_str == 2){
        if(i_temp_loop == 0){
            std::cout << " set initial structure from the input file." << std::endl << std::endl;

            set_initial_q0(q0);
            calculate_u0(q0, u0);
            if(relax_coordinate == 1){
                for(i1 = 0; i1 < 3; i1++){
                    for(i2 = 0; i2 < 3; i2++){
                        u_tensor[i1][i2] = 0.0;
                    }
                }
            }
            else{
                set_initial_strain(u_tensor);
            }
        }
        else{
            std::cout << " start from structure from the previous temperature." << std::endl << std::endl;
        }

        return;
    }
    else if(set_init_str == 3){
        // read initial structure at initial temperature
        if(i_temp_loop == 0){
            std::cout << " read initial structure from input files." << std::endl << std::endl;

            set_initial_q0(q0);
            calculate_u0(q0, u0);
            if(relax_coordinate == 1){
                for(i1 = 0; i1 < 3; i1++){
                    for(i2 = 0; i2 < 3; i2++){
                        u_tensor[i1][i2] = 0.0;
                    }
                }
            }
            else{
                set_initial_strain(u_tensor);
            }
        }
        // read initial DISPLACEMENT if the structure converges
        // to the high-symmetry one.
        else if(std::fabs(u0[cooling_u0_index]) < cooling_u0_thr){
            std::cout << std::endl;
            std::cout << " u0[" << cooling_u0_index << "] < " << std::setw(15) << std::setprecision(6) << cooling_u0_thr << " is satisfied." << std::endl;
            std::cout << " the structure is back to the high-symmetry phase." << std::endl;
            std::cout << " set again initial displacement from input file." << std::endl << std::endl;

            set_initial_q0(q0);
            calculate_u0(q0, u0);
            converged_prev = false;
        }
        else{
            std::cout << " start from the structure at the previous temperature." << std::endl << std::endl;
        }
        return;
    }
}

void Scph::set_initial_q0(double * const q0)
{
    auto ns = dynamical->neval;
    auto natmin = system->natmin;
    int is, i_atm, ixyz;

    for(is = 0; is < ns; is++){
        q0[is] = 0.0;
        for(i_atm = 0; i_atm < natmin; i_atm++){
            for(ixyz = 0; ixyz < 3; ixyz++){
                q0[is] += evec_harmonic[0][is][i_atm*3+ixyz].real() * std::sqrt(system->mass[system->map_p2s[i_atm][0]]) 
                           * init_u0[i_atm*3+ixyz]; 
            }
        }
    }
}

void Scph::set_initial_strain(double * const * const u_tensor)
{
    int i, j;
    for(i = 0; i < 3; i++){
        for(j = 0; j < 3; j++){
            u_tensor[i][j] = init_u_tensor[i][j];
        }
    }
}

void Scph::calculate_u0(const double * const q0, double * const u0){
    int natmin = system->natmin;
    int is, is2, i_atm, ixyz;
    auto ns = dynamical->neval;

    for(i_atm = 0; i_atm < natmin; i_atm++){
        for(ixyz = 0; ixyz < 3; ixyz++){
            is = i_atm*3 + ixyz;
            u0[is] = 0.0;
            for(is2 = 0; is2 < ns; is2++){
                if(std::fabs(omega2_harmonic[0][is2]) < eps8){
                    continue;
                }
                u0[is] += evec_harmonic[0][is2][is].real() * q0[is2];
            }
            u0[is] /= std::sqrt(system->mass[system->map_p2s[i_atm][0]]);
        }
    }
}

void Scph::calculate_force_in_real_space(const std::complex<double> * const v1_renorm, 
                                         double * force_array)
{   
    int natmin = system->natmin;
    auto ns = dynamical->neval;
    int is, iatm, ixyz;
    double force[3] = {0.0, 0.0, 0.0};

    for(iatm = 0; iatm < natmin; iatm++){
        for(ixyz = 0; ixyz < 3; ixyz++){
            force[ixyz] = 0.0;
            for(is = 0; is < ns; is++){
                force[ixyz] -= evec_harmonic[0][is][iatm*3+ixyz].real() * std::sqrt(system->mass[system->map_p2s[iatm][0]]) * v1_renorm[is].real();
            }
            force_array[iatm*3 + ixyz] = force[ixyz];
        }
    }
}

void Scph::compute_V3_elements_mpi_over_kpoint(std::complex<double> ***v3_out,
                                               const std::complex<double> *const *const *evec_in,
                                               const bool self_offdiag)
{
    // Calculate the matrix elements of quartic terms in reciprocal space.
    // This is the most expensive part of the SCPH calculation.

    auto ns = dynamical->neval;
    auto ns2 = ns * ns;
    auto ns3 = ns * ns * ns;
    unsigned int is, js, ks;
    unsigned int **ind;
    unsigned int i, j;
    std::complex<double> ret;
    long int ii;

    const auto nk_scph = kmesh_dense->nk;
    const auto ngroup_v3 = anharmonic_core->get_ngroup_fcs(3);
    const auto factor = std::pow(0.5, 2) / static_cast<double>(nk_scph);
    static auto complex_zero = std::complex<double>(0.0, 0.0);
    std::complex<double> *v3_array_at_kpair;
    std::complex<double> ***v3_mpi;

    if (mympi->my_rank == 0) {
        if (self_offdiag) {
            std::cout << " SELF_OFFDIAG = 1: Calculating all components of v3_array ... ";
        } else {
            std::cout << " SELF_OFFDIAG = 0: Calculating diagonal components of v3_array ... ";
        }
    }

    allocate(v3_array_at_kpair, ngroup_v3);
    allocate(ind, ngroup_v3, 3);
    allocate(v3_mpi, nk_scph, ns, ns2);

    for (unsigned int ik = mympi->my_rank; ik < nk_scph; ik += mympi->nprocs) {

        anharmonic_core->calc_phi3_reciprocal(kmesh_dense->xk[ik],
                                              kmesh_dense->xk[kmesh_dense->kindex_minus_xk[ik]],
                                              anharmonic_core->get_ngroup_fcs(3),
                                              anharmonic_core->get_fcs_group(3),
                                              anharmonic_core->get_relvec(3),
                                              phase_factor_scph,
                                              phi3_reciprocal);

#ifdef _OPENMP
#pragma omp parallel for private(j)
#endif
        for (ii = 0; ii < ngroup_v3; ++ii) {
            v3_array_at_kpair[ii] = phi3_reciprocal[ii] * anharmonic_core->get_invmass_factor(3)[ii];
            for (j = 0; j < 3; ++j) ind[ii][j] = anharmonic_core->get_evec_index(3)[ii][j];
        }

#pragma omp parallel for private(is)
        for (ii = 0; ii < ns; ++ii) {
            for (is = 0; is < ns2; ++is) {
                v3_mpi[ik][ii][is] = complex_zero;
                v3_out[ik][ii][is] = complex_zero;
            }
        }

        if (self_offdiag) {

            // All matrix elements will be calculated when considering the off-diagonal
            // elements of the phonon self-energy (i.e., when considering polarization mixing).

#pragma omp parallel for private(is, js, ks, ret, i)
            for (ii = 0; ii < ns3; ++ii) {
                is = ii / ns2;
                js = (ii - ns2 * is) / ns;
                ks = ii % ns;

                ret = std::complex<double>(0.0, 0.0);

                for (i = 0; i < ngroup_v3; ++i) {

                    ret += v3_array_at_kpair[i]
                           * evec_in[0][is][ind[i][0]]
                           * evec_in[ik][js][ind[i][1]]
                           * std::conj(evec_in[ik][ks][ind[i][2]]);
                }

                v3_mpi[ik][is][ns * js + ks] = factor * ret;
            }

        } else {

            // Only diagonal elements will be computed when neglecting the polarization mixing.

            if (ik == 0) {
#pragma omp parallel for private(is, js, ks, ret, i)
                for (ii = 0; ii < ns3; ++ii) {
                    is = ii / ns2;
                    js = (ii - ns2 * is) / ns;
                    ks = ii % ns;

                    ret = std::complex<double>(0.0, 0.0);

                    for (i = 0; i < ngroup_v3; ++i) {

                        ret += v3_array_at_kpair[i]
                               * evec_in[0][is][ind[i][0]]
                               * evec_in[ik][js][ind[i][1]]
                               * std::conj(evec_in[ik][ks][ind[i][2]]);
                    }

                    v3_mpi[ik][is][ns * js + ks] = factor * ret;
                }
            } else {

#pragma omp parallel for private(is, js, ret, i)
                for (ii = 0; ii < ns2; ++ii) {
                    is = ii / ns;
                    js = ii % ns;

                    ret = std::complex<double>(0.0, 0.0);

                    for (i = 0; i < ngroup_v3; ++i) {

                        ret += v3_array_at_kpair[i]
                               * evec_in[0][is][ind[i][0]]
                               * evec_in[ik][js][ind[i][1]]
                               * std::conj(evec_in[ik][js][ind[i][2]]);
                    }

                    v3_mpi[ik][is][(ns + 1) * js] = factor * ret;
                }
            }
        }
    }

    deallocate(v3_array_at_kpair);
    deallocate(ind);
#ifdef MPI_CXX_DOUBLE_COMPLEX
    MPI_Allreduce(&v3_mpi[0][0][0], &v3_out[0][0][0],
                  static_cast<int>(nk_scph) * ns3,
                  MPI_CXX_DOUBLE_COMPLEX, MPI_SUM, MPI_COMM_WORLD);
#else
    MPI_Allreduce(&v3_mpi[0][0][0], &v3_out[0][0][0], static_cast<int>(nk_scph) * ns3,
                  MPI_COMPLEX16, MPI_SUM, MPI_COMM_WORLD);
#endif

    deallocate(v3_mpi);

    zerofill_elements_acoustic_at_gamma(omega2_harmonic, v3_out, 3);

    if (mympi->my_rank == 0) {
        std::cout << " done !" << std::endl;
        timer->print_elapsed();
    }
}

// This function should be merged with void Scph::compute_V3_elements_mpi_over_kpoint
// after merged with dev2.0 because the implementation is redundant.
void Scph::compute_V3_elements_for_given_IFCs(std::complex<double> ***v3_out,
                                               const int ngroup_v3_in,
                                               std::vector<double> *fcs_group_v3_in,
                                               std::vector<RelativeVector> *relvec_v3_in,
                                               double *invmass_v3_in,
                                               int **evec_index_v3_in,
                                               const std::complex<double> *const *const *evec_in,
                                               const bool self_offdiag)
{

    auto ns = dynamical->neval;
    auto ns2 = ns * ns;
    auto ns3 = ns * ns * ns;
    unsigned int is, js, ks;
    unsigned int **ind;
    unsigned int i, j;
    std::complex<double> ret;
    long int ii;

    const auto nk_scph = kmesh_dense->nk;
    const auto factor = std::pow(0.5, 2) / static_cast<double>(nk_scph);
    static auto complex_zero = std::complex<double>(0.0, 0.0);
    std::complex<double> *v3_array_at_kpair;
    std::complex<double> ***v3_mpi;
    std::complex<double> *phi3_reciprocal_tmp;
    
    allocate(phi3_reciprocal_tmp, ngroup_v3_in);
    allocate(v3_array_at_kpair, ngroup_v3_in);
    allocate(ind, ngroup_v3_in, 3);
    allocate(v3_mpi, nk_scph, ns, ns2);

    for (unsigned int ik = mympi->my_rank; ik < nk_scph; ik += mympi->nprocs) {

        anharmonic_core->calc_phi3_reciprocal(kmesh_dense->xk[ik],
                                              kmesh_dense->xk[kmesh_dense->kindex_minus_xk[ik]],
                                              ngroup_v3_in,
                                              fcs_group_v3_in,
                                              relvec_v3_in,
                                              phase_factor_scph,
                                              phi3_reciprocal_tmp);
        
#ifdef _OPENMP
#pragma omp parallel for private(j)
#endif
        for (ii = 0; ii < ngroup_v3_in; ++ii) {
            v3_array_at_kpair[ii] = phi3_reciprocal_tmp[ii] * invmass_v3_in[ii];
            for (j = 0; j < 3; ++j) ind[ii][j] = evec_index_v3_in[ii][j];
        }

#pragma omp parallel for private(is)
        for (ii = 0; ii < ns; ++ii) {
            for (is = 0; is < ns2; ++is) {
                v3_mpi[ik][ii][is] = complex_zero;
                v3_out[ik][ii][is] = complex_zero;
            }
        }

        if (self_offdiag) {

            // All matrix elements will be calculated when considering the off-diagonal
            // elements of the phonon self-energy (i.e., when considering polarization mixing).

#pragma omp parallel for private(is, js, ks, ret, i)
            for (ii = 0; ii < ns3; ++ii) {
                is = ii / ns2;
                js = (ii - ns2 * is) / ns;
                ks = ii % ns;

                ret = std::complex<double>(0.0, 0.0);

                for (i = 0; i < ngroup_v3_in; ++i) {

                    ret += v3_array_at_kpair[i]
                           * evec_in[0][is][ind[i][0]]
                           * evec_in[ik][js][ind[i][1]]
                           * std::conj(evec_in[ik][ks][ind[i][2]]);
                }

                v3_mpi[ik][is][ns * js + ks] = factor * ret;
            }

        } else {

            // Only diagonal elements will be computed when neglecting the polarization mixing.

            if (ik == 0) {
#pragma omp parallel for private(is, js, ks, ret, i)
                for (ii = 0; ii < ns3; ++ii) {
                    is = ii / ns2;
                    js = (ii - ns2 * is) / ns;
                    ks = ii % ns;

                    ret = std::complex<double>(0.0, 0.0);

                    for (i = 0; i < ngroup_v3_in; ++i) {

                        ret += v3_array_at_kpair[i]
                               * evec_in[0][is][ind[i][0]]
                               * evec_in[ik][js][ind[i][1]]
                               * std::conj(evec_in[ik][ks][ind[i][2]]);
                    }

                    v3_mpi[ik][is][ns * js + ks] = factor * ret;
                }
            } else {

#pragma omp parallel for private(is, js, ret, i)
                for (ii = 0; ii < ns2; ++ii) {
                    is = ii / ns;
                    js = ii % ns;

                    ret = std::complex<double>(0.0, 0.0);

                    for (i = 0; i < ngroup_v3_in; ++i) {

                        ret += v3_array_at_kpair[i]
                               * evec_in[0][is][ind[i][0]]
                               * evec_in[ik][js][ind[i][1]]
                               * std::conj(evec_in[ik][js][ind[i][2]]);
                    }

                    v3_mpi[ik][is][(ns + 1) * js] = factor * ret;
                }
            }
        }
    }

    deallocate(v3_array_at_kpair);
    deallocate(ind);
#ifdef MPI_CXX_DOUBLE_COMPLEX
    MPI_Allreduce(&v3_mpi[0][0][0], &v3_out[0][0][0],
                  static_cast<int>(nk_scph) * ns3,
                  MPI_CXX_DOUBLE_COMPLEX, MPI_SUM, MPI_COMM_WORLD);
#else
    MPI_Allreduce(&v3_mpi[0][0][0], &v3_out[0][0][0], static_cast<int>(nk_scph) * ns3,
                  MPI_COMPLEX16, MPI_SUM, MPI_COMM_WORLD);
#endif

    deallocate(v3_mpi);

    zerofill_elements_acoustic_at_gamma(omega2_harmonic, v3_out, 3);
}


void Scph::compute_V4_elements_mpi_over_kpoint(std::complex<double> ***v4_out,
                                               std::complex<double> ***evec_in,
                                               const bool self_offdiag,
                                               const bool relax)
{
    // Calculate the matrix elements of quartic terms in reciprocal space.
    // This is the most expensive part of the SCPH calculation.

    const size_t nk_reduced_interpolate = kmesh_coarse->nk_irred;
    const size_t ns = dynamical->neval;
    const size_t ns2 = ns * ns;
    const size_t ns3 = ns * ns * ns;
    const size_t ns4 = ns * ns * ns * ns;
    size_t is, js, ks, ls;
    unsigned int **ind;
    unsigned int i, j;
    std::complex<double> ret;
    long int ii;

    const auto nk_scph = kmesh_dense->nk;
    const auto ngroup_v4 = anharmonic_core->get_ngroup_fcs(4);
    const auto factor = std::pow(0.5, 2) / static_cast<double>(nk_scph);
    static auto complex_zero = std::complex<double>(0.0, 0.0);
    std::complex<double> *v4_array_at_kpair;
    std::complex<double> ***v4_mpi;

    const size_t nk2_prod = nk_reduced_interpolate * nk_scph;

    if (mympi->my_rank == 0) {
        if (self_offdiag) {
            std::cout << " SELF_OFFDIAG = 1: Calculating all components of v4_array ... ";
        } else {
            std::cout << " SELF_OFFDIAG = 0: Calculating diagonal components of v4_array ... ";
        }
    }

    allocate(v4_array_at_kpair, ngroup_v4);
    allocate(ind, ngroup_v4, 4);
    allocate(v4_mpi, nk2_prod, ns2, ns2);

    for (size_t ik_prod = mympi->my_rank; ik_prod < nk2_prod; ik_prod += mympi->nprocs) {
        const auto ik = ik_prod / nk_scph;
        const auto jk = ik_prod % nk_scph;

        const unsigned int knum = kmap_interpolate_to_scph[kmesh_coarse->kpoint_irred_all[ik][0].knum];

        anharmonic_core->calc_phi4_reciprocal(kmesh_dense->xk[knum],
                                              kmesh_dense->xk[jk],
                                              kmesh_dense->xk[kmesh_dense->kindex_minus_xk[jk]],
                                              phase_factor_scph,
                                              phi4_reciprocal);

#ifdef _OPENMP
#pragma omp parallel for private(j)
#endif
        for (ii = 0; ii < ngroup_v4; ++ii) {
            v4_array_at_kpair[ii] = phi4_reciprocal[ii] * anharmonic_core->get_invmass_factor(4)[ii];
            for (j = 0; j < 4; ++j) ind[ii][j] = anharmonic_core->get_evec_index(4)[ii][j];
        }

#pragma omp parallel for private(is)
        for (ii = 0; ii < ns2; ++ii) {
            for (is = 0; is < ns2; ++is) {
                v4_mpi[ik_prod][ii][is] = complex_zero;
                v4_out[ik_prod][ii][is] = complex_zero;
            }
        }

        if (self_offdiag) {

            // All matrix elements will be calculated when considering the off-diagonal
            // elements of the phonon self-energy (loop diagram).

#pragma omp parallel for private(is, js, ks, ls, ret, i)
            for (ii = 0; ii < ns4; ++ii) {
                is = ii / ns3;
                js = (ii - ns3 * is) / ns2;
                ks = (ii - ns3 * is - ns2 * js) / ns;
                ls = ii % ns;

                // if (is < js) continue;

                ret = std::complex<double>(0.0, 0.0);

                for (i = 0; i < ngroup_v4; ++i) {

                    ret += v4_array_at_kpair[i]
                           * std::conj(evec_in[knum][is][ind[i][0]])
                           * evec_in[knum][js][ind[i][1]]
                           * evec_in[jk][ks][ind[i][2]]
                           * std::conj(evec_in[jk][ls][ind[i][3]]);
                }

                v4_mpi[ik_prod][ns * is + js][ns * ks + ls] = factor * ret;
            }

        } else {

            // Only diagonal elements will be computed when neglecting the polarization mixing.

            if (relax && (knum == 0 || jk == 0)) {

#pragma omp parallel for private(is, js, ks, ls, ret, i)
                for (ii = 0; ii < ns4; ++ii) {
                    is = ii / ns3;
                    js = (ii - ns3 * is) / ns2;
                    ks = (ii - ns3 * is - ns2 * js) / ns;
                    ls = ii % ns;

                    // if (is < js) continue;

                    ret = std::complex<double>(0.0, 0.0);

                    for (i = 0; i < ngroup_v4; ++i) {

                        ret += v4_array_at_kpair[i]
                               * std::conj(evec_in[knum][is][ind[i][0]])
                               * evec_in[knum][js][ind[i][1]]
                               * evec_in[jk][ks][ind[i][2]]
                               * std::conj(evec_in[jk][ls][ind[i][3]]);
                    }

                    v4_mpi[ik_prod][ns * is + js][ns * ks + ls] = factor * ret;
                }

            } else {

#pragma omp parallel for private(is, js, ret, i)
                for (ii = 0; ii < ns2; ++ii) {
                    is = ii / ns;
                    js = ii % ns;

                    ret = std::complex<double>(0.0, 0.0);

                    for (i = 0; i < ngroup_v4; ++i) {

                        ret += v4_array_at_kpair[i]
                               * std::conj(evec_in[knum][is][ind[i][0]])
                               * evec_in[knum][is][ind[i][1]]
                               * evec_in[jk][js][ind[i][2]]
                               * std::conj(evec_in[jk][js][ind[i][3]]);
                    }

                    v4_mpi[ik_prod][(ns + 1) * is][(ns + 1) * js] = factor * ret;
                }
            }
        }
    }

    deallocate(v4_array_at_kpair);
    deallocate(ind);

// Now, communicate the calculated data.
// When the data count is larger than 2^31-1, split it.

    long maxsize = 1;
    maxsize = (maxsize << 31) - 1;

    const size_t count = nk2_prod * ns4;
    const size_t count_sub = ns4;

    if (count <= maxsize) {
#ifdef MPI_CXX_DOUBLE_COMPLEX
        MPI_Allreduce(&v4_mpi[0][0][0], &v4_out[0][0][0], count,
                      MPI_CXX_DOUBLE_COMPLEX, MPI_SUM, MPI_COMM_WORLD);
#else
        MPI_Allreduce(&v4_mpi[0][0][0], &v4_out[0][0][0], count,
                      MPI_COMPLEX16, MPI_SUM, MPI_COMM_WORLD);
#endif
    } else if (count_sub <= maxsize) {
        for (size_t ik_prod = 0; ik_prod < nk2_prod; ++ik_prod) {
#ifdef MPI_CXX_DOUBLE_COMPLEX
            MPI_Allreduce(&v4_mpi[ik_prod][0][0], &v4_out[ik_prod][0][0],
                          count_sub,
                          MPI_CXX_DOUBLE_COMPLEX, MPI_SUM, MPI_COMM_WORLD);
#else
            MPI_Allreduce(&v4_mpi[ik_prod][0][0], &v4_out[ik_prod][0][0],
                          count_sub,
                          MPI_COMPLEX16, MPI_SUM, MPI_COMM_WORLD);
#endif
        }
    } else {
        for (size_t ik_prod = 0; ik_prod < nk2_prod; ++ik_prod) {
            for (is = 0; is < ns2; ++is) {
#ifdef MPI_CXX_DOUBLE_COMPLEX
                MPI_Allreduce(&v4_mpi[ik_prod][is][0], &v4_out[ik_prod][is][0],
                              ns2,
                              MPI_CXX_DOUBLE_COMPLEX, MPI_SUM, MPI_COMM_WORLD);
#else
                MPI_Allreduce(&v4_mpi[ik_prod][is][0], &v4_out[ik_prod][is][0],
                              ns2,
                              MPI_COMPLEX16, MPI_SUM, MPI_COMM_WORLD);
#endif
            }
        }
    }

    deallocate(v4_mpi);

    zerofill_elements_acoustic_at_gamma(omega2_harmonic, v4_out, 4);

    if (mympi->my_rank == 0) {
        std::cout << " done !" << std::endl;
        timer->print_elapsed();
    }
}

void Scph::compute_V4_elements_mpi_over_band(std::complex<double> ***v4_out,
                                             std::complex<double> ***evec_in,
                                             const bool self_offdiag)
{
    // Calculate the matrix elements of quartic terms in reciprocal space.
    // This is the most expensive part of the SCPH calculation.

    size_t ik_prod;
    const size_t nk_reduced_interpolate = kmesh_coarse->nk_irred;
    const size_t ns = dynamical->neval;
    const size_t ns2 = ns * ns;
    const size_t ns4 = ns * ns * ns * ns;
    int is, js;
    unsigned int knum;
    unsigned int **ind;
    unsigned int i, j;
    long int *nset_mpi;

    const auto nk_scph = kmesh_dense->nk;
    const auto ngroup_v4 = anharmonic_core->get_ngroup_fcs(4);
    auto factor = std::pow(0.5, 2) / static_cast<double>(nk_scph);
    static auto complex_zero = std::complex<double>(0.0, 0.0);
    std::complex<double> *v4_array_at_kpair;
    std::complex<double> ***v4_mpi;

    std::vector<int> ik_vec, jk_vec, is_vec, js_vec;

    auto nk2_prod = nk_reduced_interpolate * nk_scph;

    if (mympi->my_rank == 0) {
        if (self_offdiag) {
            std::cout << " IALGO = 1 : Use different algorithm efficient when nbands >> nk\n";
            std::cout << " SELF_OFFDIAG = 1: Calculating all components of v4_array ... \n";
        } else {
            exit("compute_V4_elements_mpi_over_kpoint",
                 "This function can be used only when SELF_OFFDIAG = 1");
        }
    }

    allocate(nset_mpi, mympi->nprocs);

    long int nset_tot = nk2_prod * ((ns2 - ns) / 2 + ns);
    long int nset_each = nset_tot / mympi->nprocs;
    long int nres = nset_tot - nset_each * mympi->nprocs;

    for (i = 0; i < mympi->nprocs; ++i) {
        nset_mpi[i] = nset_each;
        if (nres > i) {
            nset_mpi[i] += 1;
        }
    }

    MPI_Bcast(&nset_mpi[0], mympi->nprocs, MPI_LONG, 0, MPI_COMM_WORLD);
    long int nstart = 0;
    for (i = 0; i < mympi->my_rank; ++i) {
        nstart += nset_mpi[i];
    }
    long int nend = nstart + nset_mpi[mympi->my_rank];
    nset_each = nset_mpi[mympi->my_rank];
    deallocate(nset_mpi);

    ik_vec.clear();
    jk_vec.clear();
    is_vec.clear();
    js_vec.clear();

    long int icount = 0;
    for (ik_prod = 0; ik_prod < nk2_prod; ++ik_prod) {
        for (is = 0; is < ns; ++is) {
            for (js = 0; js < ns; ++js) {
                // if (is < js) continue;

                if (icount >= nstart && icount < nend) {
                    ik_vec.push_back(ik_prod / nk_scph);
                    jk_vec.push_back(ik_prod % nk_scph);
                    is_vec.push_back(is);
                    js_vec.push_back(js);
                }
                ++icount;
            }
        }
    }

    allocate(v4_array_at_kpair, ngroup_v4);
    allocate(ind, ngroup_v4, 4);
    allocate(v4_mpi, nk2_prod, ns2, ns2);

    for (ik_prod = 0; ik_prod < nk2_prod; ++ik_prod) {
#pragma omp parallel for private (js)
        for (is = 0; is < ns2; ++is) {
            for (js = 0; js < ns2; ++js) {
                v4_mpi[ik_prod][is][js] = complex_zero;
                v4_out[ik_prod][is][js] = complex_zero;
            }
        }
    }

    int ik_old = -1;
    int jk_old = -1;

    if (mympi->my_rank == 0) {
        std::cout << " Total number of sets to compute : " << nset_each << std::endl;
    }

    for (long int ii = 0; ii < nset_each; ++ii) {

        auto ik_now = ik_vec[ii];
        auto jk_now = jk_vec[ii];
        auto is_now = is_vec[ii];
        auto js_now = js_vec[ii];

        if (!(ik_now == ik_old && jk_now == jk_old)) {

            // Update v4_array_at_kpair and ind

            knum = kmap_interpolate_to_scph[kmesh_coarse->kpoint_irred_all[ik_now][0].knum];

            anharmonic_core->calc_phi4_reciprocal(kmesh_dense->xk[knum],
                                                  kmesh_dense->xk[jk_now],
                                                  kmesh_dense->xk[kmesh_dense->kindex_minus_xk[jk_now]],
                                                  phase_factor_scph,
                                                  phi4_reciprocal);

#ifdef _OPENMP
#pragma omp parallel for private(j)
#endif
            for (ii = 0; ii < ngroup_v4; ++ii) {
                v4_array_at_kpair[ii] = phi4_reciprocal[ii] * anharmonic_core->get_invmass_factor(4)[ii];
                for (j = 0; j < 4; ++j) ind[ii][j] = anharmonic_core->get_evec_index(4)[ii][j];
            }
            ik_old = ik_now;
            jk_old = jk_now;
        }

        ik_prod = ik_now * nk_scph + jk_now;
        int is_prod = ns * is_now + js_now;

#pragma omp parallel for private (i)
        for (js = 0; js < ns2; ++js) {

            unsigned int ks = js / ns;
            unsigned int ls = js % ns;

            auto ret = std::complex<double>(0.0, 0.0);

            for (i = 0; i < ngroup_v4; ++i) {

                ret += v4_array_at_kpair[i]
                       * std::conj(evec_in[knum][is_now][ind[i][0]])
                       * evec_in[knum][js_now][ind[i][1]]
                       * evec_in[jk_now][ks][ind[i][2]]
                       * std::conj(evec_in[jk_now][ls][ind[i][3]]);
            }

            v4_mpi[ik_prod][is_prod][js] = factor * ret;
        }

        if (mympi->my_rank == 0) {
            std::cout << " SET " << ii + 1 << " done. " << std::endl;
        }

    } // loop over nk2_prod*ns2

    deallocate(v4_array_at_kpair);
    deallocate(ind);

// Now, communicate the calculated data.
// When the data count is larger than 2^31-1, split it.

    long maxsize = 1;
    maxsize = (maxsize << 31) - 1;

    const size_t count = nk2_prod * ns4;
    const size_t count_sub = ns4;

    if (mympi->my_rank == 0) {
        std::cout << "Communicating v4_array over MPI ...";
    }
    if (count <= maxsize) {
#ifdef MPI_CXX_DOUBLE_COMPLEX
        MPI_Allreduce(&v4_mpi[0][0][0], &v4_out[0][0][0], count,
                      MPI_CXX_DOUBLE_COMPLEX, MPI_SUM, MPI_COMM_WORLD);
#else
        MPI_Allreduce(&v4_mpi[0][0][0], &v4_out[0][0][0], count,
                      MPI_COMPLEX16, MPI_SUM, MPI_COMM_WORLD);
#endif
    } else if (count_sub <= maxsize) {
        for (size_t ik_prod = 0; ik_prod < nk2_prod; ++ik_prod) {
#ifdef MPI_CXX_DOUBLE_COMPLEX
            MPI_Allreduce(&v4_mpi[ik_prod][0][0], &v4_out[ik_prod][0][0],
                          count_sub,
                          MPI_CXX_DOUBLE_COMPLEX, MPI_SUM, MPI_COMM_WORLD);
#else
            MPI_Allreduce(&v4_mpi[ik_prod][0][0], &v4_out[ik_prod][0][0],
                          count_sub,
                          MPI_COMPLEX16, MPI_SUM, MPI_COMM_WORLD);
#endif
        }
    } else {
        for (size_t ik_prod = 0; ik_prod < nk2_prod; ++ik_prod) {
            for (is = 0; is < ns2; ++is) {
#ifdef MPI_CXX_DOUBLE_COMPLEX
                MPI_Allreduce(&v4_mpi[ik_prod][is][0], &v4_out[ik_prod][is][0],
                              ns2,
                              MPI_CXX_DOUBLE_COMPLEX, MPI_SUM, MPI_COMM_WORLD);
#else
                MPI_Allreduce(&v4_mpi[ik_prod][is][0], &v4_out[ik_prod][is][0],
                              ns2,
                              MPI_COMPLEX16, MPI_SUM, MPI_COMM_WORLD);
#endif
            }
        }
    }
    if (mympi->my_rank == 0) {
        std::cout << "done.\n";
    }

    deallocate(v4_mpi);

    zerofill_elements_acoustic_at_gamma(omega2_harmonic, v4_out, 4);

    if (mympi->my_rank == 0) {
        std::cout << " done !" << std::endl;
        timer->print_elapsed();
    }
}

void Scph::zerofill_elements_acoustic_at_gamma(double **omega2,
                                               std::complex<double> ***v_elems,
                                               const int fc_order) const
{
    // Set V3 or V4 elements involving acoustic modes at Gamma point
    // exactly zero.

    int jk;
    int is, js, ks, ls;
    const auto ns = dynamical->neval;
    bool *is_acoustic;
    allocate(is_acoustic, ns);
    int nacoustic;
    auto threshould = 1.0e-24;
    const auto nk_reduced_interpolate = kmesh_coarse->nk_irred;
    static auto complex_zero = std::complex<double>(0.0, 0.0);

    if (!(fc_order == 3 || fc_order == 4)) {
        exit("zerofill_elements_acoustic_at_gamma",
             "The fc_order must be either 3 or 4.");
    }

    do {
        nacoustic = 0;
        for (is = 0; is < ns; ++is) {
            if (std::abs(omega2[0][is]) < threshould) {
                is_acoustic[is] = true;
                ++nacoustic;
            } else {
                is_acoustic[is] = false;
            }
        }
        if (nacoustic > 3) {
            exit("zerofill_elements_acoustic_at_gamma",
                 "Could not assign acoustic modes at Gamma.");
        }
        threshould *= 2.0;
    } while (nacoustic < 3);

    if (fc_order == 3) {

        // Set V3 to zeros so as to avoid mixing with gamma acoustic modes
        // jk = 0;
        for (is = 0; is < ns; ++is) {
            for (ks = 0; ks < ns; ++ks) {
                for (ls = 0; ls < ns; ++ls) {
                    if (is_acoustic[ks] || is_acoustic[ls]) {
                        v_elems[0][is][ns * ks + ls] = complex_zero;
                    }
                }
            }
        }

        // ik = 0;
        for (jk = 0; jk < kmesh_dense->nk; ++jk) {
            for (is = 0; is < ns; ++is) {
                if (is_acoustic[is]) {
                    for (ks = 0; ks < ns; ++ks) {
                        for (ls = 0; ls < ns; ++ls) {
                            v_elems[jk][is][ns * ks + ls] = complex_zero;
                        }
                    }
                }
            }
        }

    } else if (fc_order == 4) {
        // Set V4 to zeros so as to avoid mixing with gamma acoustic modes
        // jk = 0;
        for (int ik = 0; ik < nk_reduced_interpolate; ++ik) {
            for (is = 0; is < ns; ++is) {
                for (js = 0; js < ns; ++js) {
                    for (ks = 0; ks < ns; ++ks) {
                        for (ls = 0; ls < ns; ++ls) {
                            if (is_acoustic[ks] || is_acoustic[ls]) {
                                v_elems[kmesh_dense->nk * ik][ns * is + js][ns * ks + ls] = complex_zero;
                            }
                        }
                    }
                }
            }
        }
        // ik = 0;
        for (jk = 0; jk < kmesh_dense->nk; ++jk) {
            for (is = 0; is < ns; ++is) {
                for (js = 0; js < ns; ++js) {
                    if (is_acoustic[is] || is_acoustic[js]) {
                        for (ks = 0; ks < ns; ++ks) {
                            for (ls = 0; ls < ns; ++ls) {
                                v_elems[jk][ns * is + js][ns * ks + ls] = complex_zero;
                            }
                        }
                    }
                }
            }
        }
    }

    deallocate(is_acoustic);
}

void Scph::compute_del_v_strain(std::complex<double> **del_v1_del_umn,
                            std::complex<double> **del2_v1_del_umn2,
                            std::complex<double> **del3_v1_del_umn3,
                            std::complex<double> ***del_v2_del_umn,
                            std::complex<double> ***del2_v2_del_umn2,
                            std::complex<double> ****del_v3_del_umn,
                            std::complex<double> ***evec_harmonic,
                            int relax_coordinate)
{
    int ns = dynamical->neval;
    const auto nk = kmesh_dense->nk;
    const auto complex_zero = std::complex<double>(0.0, 0.0);

    int i1, is1, is2, ik1;
    
    // relax_coordinate == 1 : keep the unit cell fixed and relax internal coordinates
    // set renormalization from strain as zero
    if(relax_coordinate == 1){
        for(i1 = 0; i1 < 9; i1++){
            for(is1 = 0; is1 < ns; is1++){
                del_v1_del_umn[i1][is1] = complex_zero;
            }
        }

        for(i1 = 0; i1 < 81; i1++){
            for(is1 = 0; is1 < ns; is1++){
                del2_v1_del_umn2[i1][is1] = complex_zero;
            }
        }

        for(i1 = 0; i1 < 729; i1++){
            for(is1 = 0; is1 < ns; is1++){
                del3_v1_del_umn3[i1][is1] = complex_zero;
            }
        }

        for(i1 = 0; i1 < 9; i1++){
            for(ik1 = 0; ik1 < nk; ik1++){
                for(is1 = 0; is1 < ns*ns; is1++){
                    del_v2_del_umn[i1][ik1][is1] = complex_zero;
                }
            }
        }

        for(i1 = 0; i1 < 81; i1++){
            for(ik1 = 0; ik1 < nk; ik1++){
                for(is1 = 0; is1 < ns*ns; is1++){
                    del2_v2_del_umn2[i1][ik1][is1] = complex_zero;
                }
            }
        }

        for(i1 = 0; i1 < 9; i1++){
            for(ik1 = 0; ik1 < nk; ik1++){
                for(is1 = 0; is1 < ns; is1++){
                    for(is2 = 0; is2 < ns*ns; is2++){
                        del_v3_del_umn[i1][ik1][is1][is2] = complex_zero;
                    }
                }
            }
        }
    }
    // relax_coordinate == 2  : relax both the cell shape and the internal coordinate using SCP.
    // relax_coordinate == -1 : relax both the cell shape and the internal coordinate using QHA.
    else if(relax_coordinate == 2 || relax_coordinate == -1){

        // first-order derivative of first-order IFCs
        if(renorm_2to1st == 0){
            std::cout << "  first-order derivatives of first-order IFCs (from harmonic IFCs) ... ";
            compute_del_v1_del_umn(del_v1_del_umn, evec_harmonic);
        }
        else if(renorm_2to1st == 1){
            std::cout << "  first-order derivatives of first-order IFCs (finite difference method) ... ";
            calculate_delv1_delumn_finite_difference(del_v1_del_umn, evec_harmonic);
        }
        else if(renorm_2to1st == 2){
            std::cout << "  first-order derivatives of first-order IFCs (set as zero) ... ";
            for(i1 = 0; i1 < 9; i1++){
                for(is1 = 0; is1 < ns; is1++){
                    del_v1_del_umn[i1][is1] = complex_zero;
                }
            }
        }
        std::cout << "  done!" << std::endl;
        timer->print_elapsed();

        // second and third-order derivatives of first-order IFCs
        if(renorm_anharmto1st == 0){
            std::cout << "  second-order derivatives of first-order IFCs (from cubic IFCs) ... ";
            compute_del2_v1_del_umn2(del2_v1_del_umn2, evec_harmonic);
            std::cout << "  done!" << std::endl;
            timer->print_elapsed();

            std::cout << "  third-order derivatives of first-order IFCs (from quartic IFCs) ... ";
            compute_del3_v1_del_umn3(del3_v1_del_umn3, evec_harmonic);
            std::cout << "  done!" << std::endl;
            timer->print_elapsed();
        }
        else if(renorm_anharmto1st == 1){
            std::cout << "  second-order derivatives of first-order IFCs (set zero) ... ";
            for(i1 = 0; i1 < 81; i1++){
                for(is1 = 0; is1 < ns; is1++){
                    del2_v1_del_umn2[i1][is1] = complex_zero;
                }
            }
            std::cout << "  done!" << std::endl;
            timer->print_elapsed();

            std::cout << "  third-order derivatives of first-order IFCs (set zero) ... ";
            for(i1 = 0; i1 < 729; i1++){
                for(is1 = 0; is1 < ns; is1++){
                    del3_v1_del_umn3[i1][is1] = complex_zero;
                }
            }
            std::cout << "  done!" << std::endl;
            timer->print_elapsed();
        }

        // first-order derivatives of harmonic IFCs
        if(renorm_3to2nd == 0){
            std::cout << "  first-order derivatives of harmonic IFCs (from cubic IFCs) ... ";
            compute_del_v2_del_umn(del_v2_del_umn, evec_harmonic);
        }
        else if(renorm_3to2nd == 1 || renorm_3to2nd == 2){
            std::cout << "  first-order derivatives of harmonic IFCs (finite displacement method)" << std::endl;
            if(renorm_3to2nd == 1){
                std::cout << "  use inputs with all strain patterns ... ";
            }
            else if(renorm_3to2nd == 2){
                std::cout << "  use inputs with specified strain patterns ... ";
            }
            calculate_delv2_delumn_finite_difference(evec_harmonic, del_v2_del_umn);
        }
        else if(renorm_3to2nd == 3){
            std::cout << "  first-order derivatives of harmonic IFCs" << std::endl;
            std::cout << "  (read from file in k-space representation) ... ";
            read_del_v2_del_umn_in_kspace(evec_harmonic, del_v2_del_umn);
        }
        std::cout << "  done!" << std::endl;
        timer->print_elapsed();

        // second order derivatives of harmonic IFCs
        std::cout << "  second-order derivatives of harmonic IFCs (from quartic IFCs) ... ";
        compute_del2_v2_del_umn2(del2_v2_del_umn2, evec_harmonic);
        std::cout << "  done!" << std::endl;
        timer->print_elapsed();

        // first order derivatives of cubic IFCs
        std::cout << "  first-order derivatives of cubic IFCs (from quartic IFCs) ... ";
        compute_del_v3_del_umn(del_v3_del_umn, evec_harmonic);
        std::cout << "  done!" << std::endl; 
        timer->print_elapsed();
    }
    // relax_coordinate == -2 : calculate lowest-order linear equation of QHA.
    else if(relax_coordinate == -2){

        // first-order derivative of first-order IFCs
        if(renorm_2to1st == 0){
            std::cout << "  first-order derivatives of first-order IFCs (from harmonic IFCs) ... ";
            compute_del_v1_del_umn(del_v1_del_umn, evec_harmonic);
        }
        else if(renorm_2to1st == 1){
            std::cout << "  first-order derivatives of first-order IFCs (finite difference method) ... ";
            calculate_delv1_delumn_finite_difference(del_v1_del_umn, evec_harmonic);
        }
        else if(renorm_2to1st == 2){
            std::cout << "  first-order derivatives of first-order IFCs (set as zero) ... ";
            for(i1 = 0; i1 < 9; i1++){
                for(is1 = 0; is1 < ns; is1++){
                    del_v1_del_umn[i1][is1] = complex_zero;
                }
            }
        }
        std::cout << "  done!" << std::endl;
        timer->print_elapsed();

        // second-order derivatives of 1st order IFCs
        if(renorm_anharmto1st == 0){
            std::cout << "  second-order derivatives of first-order IFCs (from cubic IFCs) ... ";
            compute_del2_v1_del_umn2(del2_v1_del_umn2, evec_harmonic);
            std::cout << "  done!" << std::endl;
            timer->print_elapsed();
        }
        else if(renorm_anharmto1st == 1){
            std::cout << "  second-order derivatives of first-order IFCs (set zero) ... ";
            for(i1 = 0; i1 < 81; i1++){
                for(is1 = 0; is1 < ns; is1++){
                    del2_v1_del_umn2[i1][is1] = complex_zero;
                }
            }
            std::cout << "  done!" << std::endl;
            timer->print_elapsed();
        }

        // first-order derivatives of harmonic IFCs
        if(renorm_3to2nd == 0){
            std::cout << "  first-order derivatives of harmonic IFCs (from cubic IFCs) ... ";
            compute_del_v2_del_umn(del_v2_del_umn, evec_harmonic);
        }
        else if(renorm_3to2nd == 1 || renorm_3to2nd == 2){
            std::cout << "  first-order derivatives of harmonic IFCs (finite displacement method)" << std::endl;
            if(renorm_3to2nd == 1){
                std::cout << "  use inputs with all strain patterns ..." << std::endl;
            }
            else if(renorm_3to2nd == 2){
                std::cout << "  use inputs with specified strain patterns ..." << std::endl;
            }
            calculate_delv2_delumn_finite_difference(evec_harmonic, del_v2_del_umn);
        }
        else if(renorm_3to2nd == 3){
            std::cout << "  first-order derivatives of harmonic IFCs" << std::endl;
            std::cout << "  (read from file in k-space representation) ... ";
            read_del_v2_del_umn_in_kspace(evec_harmonic, del_v2_del_umn);
        }
        std::cout << "  done!" << std::endl;
        timer->print_elapsed();
    }

}


void Scph::compute_del_v1_del_umn(std::complex<double> **del_v1_del_umn,
                                  const std::complex<double> * const* const* const evec_harmonic)
{
    // calculate renormalization in real space
    int natmin = system->natmin;
    int nat = system->nat;
    int ns = dynamical->neval;
    double **del_v1_del_umn_in_real_space;
    allocate(del_v1_del_umn_in_real_space, 9, ns);

    double *inv_sqrt_mass;

    int i, ind1, is1;
    int ixyz, ixyz1;
    double vec[3];

    // prepare supercell shift
    double **xshift_s;
    const auto ncell_s = 27;

    allocate(xshift_s, ncell_s, 3);

    unsigned int icell = 0;
    int ix, iy, iz;
    for (i = 0; i < 3; ++i) xshift_s[0][i] = 0;
    icell = 1;
    for (ix = -1; ix <= 1; ++ix) {
        for (iy = -1; iy <= 1; ++iy) {
            for (iz = -1; iz <= 1; ++iz) {
                if (ix == 0 && iy == 0 && iz == 0) continue;

                xshift_s[icell][0] = ix*1.0;
                xshift_s[icell][1] = iy*1.0;
                xshift_s[icell][2] = iz*1.0;

                ++icell;
            }
        }
    }

    // calculate renormalization in real space
    for(ixyz = 0; ixyz < 9; ixyz++){
        for(i = 0; i < ns; i++){
            del_v1_del_umn_in_real_space[ixyz][i] = 0.0;
        }
    }

    for(auto &it : fcs_phonon->fc2_ext){
        ind1 = it.atm1*3 + it.xyz1;

        for(ixyz1 = 0; ixyz1 < 3; ixyz1++){
            vec[ixyz1] = system->xr_s[it.atm2][ixyz1]
                        - system->xr_s[system->map_p2s[it.atm1][0]][ixyz1]
                        + xshift_s[it.cell_s][ixyz1];
        }
        rotvec(vec, vec, system->lavec_s);
        for(ixyz1 = 0; ixyz1 < 3; ixyz1++){
            del_v1_del_umn_in_real_space[it.xyz2*3 + ixyz1][ind1] += it.fcs_val * vec[ixyz1];
        }
    }

    // transform to Fourier space
    allocate(inv_sqrt_mass, natmin);
    for(i = 0; i < natmin; i++){
        inv_sqrt_mass[i] = 1.0/std::sqrt(system->mass[system->map_p2s[i][0]]);
    }

    for(ixyz = 0; ixyz < 9; ixyz++){
        for(is1 = 0; is1 < ns; is1++){
            del_v1_del_umn[ixyz][is1] = 0.0;
            for(i = 0; i < natmin; i++){
                for(ixyz1 = 0; ixyz1 < 3; ixyz1++){
                    del_v1_del_umn[ixyz][is1] += evec_harmonic[0][is1][i*3+ixyz1] * inv_sqrt_mass[i] * del_v1_del_umn_in_real_space[ixyz][i*3+ixyz1];
                }
            }
        }
    }

    deallocate(del_v1_del_umn_in_real_space);
    deallocate(inv_sqrt_mass);
    deallocate(xshift_s);

    return;
}

void Scph::compute_del2_v1_del_umn2(std::complex<double> **del2_v1_del_umn2,
                                    const std::complex<double> * const* const* const evec_harmonic)
{
    // calculate renormalization in real space
    int natmin = system->natmin;
    int ns = dynamical->neval;
    double **del2_v1_del_umn2_in_real_space;
    allocate(del2_v1_del_umn2_in_real_space, 81, ns);

    double *inv_sqrt_mass;

    int i, ind1, is1;
    int ixyz, ixyz1, ixyz2;
    int ixyz_comb;
    double vec1[3], vec2[3];

    // prepare supercell shift
    double **xshift_s;
    const auto ncell_s = 27;

    allocate(xshift_s, ncell_s, 3);

    unsigned int icell = 0;
    int ix, iy, iz;
    for (i = 0; i < 3; ++i) xshift_s[0][i] = 0;
    icell = 1;
    for (ix = -1; ix <= 1; ++ix) {
        for (iy = -1; iy <= 1; ++iy) {
            for (iz = -1; iz <= 1; ++iz) {
                if (ix == 0 && iy == 0 && iz == 0) continue;

                xshift_s[icell][0] = ix*1.0;
                xshift_s[icell][1] = iy*1.0;
                xshift_s[icell][2] = iz*1.0;

                ++icell;
            }
        }
    }

    // calculate renormalization in real space
    for(ixyz = 0; ixyz < 81; ixyz++){
        for(i = 0; i < ns; i++){
            del2_v1_del_umn2_in_real_space[ixyz][i] = 0.0;
        }
    }

    for(auto &it : fcs_phonon->force_constant_with_cell[1]){

        ind1 = it.pairs[0].index;

        for(ixyz1 = 0; ixyz1 < 3; ixyz1++){
            vec1[ixyz1] = system->xr_s_anharm[system->map_p2s_anharm[it.pairs[1].index / 3][it.pairs[1].tran]][ixyz1]
                        - system->xr_s_anharm[system->map_p2s_anharm[it.pairs[0].index / 3][0]][ixyz1]
                        + xshift_s[it.pairs[1].cell_s][ixyz1];
            vec2[ixyz1] = system->xr_s_anharm[system->map_p2s_anharm[it.pairs[2].index / 3][it.pairs[2].tran]][ixyz1]
                        - system->xr_s_anharm[system->map_p2s_anharm[it.pairs[0].index / 3][0]][ixyz1]
                        + xshift_s[it.pairs[2].cell_s][ixyz1];
        }
        rotvec(vec1, vec1, system->lavec_s_anharm);
        rotvec(vec2, vec2, system->lavec_s_anharm);

        for(ixyz1 = 0; ixyz1 < 3; ixyz1++){
            for(ixyz2 = 0; ixyz2 < 3; ixyz2++){
                ixyz_comb = (it.pairs[1].index%3)*27 + ixyz1*9 + (it.pairs[2].index%3)*3 + ixyz2;
                del2_v1_del_umn2_in_real_space[ixyz_comb][ind1] += it.fcs_val * vec1[ixyz1] * vec2[ixyz2];
            }
        }
    }


    // transform to Fourier space
    allocate(inv_sqrt_mass, natmin);
    for(i = 0; i < natmin; i++){
        inv_sqrt_mass[i] = 1.0/std::sqrt(system->mass[system->map_p2s[i][0]]);
    }

    for(ixyz = 0; ixyz < 81; ixyz++){
        for(is1 = 0; is1 < ns; is1++){
            del2_v1_del_umn2[ixyz][is1] = 0.0;
            for(i = 0; i < natmin; i++){
                for(ixyz1 = 0; ixyz1 < 3; ixyz1++){
                    del2_v1_del_umn2[ixyz][is1] += evec_harmonic[0][is1][i*3+ixyz1] * inv_sqrt_mass[i] * del2_v1_del_umn2_in_real_space[ixyz][i*3+ixyz1];
                }
            }
        }
    }
    deallocate(del2_v1_del_umn2_in_real_space);
    deallocate(inv_sqrt_mass);
    deallocate(xshift_s);

    return;
}

void Scph::compute_del3_v1_del_umn3(std::complex<double> **del3_v1_del_umn3,
                                    const std::complex<double> * const* const* const evec_harmonic)
{
    // calculate renormalization in real space
    int natmin = system->natmin;
    int ns = dynamical->neval;
    double **del3_v1_del_umn3_in_real_space;

    allocate(del3_v1_del_umn3_in_real_space, 729, ns);

    double *inv_sqrt_mass;

    int i, ind1, is1;
    int ixyz, ixyz1, ixyz2, ixyz3;
    int ixyz_comb;
    double vec1[3], vec2[3], vec3[3];

    // prepare supercell shift
    double **xshift_s;
    const auto ncell_s = 27;

    allocate(xshift_s, ncell_s, 3);

    unsigned int icell = 0;
    int ix, iy, iz;
    for (i = 0; i < 3; ++i) xshift_s[0][i] = 0;
    icell = 1;
    for (ix = -1; ix <= 1; ++ix) {
        for (iy = -1; iy <= 1; ++iy) {
            for (iz = -1; iz <= 1; ++iz) {
                if (ix == 0 && iy == 0 && iz == 0) continue;

                xshift_s[icell][0] = ix*1.0;
                xshift_s[icell][1] = iy*1.0;
                xshift_s[icell][2] = iz*1.0;

                ++icell;
            }
        }
    }

    // calculate renormalization in real space
    for(ixyz = 0; ixyz < 729; ixyz++){
        for(i = 0; i < ns; i++){
            del3_v1_del_umn3_in_real_space[ixyz][i] = 0.0;
        }
    }

    for(auto &it : fcs_phonon->force_constant_with_cell[2]){

        ind1 = it.pairs[0].index;

        for(ixyz1 = 0; ixyz1 < 3; ixyz1++){
            vec1[ixyz1] = system->xr_s_anharm[system->map_p2s_anharm[it.pairs[1].index / 3][it.pairs[1].tran]][ixyz1]
                        - system->xr_s_anharm[system->map_p2s_anharm[it.pairs[0].index / 3][0]][ixyz1]
                        + xshift_s[it.pairs[1].cell_s][ixyz1];
            vec2[ixyz1] = system->xr_s_anharm[system->map_p2s_anharm[it.pairs[2].index / 3][it.pairs[2].tran]][ixyz1]
                        - system->xr_s_anharm[system->map_p2s_anharm[it.pairs[0].index / 3][0]][ixyz1]
                        + xshift_s[it.pairs[2].cell_s][ixyz1];
            vec3[ixyz1] = system->xr_s_anharm[system->map_p2s_anharm[it.pairs[3].index / 3][it.pairs[3].tran]][ixyz1]
                        - system->xr_s_anharm[system->map_p2s_anharm[it.pairs[0].index / 3][0]][ixyz1]
                        + xshift_s[it.pairs[3].cell_s][ixyz1];
        }
        rotvec(vec1, vec1, system->lavec_s_anharm);
        rotvec(vec2, vec2, system->lavec_s_anharm);
        rotvec(vec3, vec3, system->lavec_s_anharm);

        for(ixyz1 = 0; ixyz1 < 3; ixyz1++){
            for(ixyz2 = 0; ixyz2 < 3; ixyz2++){
                for(ixyz3 = 0; ixyz3 < 3; ixyz3++){
                    ixyz_comb = (it.pairs[1].index%3)*243 + ixyz1*81 + (it.pairs[2].index%3)*27 + ixyz2*9 + (it.pairs[3].index%3)*3 + ixyz3;
                    del3_v1_del_umn3_in_real_space[ixyz_comb][ind1] += it.fcs_val * vec1[ixyz1] * vec2[ixyz2] * vec3[ixyz3];
                }
            }
        }
    }

    // transform to Fourier space
    allocate(inv_sqrt_mass, natmin);
    for(i = 0; i < natmin; i++){
        inv_sqrt_mass[i] = 1.0/std::sqrt(system->mass[system->map_p2s[i][0]]);
    }

    for(ixyz = 0; ixyz < 729; ixyz++){
        for(is1 = 0; is1 < ns; is1++){
            del3_v1_del_umn3[ixyz][is1] = 0.0;
            for(i = 0; i < natmin; i++){
                for(ixyz1 = 0; ixyz1 < 3; ixyz1++){
                    del3_v1_del_umn3[ixyz][is1] += evec_harmonic[0][is1][i*3+ixyz1] * inv_sqrt_mass[i] * del3_v1_del_umn3_in_real_space[ixyz][i*3+ixyz1];
                }
            }
        }
    }
    deallocate(del3_v1_del_umn3_in_real_space);
    deallocate(inv_sqrt_mass);
    deallocate(xshift_s);

    return;
}

void Scph::compute_del_v2_del_umn(std::complex<double> ***del_v2_del_umn,
                                  const std::complex<double> * const* const* const evec_harmonic)
{
    using namespace Eigen;

    const auto ns = dynamical->neval;
    const auto nk = kmesh_dense->nk;
    const auto nk_interpolate = kmesh_coarse->nk;
    int ixyz1, ixyz2;
    int is1, is2, ik, knum;

    std::vector<FcsArrayWithCell> delta_fcs;
    FcsClassExtent fc_extent_tmp;

    std::complex<double> **mat_tmp;
    allocate(mat_tmp, ns, ns);

    MatrixXcd Dymat(ns, ns);
    MatrixXcd evec_tmp(ns, ns);
    
    for(ixyz1 = 0; ixyz1 < 3; ixyz1++){
        for(ixyz2 = 0; ixyz2 < 3; ixyz2++){
            // calculate renormalization in real space
            compute_del_v_strain_in_real_space1(fcs_phonon->force_constant_with_cell[1],
                                                delta_fcs, ixyz1, ixyz2, 1);

            
            for(ik = 0; ik < nk; ik++){
                // Fourier transformation
                anharmonic_core->calc_analytic_k_from_FcsArrayWithCell(kmesh_dense->xk[ik],
                                                                       delta_fcs,
                                                                       mat_tmp);

                // Unitary transformation
                knum = ik;
                for(is1 = 0; is1 < ns; is1++){
                    for(is2 = 0; is2 < ns; is2++){
                        Dymat(is1, is2) = mat_tmp[is1][is2];
                        evec_tmp(is1, is2) = evec_harmonic[knum][is2][is1]; // transpose
                    }
                }
                Dymat = evec_tmp.adjoint() * Dymat * evec_tmp;

                // copy result to del_v2_del_umn
                for(is1 = 0; is1 < ns; is1++){
                    for(is2 = 0; is2 < ns; is2++){
                        del_v2_del_umn[ixyz1*3 + ixyz2][ik][is1*ns+is2] = Dymat(is1, is2);
                    }
                }
            }
        }
    }

    deallocate(mat_tmp);
}

void Scph::compute_del2_v2_del_umn2(std::complex<double> ***del2_v2_del_umn2,
                                              const std::complex<double> * const* const* const evec_harmonic)
{
    using namespace Eigen;

    const auto ns = dynamical->neval;
    const auto nk = kmesh_dense->nk;
    const auto nk_interpolate = kmesh_coarse->nk;
    int ixyz11, ixyz12, ixyz21, ixyz22, ixyz, itmp;
    int is1, is2, ik, knum;

#pragma omp parallel private(ixyz, itmp, ixyz11, ixyz12, ixyz21, ixyz22, is1, is2, ik, knum)
{
    std::vector<FcsArrayWithCell> delta_fcs;
    FcsClassExtent fc_extent_tmp;

    std::complex<double> **mat_tmp;
    allocate(mat_tmp, ns, ns);

    MatrixXcd Dymat(ns, ns);
    MatrixXcd evec_tmp(ns, ns);
#pragma omp for
    for(ixyz = 0; ixyz < 81; ixyz++){
        itmp = ixyz;
        ixyz22 = itmp % 3;
        itmp /= 3;
        ixyz21 = itmp % 3;
        itmp /= 3;
        ixyz12 = itmp % 3;
        ixyz11 = itmp / 3;

        // calculate renormalization in real space
        compute_del_v_strain_in_real_space2(fcs_phonon->force_constant_with_cell[2],
                                            delta_fcs, ixyz11, ixyz12, ixyz21, ixyz22, 1);

        
        for(ik = 0; ik < nk; ik++){
            anharmonic_core->calc_analytic_k_from_FcsArrayWithCell(kmesh_dense->xk[ik],
                                                                   delta_fcs,
                                                                   mat_tmp);

            // Unitary transformation
            knum = ik;
            for(is1 = 0; is1 < ns; is1++){
                for(is2 = 0; is2 < ns; is2++){
                    Dymat(is1, is2) = mat_tmp[is1][is2];
                    evec_tmp(is1, is2) = evec_harmonic[knum][is2][is1]; // transpose
                }
            }
            Dymat = evec_tmp.adjoint() * Dymat * evec_tmp;

            // copy result to del2_v2_del_umn2
            for(is1 = 0; is1 < ns; is1++){
                for(is2 = 0; is2 < ns; is2++){
                    del2_v2_del_umn2[ixyz][ik][is1*ns+is2] = Dymat(is1, is2);
                }
            }
        }
    }

    deallocate(mat_tmp);
}

}

void Scph::compute_del_v3_del_umn(std::complex<double> ****del_v3_del_umn,
                                  const std::complex<double> * const* const* const evec_harmonic)
{
    using namespace Eigen;

    const auto ns = dynamical->neval;
    const auto nk = kmesh_dense->nk;
    const auto nk_interpolate = kmesh_coarse->nk;

    int ngroup_tmp;
    double *invmass_v3_tmp;
    int **evec_index_v3_tmp;
    std::vector<double> *fcs_group_tmp;
    std::vector<RelativeVector> *relvec_tmp;
    std::complex<double> *phi3_reciprocal_tmp;

    int i;
    int ixyz1, ixyz2, itmp;
    int is1, is2, ik, knum;

    double *invsqrt_mass_p;
    allocate(invsqrt_mass_p, system->natmin);
    for (i = 0; i < system->natmin; ++i) {
        invsqrt_mass_p[i] = std::sqrt(1.0 / system->mass[system->map_p2s[i][0]]);
    }

    // calculate renormalization in real space
    std::vector<FcsArrayWithCell> delta_fcs;

    for(ixyz1 = 0; ixyz1 < 3; ixyz1++){
        for(ixyz2 = 0; ixyz2 < 3; ixyz2++){

            // calculate renormalization in real space
            compute_del_v_strain_in_real_space1(fcs_phonon->force_constant_with_cell[2],
                                                delta_fcs, ixyz1, ixyz2, 1);
            
            // prepare for the Fourier-transformation
            std::sort(delta_fcs.begin(), delta_fcs.end());

            anharmonic_core->prepare_group_of_force_constants(delta_fcs, 3, 
                                                              ngroup_tmp, fcs_group_tmp);

            allocate(invmass_v3_tmp, ngroup_tmp);
            allocate(evec_index_v3_tmp, ngroup_tmp, 3);
            allocate(relvec_tmp, ngroup_tmp);
            allocate(phi3_reciprocal_tmp, ngroup_tmp);

            anharmonic_core->prepare_relative_vector(delta_fcs,
                                                3,
                                                ngroup_tmp,
                                                fcs_group_tmp,
                                                relvec_tmp);
            
            int k = 0;
            for (i = 0; i < ngroup_tmp; ++i) {
                for (int j = 0; j < 3; ++j) {
                    evec_index_v3_tmp[i][j] = delta_fcs[k].pairs[j].index;
                }
                invmass_v3_tmp[i]
                        = invsqrt_mass_p[evec_index_v3_tmp[i][0] / 3]
                        * invsqrt_mass_p[evec_index_v3_tmp[i][1] / 3]
                        * invsqrt_mass_p[evec_index_v3_tmp[i][2] / 3];
                k += fcs_group_tmp[i].size();
            }
            
            compute_V3_elements_for_given_IFCs(del_v3_del_umn[ixyz1*3+ixyz2],
                                            ngroup_tmp,
                                            fcs_group_tmp,
                                            relvec_tmp,
                                            invmass_v3_tmp,
                                            evec_index_v3_tmp,
                                            evec_harmonic,
                                            selfenergy_offdiagonal);

            deallocate(fcs_group_tmp);
            deallocate(invmass_v3_tmp);
            deallocate(evec_index_v3_tmp);
            deallocate(relvec_tmp);
            deallocate(phi3_reciprocal_tmp);

        }
    }
    deallocate(invsqrt_mass_p);
}


void Scph::read_del_v2_del_umn_in_kspace(const std::complex<double> * const* const* const evec_harmonic,
                                                   std::complex<double> ***del_v2_del_umn)
{   
    using namespace Eigen;

    int natmin = system->natmin;
    int nat = system->nat;
    int ntran = system->ntran;
    int nk_interpolate = kmesh_coarse->nk;
    int nk = kmesh_dense->nk;
    int ns = dynamical->neval;

    int ixyz1, ixyz2;
    int ik, is, js;

    double re_tmp, im_tmp;
    
    MatrixXcd dymat_tmp_mode(ns, ns);
    MatrixXcd dymat_tmp_alphamu(ns, ns);
    MatrixXcd evec_tmp(ns, ns);

    // read input 
    std::fstream fin_strain_mode_coupling_kspace;

    // temporary 
    // (alpha,mu) representation in k-space
    std::complex<double> ***del_v2_del_umn_alphamu;
    allocate(del_v2_del_umn_alphamu, 9, nk, ns*ns);

    // read from file
    fin_strain_mode_coupling_kspace.open("B_array_kspace.txt");

    for(ixyz1 = 0; ixyz1 < 3; ixyz1++){
        for(ixyz2 = 0; ixyz2 < 3; ixyz2++){
            for(ik = 0; ik < nk; ik++){
                for(is = 0; is < ns*ns; is++){
                    fin_strain_mode_coupling_kspace >> re_tmp >> im_tmp;         
                    del_v2_del_umn_alphamu[ixyz1*3+ixyz2][ik][is] = std::complex<double>(re_tmp, im_tmp);
                }
            }
        }
    }

    // transform to mode-representation
    for(ixyz1 = 0; ixyz1 < 3; ixyz1++){
        for(ixyz2 = 0; ixyz2 < 3; ixyz2++){
            for(ik = 0; ik < nk; ik++){
    
                for(is = 0; is < ns; is++){
                    for(js = 0; js < ns; js++){
                        evec_tmp(is, js) = evec_harmonic[ik][js][is]; // transpose
                        dymat_tmp_alphamu(is, js) = del_v2_del_umn_alphamu[ixyz1*3+ixyz2][ik][is*ns+js];
                    }
                }
                dymat_tmp_mode = evec_tmp.adjoint() * dymat_tmp_alphamu * evec_tmp;

                // std::cout << "substitute to del_v2_del_umn." << std::endl;

                for(is = 0; is < ns; is++){
                    for(js = 0; js < ns; js++){
                        del_v2_del_umn[ixyz1*3+ixyz2][ik][is*ns+js] = dymat_tmp_mode(is, js);
                    }
                }
            }

        }
    }
    deallocate(del_v2_del_umn_alphamu);
}


// calculate strain-force coupling using finite-difference method. 
// use finite difference for all 6 strains
void Scph::calculate_delv1_delumn_finite_difference(std::complex<double> **del_v1_del_umn,
                                                    const std::complex<double> * const* const* const evec_harmonic)
{

    int natmin = system->natmin;
    auto ns = dynamical->neval;

    int ixyz1, ixyz2, ixyz3, ixyz12, ixyz22, ixyz32, i1, i2;
    int iat1, iat2, is1, isymm;
    double dtmp;
    std::string mode_tmp;
    double smag, weight;
    double weight_sum[3][3];
    std::fstream fin_strain_force_coupling;

    double *inv_sqrt_mass;

    double **del_v1_del_umn_in_real_space;
    double **del_v1_del_umn_in_real_space_symm;
    allocate(del_v1_del_umn_in_real_space, 9, ns);
    allocate(del_v1_del_umn_in_real_space_symm, 9, ns);

    fin_strain_force_coupling.open(strain_IFC_dir + "strain_force.in");

    if(!fin_strain_force_coupling){
        exit("calculate_delv1_delumn_finite_difference",
             "strain_force.in not found");
    }

    for(ixyz1 = 0; ixyz1 < 3; ixyz1++){
        for(ixyz2 = 0; ixyz2 < 3; ixyz2++){
            weight_sum[ixyz1][ixyz2] = 0.0;
        }
    }

    for(ixyz1 = 0; ixyz1 < 9; ixyz1++){
        for(is1 = 0; is1 < ns; is1++){
            del_v1_del_umn_in_real_space[ixyz1][is1] = 0.0;
        }
    }

    // read input file
    while(1){
        if(fin_strain_force_coupling >> mode_tmp >> smag >> weight){
            if(mode_tmp == "xx"){
                ixyz1 = ixyz2 = 0;
            }
            else if(mode_tmp == "yy"){
                ixyz1 = ixyz2 = 1;
            }
            else if(mode_tmp == "zz"){
                ixyz1 = ixyz2 = 2;
            }
            else if(mode_tmp == "xy"){
                ixyz1 = 0;
                ixyz2 = 1;
            }
            else if(mode_tmp == "yz"){
                ixyz1 = 1;
                ixyz2 = 2;
            }
            else if(mode_tmp == "zx"){
                ixyz1 = 2;
                ixyz2 = 0;
            }

            for(iat1 = 0; iat1 < natmin; iat1++){
                for(ixyz3 = 0; ixyz3 < 3; ixyz3++){
                    fin_strain_force_coupling >> dtmp;
                    del_v1_del_umn_in_real_space[ixyz1*3+ixyz2][iat1*3+ixyz3] += dtmp * -1.0/smag * weight;

                    if(ixyz1 != ixyz2){
                        del_v1_del_umn_in_real_space[ixyz2*3+ixyz1][iat1*3+ixyz3] 
                        = del_v1_del_umn_in_real_space[ixyz1*3+ixyz2][iat1*3+ixyz3];
                    }
                }
            }

            if(ixyz1 == ixyz2){
                weight_sum[ixyz1][ixyz2] += weight;
            }
            else{
                weight_sum[ixyz1][ixyz2] += weight;
                weight_sum[ixyz2][ixyz1] += weight;
            }
        }
        else{
            break;
        }
    }

    // check weight_sum
    for(ixyz1 = 0; ixyz1 < 3; ixyz1++){
        for(ixyz2 = 0; ixyz2 < 3; ixyz2++){
            if(std::fabs(weight_sum[ixyz1][ixyz2] - 1.0) > eps6){
                exit("calculate_delv1_delumn_finite_difference",
                    "Sum of weights must be 1.");
            }
        }
    }


    // convert from eV/Angst to Ry/Bohr
    double eV_to_Ry = 1.6021766208e-19/Ryd;
    for(ixyz1 = 0; ixyz1 < 9; ixyz1++){
        for(is1 = 0; is1 < ns; is1++){
            del_v1_del_umn_in_real_space[ixyz1][is1] *= Bohr_in_Angstrom * eV_to_Ry;
        }
    }

    // symmetrize
    for(ixyz1 = 0; ixyz1 < 9; ixyz1++){
        for(is1 = 0; is1 < ns; is1++){
            del_v1_del_umn_in_real_space_symm[ixyz1][is1] = 0.0;
        }
    }

    for(isymm = 0; isymm < symmetry->SymmListWithMap_ref.size(); isymm++){
        for(iat1 = 0; iat1 < natmin; iat1++){
            iat2 = symmetry->SymmListWithMap_ref[isymm].mapping[iat1];
            
            for(i1 = 0; i1 < 27; i1++){
                ixyz1 = i1/9;
                ixyz2 = (i1%9)/3;
                ixyz3 = i1%3;
                for(i2 = 0; i2 < 27; i2++){
                    ixyz12 = i2/9;
                    ixyz22 = (i2%9)/3;
                    ixyz32 = i2%3;

                    del_v1_del_umn_in_real_space_symm[ixyz12*3+ixyz22][iat2*3+ixyz32]
                        += del_v1_del_umn_in_real_space[ixyz1*3+ixyz2][iat1*3+ixyz3]
                           * symmetry->SymmListWithMap_ref[isymm].rot[ixyz12*3+ixyz1]
                           * symmetry->SymmListWithMap_ref[isymm].rot[ixyz22*3+ixyz2]
                           * symmetry->SymmListWithMap_ref[isymm].rot[ixyz32*3+ixyz3];
                }
            }
        }
    }

    for(ixyz1 = 0; ixyz1 < 9; ixyz1++){
        for(is1 = 0; is1 < ns; is1++){
            del_v1_del_umn_in_real_space_symm[ixyz1][is1] /= symmetry->SymmListWithMap_ref.size();
        }
    }

    // transform to Fourier space
    allocate(inv_sqrt_mass, natmin);
    for(iat1 = 0; iat1 < natmin; iat1++){
        inv_sqrt_mass[iat1] = 1.0/std::sqrt(system->mass[system->map_p2s[iat1][0]]);
    }

    for(ixyz1 = 0; ixyz1 < 9; ixyz1++){
        for(is1 = 0; is1 < ns; is1++){
            del_v1_del_umn[ixyz1][is1] = 0.0;
            for(iat1 = 0; iat1 < natmin; iat1++){
                for(ixyz2 = 0; ixyz2 < 3; ixyz2++){
                    del_v1_del_umn[ixyz1][is1] += evec_harmonic[0][is1][iat1*3+ixyz2] * inv_sqrt_mass[iat1] 
                                                               * del_v1_del_umn_in_real_space_symm[ixyz1][iat1*3+ixyz2];
                }
            }
        }
    }

    deallocate(inv_sqrt_mass);
    deallocate(del_v1_del_umn_in_real_space);
    deallocate(del_v1_del_umn_in_real_space_symm);
}

// calculate strain-force coupling using finite-difference method. 
void Scph::calculate_delv2_delumn_finite_difference(const std::complex<double> * const* const* const evec_harmonic,
                                                    std::complex<double> ***del_v2_del_umn)
{   
    using namespace Eigen;

    int natmin = system->natmin;
    int nat = system->nat;
    int ntran = system->ntran;
    int nk_interpolate = kmesh_coarse->nk;
    int nk = kmesh_dense->nk;
    int ns = dynamical->neval;

    int **symm_mapping_s;
    int **inv_translation_mapping;

    std::vector<FcsClassExtent> fc2_tmp;
    FcsClassExtent fce_tmp;

    int ixyz1, ixyz2, ixyz3, ixyz4;
    int ixyz1_2, ixyz2_2, ixyz3_2, ixyz4_2;
    int ixyz_comb1, ixyz_comb2;
    int i1, i2;
    int iat1, iat2, iat1_2, iat2_2, iat2_2_prim;
    int itran1, itran2;
    int ik, is1, is2, is, js;
    int isymm, imode;

    std::complex<double> ***dymat_q, **dymat_tmp;
    std::complex<double> ***dymat_new;

    const auto nk1 = kmesh_interpolate[0];
    const auto nk2 = kmesh_interpolate[1];
    const auto nk3 = kmesh_interpolate[2];
    
    MatrixXcd dymat_tmp_mode(ns, ns);
    MatrixXcd dymat_tmp_alphamu(ns, ns);
    MatrixXcd evec_tmp(ns, ns);

    // read input 
    std::fstream fin_strain_mode_coupling;
    int nmode;
    std::vector<std::string> mode_list;
    std::vector<double> smag_list;
    std::vector<double> weight_list;
    std::vector<std::string> filename_list;

    double smag_tmp, weight_tmp;
    std::string mode_tmp, filename_tmp;

    double ****dphi2_dumn_realspace_in;
    double ****dphi2_dumn_realspace_symm;
    double **dphi2_dumn_realspace_tmp;
    int exist_in[3][3];
    double weight_sum[3][3];
    int mapping_xyz[3];
    int ****count_tmp;

    allocate(dphi2_dumn_realspace_tmp, natmin*3, nat*3);
    allocate(dphi2_dumn_realspace_in, 3, 3, natmin*3, nat*3);
    allocate(dphi2_dumn_realspace_symm, 3, 3, natmin*3, nat*3);
    allocate(count_tmp, 3, 3, natmin*3, nat*3);

    for(ixyz1 = 0; ixyz1 < 3; ixyz1++){
        for(ixyz2 = 0; ixyz2 < 3; ixyz2++){
            exist_in[ixyz1][ixyz2] = 0;
            weight_sum[ixyz1][ixyz2] = 0.0;
            for(i1 = 0; i1 < natmin*3; i1++){
                for(i2 = 0; i2 < nat*3; i2++){
                    dphi2_dumn_realspace_in[ixyz1][ixyz2][i1][i2] = 0.0;
                    dphi2_dumn_realspace_symm[ixyz1][ixyz2][i1][i2] = 0.0;
                    count_tmp[ixyz1][ixyz2][i1][i2] = 0.0;
                }
            }
        }
    }

    // read information on strain patterns and names of corresponding XML files.
    fin_strain_mode_coupling.open(strain_IFC_dir + "strain_harmonic.in");

    if(!fin_strain_mode_coupling){
        exit("calculate_delv2_delumn_finite_difference",
             "strain_harmonic.in not found");
    }

    mode_list.clear();
    smag_list.clear();
    weight_list.clear();
    filename_list.clear();

    nmode = 0;
    while(1){
        if(fin_strain_mode_coupling >> mode_tmp >> smag_tmp >> weight_tmp >> filename_tmp){
            mode_list.push_back(mode_tmp);
            smag_list.push_back(smag_tmp);
            weight_list.push_back(weight_tmp);
            filename_list.push_back(filename_tmp);
            nmode++;
        }
        else{
            break;
        }
    }

    // read IFCs with strain.
    std::vector<std::vector<FcsClassExtent>> fc2_deformed(nmode);

    for(imode = 0; imode < nmode; imode++){
        fcs_phonon->load_fc2_xml(fc2_deformed[imode], 1,
                                 strain_IFC_dir + filename_list[imode]);
    }

    for(ixyz1 = 0; ixyz1 < 3; ixyz1++){
        for(ixyz2 = 0; ixyz2 < 3; ixyz2++){
            weight_sum[ixyz1][ixyz2] = 0.0;
        }
    }

    for(imode = 0; imode < nmode; imode++){
        if(mode_list[imode] == "xx"){
            ixyz1 = ixyz2 = 0;
        }
        else if(mode_list[imode] == "yy"){
            ixyz1 = ixyz2 = 1;
        }
        else if(mode_list[imode] == "zz"){
            ixyz1 = ixyz2 = 2;
        }
        else if(mode_list[imode] == "xy"){
            ixyz1 = 0;
            ixyz2 = 1;
        }
        else if(mode_list[imode] == "yz"){
            ixyz1 = 1;
            ixyz2 = 2;
        }
        else if(mode_list[imode] == "zx"){
            ixyz1 = 2;
            ixyz2 = 0;
        }
        else{
            exit("calculate_delv2_delumn_finite_difference",
                 "Invalid name of strain mode in strain_harmonic.in.");
        }

        // calculate finite difference
        for(i1 = 0; i1 < natmin*3; i1++){
            for(i2 = 0; i2 < nat*3; i2++){
                dphi2_dumn_realspace_tmp[i1][i2] = 0.0;
            }
        }

        for (const auto &it: fc2_deformed[imode]){
            dphi2_dumn_realspace_tmp[it.atm1*3 + it.xyz1][it.atm2*3+it.xyz2] += it.fcs_val;
        }
        for (const auto &it: fcs_phonon->fc2_ext){
            dphi2_dumn_realspace_tmp[it.atm1*3 + it.xyz1][it.atm2*3+it.xyz2] -= it.fcs_val;
        }

        if(ixyz1 == ixyz2){
            for(i1 = 0; i1 < natmin*3; i1++){
                for(i2 = 0; i2 < nat*3; i2++){
                    dphi2_dumn_realspace_in[ixyz1][ixyz2][i1][i2] += dphi2_dumn_realspace_tmp[i1][i2]/smag_list[imode] * weight_list[imode];
                }
            }
            weight_sum[ixyz1][ixyz2] += weight_list[imode];
        }
        else{
            for(i1 = 0; i1 < natmin*3; i1++){
                for(i2 = 0; i2 < nat*3; i2++){
                    dphi2_dumn_realspace_in[ixyz1][ixyz2][i1][i2] += dphi2_dumn_realspace_tmp[i1][i2]/smag_list[imode] * weight_list[imode];
                    dphi2_dumn_realspace_in[ixyz2][ixyz1][i1][i2] += dphi2_dumn_realspace_tmp[i1][i2]/smag_list[imode] * weight_list[imode];
                }
            }
            weight_sum[ixyz1][ixyz2] += weight_list[imode];
            weight_sum[ixyz2][ixyz1] += weight_list[imode];
        }
    }

    // check weight_sum
    if(renorm_3to2nd == 1){ 
        for(ixyz1 = 0; ixyz1 < 3; ixyz1++){
            for(ixyz2 = 0; ixyz2 < 3; ixyz2++){
                if(std::fabs(weight_sum[ixyz1][ixyz2] - 1.0) < eps6){
                    exist_in[ixyz1][ixyz2] = 1;
                }
                else{
                    exit("calculate_delv2_delumn_finite_difference",
                         "Sum of weights must be 1.");
                }
            }
        }
    }
    else if(renorm_3to2nd == 2){ 
        // finite difference method.
        // read input from specified strain modes.
        for(ixyz1 = 0; ixyz1 < 3; ixyz1++){
            for(ixyz2 = 0; ixyz2 < 3; ixyz2++){
                if(std::fabs(weight_sum[ixyz1][ixyz2] - 1.0) < eps6){
                    exist_in[ixyz1][ixyz2] = 1;
                }
                else if(std::fabs(weight_sum[ixyz1][ixyz2]) < eps6){
                    exist_in[ixyz1][ixyz2] = 0;
                }
                else{
                    exit("calculate_delv2_delumn_finite_difference",
                         "Sum of weights must be 1 or 0 for each mode.");
                }
            }
        }
    }
    
    // make mapping information
    allocate(symm_mapping_s, symmetry->SymmListWithMap_ref.size(), nat);
    make_supercell_mapping_by_symmetry_operations(symm_mapping_s);

    allocate(inv_translation_mapping, ntran, ntran);
    make_inverse_translation_mapping(inv_translation_mapping); 

    // symmetrize and replicate
    if(renorm_3to2nd == 1){
        // input is given for all strain modes.
        for(isymm = 0; isymm < symmetry->SymmListWithMap_ref.size(); isymm++){

            for(iat1 = 0; iat1 < natmin; iat1++){

                for(ixyz_comb1 = 0; ixyz_comb1 < 81; ixyz_comb1++){
                    ixyz1 = ixyz_comb1/27;
                    ixyz2 = (ixyz_comb1/9)%3;
                    ixyz3 = (ixyz_comb1/3)%3;
                    ixyz4 = ixyz_comb1%3;
                    for(ixyz_comb2 = 0; ixyz_comb2 < 81; ixyz_comb2++){
                        ixyz1_2 = ixyz_comb2/27;
                        ixyz2_2 = (ixyz_comb2/9)%3;
                        ixyz3_2 = (ixyz_comb2/3)%3;
                        ixyz4_2 = ixyz_comb2%3;
                        
                        iat1_2 = symmetry->SymmListWithMap_ref[isymm].mapping[iat1];

                        for(i1 = 0; i1 < ntran; i1++){
                            if(system->map_p2s[iat1_2][i1] == symm_mapping_s[isymm][system->map_p2s[iat1][0]]){
                                itran1 = i1;
                            }
                        }

                        for(iat2 = 0; iat2 < nat; iat2++){
                            iat2_2 = symm_mapping_s[isymm][iat2]; // temporary
                            iat2_2_prim = system->map_s2p[iat2_2].atom_num;
                            itran2 = system->map_s2p[iat2_2].tran_num;
                            
                            iat2_2 = system->map_p2s[iat2_2_prim][inv_translation_mapping[itran1][itran2]];

                            dphi2_dumn_realspace_symm[ixyz1_2][ixyz2_2][iat1_2*3+ixyz3_2][iat2_2*3+ixyz4_2]
                                += dphi2_dumn_realspace_in[ixyz1][ixyz2][iat1*3+ixyz3][iat2*3+ixyz4]
                                    * symmetry->SymmListWithMap_ref[isymm].rot[ixyz1_2*3+ixyz1]
                                    * symmetry->SymmListWithMap_ref[isymm].rot[ixyz2_2*3+ixyz2]
                                    * symmetry->SymmListWithMap_ref[isymm].rot[ixyz3_2*3+ixyz3]
                                    * symmetry->SymmListWithMap_ref[isymm].rot[ixyz4_2*3+ixyz4];
                        }
                    }
                }
            }
        }

        for(ixyz1 = 0; ixyz1 < 3; ixyz1++){
            for(ixyz2 = 0; ixyz2 < 3; ixyz2++){
                for(i1 = 0; i1 < natmin*3; i1++){
                    for(i2 = 0; i2 < nat*3; i2++){
                        dphi2_dumn_realspace_symm[ixyz1][ixyz2][i1][i2] /= symmetry->SymmListWithMap_ref.size();
                    }
                }
            }
        }
    }
    else if(renorm_3to2nd == 2){
        for(isymm = 0; isymm < symmetry->SymmListWithMap_ref.size(); isymm++){

            // make mapping of xyz by the rotation matrix
            for(ixyz1 = 0; ixyz1 < 3; ixyz1++){
                mapping_xyz[ixyz1] = -1;
            }

            for(ixyz1 = 0; ixyz1 < 3; ixyz1++){
                for(ixyz2 = 0; ixyz2 < 3; ixyz2++){
                    if(std::fabs(std::fabs(symmetry->SymmListWithMap_ref[isymm].rot[ixyz1*3+ixyz2])- 1.0) < eps6){
                        mapping_xyz[ixyz2] = ixyz1;
                    }
                }
            }

            for(ixyz1 = 0; ixyz1 < 3; ixyz1++){
                if(mapping_xyz[ixyz1] == -1){
                    exit("calculate_delv2_delumn_finite_difference",
                         "RENORM_3TO2ND == 2 cannot be used for this material.");
                }
            }

            for(ixyz1 = 0; ixyz1 < 3; ixyz1++){
                for(ixyz2 = 0; ixyz2 < 3; ixyz2++){
                    // skip if dphi2_dumn_realspace[ixyz1][ixyz2] is not included in the input
                    if(exist_in[ixyz1][ixyz2] == 0){
                        continue;
                    }

                    for(iat1 = 0; iat1 < natmin; iat1++){
                        
                        iat1_2 = symmetry->SymmListWithMap_ref[isymm].mapping[iat1];
                        ixyz1_2 = mapping_xyz[ixyz1];
                        ixyz2_2 = mapping_xyz[ixyz2];

                        for(i1 = 0; i1 < ntran; i1++){
                            if(system->map_p2s[iat1_2][i1] == symm_mapping_s[isymm][system->map_p2s[iat1][0]]){
                                itran1 = i1;
                            }
                        }

                        for(iat2 = 0; iat2 < nat; iat2++){
                            iat2_2 = symm_mapping_s[isymm][iat2]; // temporary
                            iat2_2_prim = system->map_s2p[iat2_2].atom_num;
                            itran2 = system->map_s2p[iat2_2].tran_num;
                            
                            iat2_2 = system->map_p2s[iat2_2_prim][inv_translation_mapping[itran1][itran2]];

                            for(ixyz3 = 0; ixyz3 < 3; ixyz3++){
                                for(ixyz4 = 0; ixyz4 < 3; ixyz4++){
                                    ixyz3_2 = mapping_xyz[ixyz3];
                                    ixyz4_2 = mapping_xyz[ixyz4];

                                    dphi2_dumn_realspace_symm[ixyz1_2][ixyz2_2][iat1_2*3+ixyz3_2][iat2_2*3+ixyz4_2]
                                        += dphi2_dumn_realspace_in[ixyz1][ixyz2][iat1*3+ixyz3][iat2*3+ixyz4]
                                            * symmetry->SymmListWithMap_ref[isymm].rot[ixyz1_2*3+ixyz1]
                                            * symmetry->SymmListWithMap_ref[isymm].rot[ixyz2_2*3+ixyz2]
                                            * symmetry->SymmListWithMap_ref[isymm].rot[ixyz3_2*3+ixyz3]
                                            * symmetry->SymmListWithMap_ref[isymm].rot[ixyz4_2*3+ixyz4];

                                    count_tmp[ixyz1_2][ixyz2_2][iat1_2*3+ixyz3_2][iat2_2*3+ixyz4_2]++;

                                }
                            }
                        }
                    }
                }
            }
        }

        for(ixyz1 = 0; ixyz1 < 3; ixyz1++){
            for(ixyz2 = 0; ixyz2 < 3; ixyz2++){
                for(i1 = 0; i1 < natmin*3; i1++){
                    for(i2 = 0; i2 < nat*3; i2++){
                        if(count_tmp[ixyz1][ixyz2][i1][i2] == 0){
                            std::cout << "Warning: dphi2_dumn_realspace[" << ixyz1 << "][" << ixyz2 << "][" << i1 << "][" << i2 << "] is not given" << std::endl;
                            std::cout << "The corresponding component is set zero." << std::endl;
                            dphi2_dumn_realspace_symm[ixyz1][ixyz2][i1][i2] = 0.0;
                        }
                        else{
                            dphi2_dumn_realspace_symm[ixyz1][ixyz2][i1][i2] /= count_tmp[ixyz1][ixyz2][i1][i2];
                        }
                    }
                }
            }
        }
    }

    deallocate(symm_mapping_s);
    deallocate(inv_translation_mapping); 

    // Fourier transform and interpolate
    allocate(dymat_q, ns, ns, nk_interpolate);
    allocate(dymat_new, ns, ns, nk_interpolate);
    allocate(dymat_tmp, ns, ns);

    for(ixyz1 = 0; ixyz1 < 3; ixyz1++){
        for(ixyz2 = 0; ixyz2 < 3; ixyz2++){

            // put dphi2_dumn_realspace_symm to std::vector<FcsClassExtent> format
            fc2_tmp.clear();
            for(i1 = 0; i1 < natmin*3; i1++){
                for(i2 = 0; i2 < nat*3; i2++){
                    fce_tmp.atm1 = i1/3;
                    fce_tmp.atm2 = i2/3;
                    fce_tmp.xyz1 = i1%3;
                    fce_tmp.xyz2 = i2%3;
                    fce_tmp.cell_s = 0;
                    fce_tmp.fcs_val = dphi2_dumn_realspace_symm[ixyz1][ixyz2][i1][i2];
                    fc2_tmp.push_back(fce_tmp);
                }
            }

            // Fourier transform
            for(ik = 0; ik < nk_interpolate; ik++){
                
                dynamical->calc_analytic_k(kmesh_coarse->xk[ik], fc2_tmp, dymat_tmp);

                for(is1 = 0; is1 < ns; is1++){
                    for(is2 = 0; is2 < ns; is2++){
                        dymat_q[is1][is2][ik] = dymat_tmp[is1][is2];
                    }
                }
            }

            // interpolation
            for (is1 = 0; is1 < ns; is1++) {
                for (is2 = 0; is2 < ns; is2++) {
                    fftw_plan plan = fftw_plan_dft_3d(nk1, nk2, nk3,
                                                      reinterpret_cast<fftw_complex *>(dymat_q[is1][is2]),
                                                      reinterpret_cast<fftw_complex *>(dymat_new[is1][is2]),
                                                      FFTW_FORWARD, FFTW_ESTIMATE);
                    fftw_execute(plan);
                    fftw_destroy_plan(plan);

                    for (ik = 0; ik < nk_interpolate; ++ik){
                        dymat_new[is1][is2][ik] /= static_cast<double>(nk_interpolate);
                    }
                }
            }

            for(ik = 0; ik < nk; ik++){
                r2q(kmesh_dense->xk[ik], nk1, nk2, nk3, ns, dymat_new, dymat_tmp);

                // transform to mode representation
                for(is = 0; is < ns; is++){
                    for(js = 0; js < ns; js++){
                        evec_tmp(is, js) = evec_harmonic[ik][js][is]; // transpose
                        dymat_tmp_alphamu(is, js) = dymat_tmp[is][js];
                    }
                }
                dymat_tmp_mode = evec_tmp.adjoint() * dymat_tmp_alphamu * evec_tmp;

                for(is = 0; is < ns; is++){
                    for(js = 0; js < ns; js++){
                        del_v2_del_umn[ixyz1*3+ixyz2][ik][is*ns+js] = dymat_tmp_mode(is, js);
                    }
                }
            }

        }
    }

    // Assign ASR to del_v2_del_umn from here.
    // set elements of acoustic mode at Gamma point exactly zero

    double threshold_acoustic = 1.0e-16;
    int count_acoustic = 0;

    const auto complex_zero = std::complex<double>(0.0, 0.0);

    int *is_acoustic;
    allocate(is_acoustic, ns);

    for(is = 0; is < ns; is++){
        if(std::fabs(omega2_harmonic[0][is]) < threshold_acoustic){
            is_acoustic[is] = 1;
            count_acoustic++;
        }
        else{
            is_acoustic[is] = 0;
        }
    }

    // check number of acoustic modes
    if(count_acoustic != 3){
        exit("calculate_delv2_delumn_finite_difference",
             "the number of detected acoustic modes is not three." );
    }

    // set acoustic sum rule (ASR)
    for(ixyz1 = 0; ixyz1 < 9; ixyz1++){
        for(is = 0; is < ns; is++){
            if(is_acoustic[is] == 0){
                continue;
            }
            for(js = 0; js < ns; js++){
                del_v2_del_umn[ixyz1][0][is*ns+js] = complex_zero;
                del_v2_del_umn[ixyz1][0][js*ns+is] = complex_zero;
            }
        }
    }

    deallocate(dphi2_dumn_realspace_tmp);
    deallocate(dphi2_dumn_realspace_symm);
    deallocate(dphi2_dumn_realspace_in);
    deallocate(count_tmp);
    
    deallocate(dymat_q);
    deallocate(dymat_tmp);
    deallocate(dymat_new);

    deallocate(is_acoustic);
}

void Scph::make_supercell_mapping_by_symmetry_operations(int **symm_mapping_s)
{
    int natmin = system->natmin;
    int nat = system->nat;
    int ntran = system->ntran;

    double rotmat[3][3];
    double shift[3];
    double **xtmp;
    double xr_tmp[3];
    int i, j;
    int iat1, jat1, itran1, iat_prim;
    int isymm;
    int atm_found, iflag;
    double dtmp, dtmp2;

    // atomic positions in cartesian coordinate
    allocate(xtmp, nat, 3);
    for (auto i = 0; i < nat; ++i) {
        rotvec(xtmp[i], system->xr_s[i], system->lavec_s);
    }

    // make mapping
    isymm = -1;
    for (const auto &it: symmetry->SymmListWithMap_ref) {

        isymm++;

        for (i = 0; i < 3; ++i) {
            for (j = 0; j < 3; ++j) {
                rotmat[i][j] = it.rot[3*i+j];
            }
        }
        for (i = 0; i < 3; ++i) {
            shift[i] = it.shift[i];
        }
        rotvec(shift, shift, system->lavec_p);

        for(iat1 = 0; iat1 < nat; iat1++){
            // apply symmetry operation in cartesian coordinate
            rotvec(xr_tmp, xtmp[iat1], rotmat);
            for(i = 0; i < 3; i++){
                xr_tmp[i] += shift[i];
            }
            // transform to fractional coordinate of supercell
            rotvec(xr_tmp, xr_tmp, system->rlavec_s);
            for(i = 0; i < 3; i++){
                xr_tmp[i] /= 2.0 * pi;
            }

            for(i = 0; i < 3; i++){
                xr_tmp[i] = std::fmod(xr_tmp[i]+1.0, 1.0);
            }

            // search for corresponding atom in the supercell
            atm_found = 0;
            for(itran1 = 0; itran1 < ntran; itran1++){
                jat1 = system->map_p2s[it.mapping[system->map_s2p[iat1].atom_num]][itran1];
                iflag = 1;
                for(i = 0; i < 3; i++){
                    // This is for robustness when numerical error is present.
                    dtmp = std::min(std::fabs(system->xr_s[jat1][i] - xr_tmp[i]),
                                    std::min(std::fabs(system->xr_s[jat1][i] - xr_tmp[i] + 1.0),
                                            std::fabs(system->xr_s[jat1][i] - xr_tmp[i] - 1.0) )
                                    );
                    if(dtmp > eps6){
                        iflag = 0;
                    }
                }
                if(iflag == 1){
                    atm_found = 1;
                    symm_mapping_s[isymm][iat1] = jat1;
                    break;
                }

            }
            if(atm_found == 0){
                exit("make_supercell_mapping_by_symmetry_operations",
                     "corresponding atom is not found.");
            }
        }
    }

    deallocate(xtmp);

    // check one-to-one correspondence
    int *map_tmp;
    allocate(map_tmp, nat);

    for(isymm = 0; isymm < symmetry->SymmListWithMap_ref.size(); isymm++){
        // initialize
        for(iat1 = 0; iat1 < nat; iat1++){
            map_tmp[iat1] = 0;
        }
        // check
        for(iat1 = 0; iat1 < nat; iat1++){
            map_tmp[symm_mapping_s[isymm][iat1]] = 1;
        }
        for(iat1 = 0; iat1 < nat; iat1++){
            if(map_tmp[iat1] == 0){
                exit("make_supercell_mapping_by_symmetry_operations",
                     " the mapping of atoms is not a one-to-one mapping.");
            }
        }
    }

    deallocate(map_tmp);
}

void Scph::make_inverse_translation_mapping(int **inv_translation_mapping)
{
    int ntran = system->ntran;

    int i1, i2, i3;
    int ixyz1, ixyz2;
    double x_tran1[3], x_tran2[3];
    
    int is_found, itmp;
    double dtmp;

    for(i1 = 0; i1 < ntran; i1++){
        // bring i1-th primitive cell to the original primitive cell
        for(ixyz1 = 0; ixyz1 < 3; ixyz1++){
            x_tran1[ixyz1] = system->xr_s[system->map_p2s[0][i1]][ixyz1] - system->xr_s[system->map_p2s[0][0]][ixyz1];
            x_tran1[ixyz1] = std::fmod(x_tran1[ixyz1]+1.0, 1.0);
        }

        // check i2-th primitive cell is moved to i3-th primitive cell
        for(i2 = 0; i2 < ntran; i2++){
            is_found = 0;
            for(i3 = 0; i3 < ntran; i3++){
                // calculate translation vector
                for(ixyz1 = 0; ixyz1 < 3; ixyz1++){
                    x_tran2[ixyz1] = system->xr_s[system->map_p2s[0][i2]][ixyz1] - system->xr_s[system->map_p2s[0][i3]][ixyz1];
                    x_tran2[ixyz1] = std::fmod(x_tran2[ixyz1]+1.0, 1.0);
                }

                // compare translation vector
                itmp = 1;
                for(ixyz1 = 0; ixyz1 < 3; ixyz1++){
                    dtmp = std::min(std::fabs(x_tran1[ixyz1] - x_tran2[ixyz1]), std::fabs(x_tran1[ixyz1] - x_tran2[ixyz1] + 1.0));
                    dtmp = std::min(dtmp, std::fabs(x_tran1[ixyz1] - x_tran2[ixyz1] - 1.0));

                    if(dtmp > eps6){
                        itmp = 0;
                        break;
                    }
                }
                if(itmp == 1){
                    inv_translation_mapping[i1][i2] = i3;
                    is_found = 1;
                    break;
                }
            }
            if(is_found == 0){
                exit("make_inverse_translation_mapping",
                     "failed to find the mapping of primitive cells for inverse translation operations.");
            }
        }        
    }
}

void Scph::compute_del_v_strain_in_real_space1(const std::vector<FcsArrayWithCell> &fcs_in,
                                               std::vector<FcsArrayWithCell> &delta_fcs,
                                               const int ixyz1,
                                               const int ixyz2,
                                               const int mirror_image_mode)
{
    unsigned int i, j;
    double vec[3], vec_origin[3];
    double fcs_tmp = 0.0;

    std::vector<FcsAlignedForGruneisen> fcs_aligned;
    std::vector<AtomCellSuper> pairs_vec;
    std::vector<int> index_old, index_now;
    std::vector<int> index_with_cell, index_with_cell_old;
    std::set<std::vector<int>> set_index_uniq;
    AtomCellSuper pairs_tmp;

    const auto norder = fcs_in[0].pairs.size();
    unsigned int nmulti;

    delta_fcs.clear();
    fcs_aligned.clear();

    for (const auto &it: fcs_in) {
        fcs_aligned.emplace_back(it.fcs_val, it.pairs);
    }
    std::sort(fcs_aligned.begin(), fcs_aligned.end());

    // prepare supercell shift
    double **xshift_s;
    const auto ncell_s = 27;

    allocate(xshift_s, ncell_s, 3);

    unsigned int icell = 0;
    int ix, iy, iz;
    for (i = 0; i < 3; ++i) xshift_s[0][i] = 0;
    icell = 1;
    for (ix = -1; ix <= 1; ++ix) {
        for (iy = -1; iy <= 1; ++iy) {
            for (iz = -1; iz <= 1; ++iz) {
                if (ix == 0 && iy == 0 && iz == 0) continue;

                xshift_s[icell][0] = ix*1.0;
                xshift_s[icell][1] = iy*1.0;
                xshift_s[icell][2] = iz*1.0;

                ++icell;
            }
        }
    }

    if(mirror_image_mode == 0){
        // original implementation
        // calculate IFC renormalization for the same atomic combination in the supercell
        // but with different mirror images at once and assign the average value for each
        // mirror images.
        index_old.clear();
        const auto nelems = 2 * (norder - 2) + 1;
        for (i = 0; i < nelems; ++i) index_old.push_back(-1);

        index_with_cell.clear();
        set_index_uniq.clear();

        for (const auto &it: fcs_aligned) {

            // if the xyz does not match the considering coponent
            if(it.pairs[norder - 1].index % 3 != ixyz1){
                continue;
            }

            index_now.clear();
            index_with_cell.clear();

            index_now.push_back(it.pairs[0].index);
            index_with_cell.push_back(it.pairs[0].index);

            for (i = 1; i < norder - 1; ++i) {
                index_now.push_back(it.pairs[i].index);
                index_now.push_back(it.pairs[i].tran);

                index_with_cell.push_back(it.pairs[i].index);
                index_with_cell.push_back(it.pairs[i].tran);
                index_with_cell.push_back(it.pairs[i].cell_s);
            }

            if (index_now != index_old) {

                if (index_old[0] != -1) {

                    nmulti = set_index_uniq.size();
                    fcs_tmp /= static_cast<double>(nmulti);

                    if (std::abs(fcs_tmp) > eps15) {
                        for (const auto &it2: set_index_uniq) {

                            pairs_vec.clear();

                            pairs_tmp.index = it2[0];
                            pairs_tmp.tran = 0;
                            pairs_tmp.cell_s = 0;
                            pairs_vec.push_back(pairs_tmp);
                            for (i = 1; i < norder - 1; ++i) {
                                pairs_tmp.index = it2[3 * i - 2];
                                pairs_tmp.tran = it2[3 * i - 1];
                                pairs_tmp.cell_s = it2[3 * i];
                                pairs_vec.push_back(pairs_tmp);
                            }
                            delta_fcs.emplace_back(fcs_tmp, pairs_vec);
                        }
                    }
                    set_index_uniq.clear();
                }

                fcs_tmp = 0.0;
                index_old.clear();
                index_old.reserve(index_now.size());
                std::copy(index_now.begin(), index_now.end(), std::back_inserter(index_old));
            }

            set_index_uniq.insert(index_with_cell);

            for(i = 0; i < 3; i++){
                vec_origin[i] = system->xr_s_anharm[system->map_p2s_anharm[it.pairs[0].index / 3][0]][i];
                for(j = 1; j < norder-1; j++){
                    vec_origin[i] += system->xr_s_anharm[system->map_p2s_anharm[it.pairs[j].index / 3][it.pairs[j].tran]][i]
                                     + xshift_s[it.pairs[j].cell_s][i];
                }
                vec_origin[i] /= (norder-1);
            }

            for (i = 0; i < 3; ++i) {
                vec[i] = system->xr_s_anharm[system->map_p2s_anharm[it.pairs[norder - 1].index / 3][it.pairs[norder -
                                                                                                            1].tran]][i]
                        // - system->xr_s_anharm[system->map_p2s_anharm[it.pairs[0].index / 3][0]][i]
                        - vec_origin[i]
                        + xshift_s[it.pairs[norder - 1].cell_s][i];
            }

            rotvec(vec, vec, system->lavec_s_anharm);

            fcs_tmp += it.fcs_val * vec[ixyz2];
            // it.pairs[norder - 1].index % 3 == ixyz has been checked.
        }

        nmulti = set_index_uniq.size();
        fcs_tmp /= static_cast<double>(nmulti);

        if (std::abs(fcs_tmp) > eps15) {
            for (const auto &it2: set_index_uniq) {

                pairs_vec.clear();

                pairs_tmp.index = it2[0];
                pairs_tmp.tran = 0;
                pairs_tmp.cell_s = 0;
                pairs_vec.push_back(pairs_tmp);
                for (i = 1; i < norder - 1; ++i) {
                    pairs_tmp.index = it2[3 * i - 2];
                    pairs_tmp.tran = it2[3 * i - 1];
                    pairs_tmp.cell_s = it2[3 * i];
                    pairs_vec.push_back(pairs_tmp);
                }
                delta_fcs.emplace_back(fcs_tmp, pairs_vec);
            }
        }
    }
    else{ // if(mirror_image_mode != 0)
        // new implementation
        // calculate IFC renormalization separately for each mirror image combinations.
        index_with_cell_old.clear();
        const auto nelems = 3 * (norder - 2) + 1;
        for (i = 0; i < nelems; ++i) index_with_cell_old.push_back(-1);

        index_with_cell.clear();

        for (const auto &it: fcs_aligned) {

            // if the xyz does not match the considering coponent
            if(it.pairs[norder - 1].index % 3 != ixyz1){
                continue;
            }

            index_with_cell.clear();

            index_with_cell.push_back(it.pairs[0].index);

            for (i = 1; i < norder - 1; ++i) {
                index_with_cell.push_back(it.pairs[i].index);
                index_with_cell.push_back(it.pairs[i].tran);
                index_with_cell.push_back(it.pairs[i].cell_s);
            }

            if (index_with_cell != index_with_cell_old) {

                if (index_with_cell_old[0] != -1) {

                    if (std::abs(fcs_tmp) > eps15) {

                        pairs_vec.clear();

                        pairs_tmp.index = index_with_cell_old[0];
                        pairs_tmp.tran = 0;
                        pairs_tmp.cell_s = 0;
                        pairs_vec.push_back(pairs_tmp);
                        for (i = 1; i < norder - 1; ++i) {
                            pairs_tmp.index = index_with_cell_old[3 * i - 2];
                            pairs_tmp.tran = index_with_cell_old[3 * i - 1];
                            pairs_tmp.cell_s = index_with_cell_old[3 * i];
                            pairs_vec.push_back(pairs_tmp);
                        }
                        delta_fcs.emplace_back(fcs_tmp, pairs_vec);
                    }
                }

                fcs_tmp = 0.0;
                index_with_cell_old.clear();
                index_with_cell_old.reserve(index_with_cell.size());
                std::copy(index_with_cell.begin(), index_with_cell.end(), std::back_inserter(index_with_cell_old));
            }

            for(i = 0; i < 3; i++){
                vec_origin[i] = system->xr_s_anharm[system->map_p2s_anharm[it.pairs[0].index / 3][0]][i];

                for(j = 1; j < norder-1; j++){
                    vec_origin[i] += system->xr_s_anharm[system->map_p2s_anharm[it.pairs[j].index / 3][it.pairs[j].tran]][i]
                                    + xshift_s[it.pairs[j].cell_s][i];
                }
                vec_origin[i] /= (norder-1);
            }

            for (i = 0; i < 3; ++i) {
                vec[i] = system->xr_s_anharm[system->map_p2s_anharm[it.pairs[norder - 1].index / 3][it.pairs[norder -
                                                                                                            1].tran]][i]
                        - vec_origin[i]
                        + xshift_s[it.pairs[norder - 1].cell_s][i];
            }

            rotvec(vec, vec, system->lavec_s_anharm);

            fcs_tmp += it.fcs_val * vec[ixyz2];
            // it.pairs[norder - 1].index % 3 == ixyz1 has been checked.
        }

        if (std::abs(fcs_tmp) > eps15) {

            pairs_vec.clear();

            pairs_tmp.index = index_with_cell[0];
            pairs_tmp.tran = 0;
            pairs_tmp.cell_s = 0;
            pairs_vec.push_back(pairs_tmp);
            for (i = 1; i < norder - 1; ++i) {
                pairs_tmp.index = index_with_cell[3 * i - 2];
                pairs_tmp.tran = index_with_cell[3 * i - 1];
                pairs_tmp.cell_s = index_with_cell[3 * i];
                pairs_vec.push_back(pairs_tmp);
            }
            delta_fcs.emplace_back(fcs_tmp, pairs_vec);
        }
    }

    deallocate(xshift_s);

    fcs_aligned.clear();
    set_index_uniq.clear();
}

// mirror_image_mode = 1 is used.
// mirror_image_mode = 0 has not been thoroughly tested.
void Scph::compute_del_v_strain_in_real_space2(const std::vector<FcsArrayWithCell> &fcs_in,
                                               std::vector<FcsArrayWithCell> &delta_fcs,
                                               const int ixyz11,
                                               const int ixyz12,
                                               const int ixyz21,
                                               const int ixyz22,
                                               const int mirror_image_mode)
{
    unsigned int i, j;
    double vec1[3], vec2[3], vec_origin[3];
    double fcs_tmp = 0.0;

    std::vector<FcsAlignedForGruneisen> fcs_aligned;
    std::vector<AtomCellSuper> pairs_vec;
    std::vector<int> index_old, index_now;
    std::vector<int> index_with_cell, index_with_cell_old;
    std::set<std::vector<int>> set_index_uniq;
    AtomCellSuper pairs_tmp;

    const auto norder = fcs_in[0].pairs.size();
    unsigned int nmulti;

    delta_fcs.clear();
    fcs_aligned.clear();

    for (const auto &it: fcs_in) {
        fcs_aligned.emplace_back(it.fcs_val, it.pairs);
    }
    std::sort(fcs_aligned.begin(), fcs_aligned.end(), less_FcsAlignedForGruneisen2);

    // prepare supercell shift
    double **xshift_s;
    const auto ncell_s = 27;

    allocate(xshift_s, ncell_s, 3);

    unsigned int icell = 0;
    int ix, iy, iz;
    for (i = 0; i < 3; ++i) xshift_s[0][i] = 0;
    icell = 1;
    for (ix = -1; ix <= 1; ++ix) {
        for (iy = -1; iy <= 1; ++iy) {
            for (iz = -1; iz <= 1; ++iz) {
                if (ix == 0 && iy == 0 && iz == 0) continue;

                xshift_s[icell][0] = ix*1.0;
                xshift_s[icell][1] = iy*1.0;
                xshift_s[icell][2] = iz*1.0;

                ++icell;
            }
        }
    }

    if(mirror_image_mode == 0){
        // original implementation
        // calculate IFC renormalization for the same atomic combination in the supercell
        // but with different mirror images at once and assign the average value for each
        // mirror images.
        index_old.clear();
        const auto nelems = 2 * (norder - 3) + 1;
        for (i = 0; i < nelems; ++i) index_old.push_back(-1);

        index_with_cell.clear();
        set_index_uniq.clear();

        for (const auto &it: fcs_aligned) {

            // if the xyz does not match the considering coponent
            if(it.pairs[norder - 2].index % 3 != ixyz11 || it.pairs[norder-1].index % 3 != ixyz21){
                continue;
            }

            index_now.clear();
            index_with_cell.clear();

            index_now.push_back(it.pairs[0].index);
            index_with_cell.push_back(it.pairs[0].index);

            for (i = 1; i < norder - 2; ++i) {
                index_now.push_back(it.pairs[i].index);
                index_now.push_back(it.pairs[i].tran);

                index_with_cell.push_back(it.pairs[i].index);
                index_with_cell.push_back(it.pairs[i].tran);
                index_with_cell.push_back(it.pairs[i].cell_s);
            }

            if (index_now != index_old) {

                if (index_old[0] != -1) {

                    nmulti = set_index_uniq.size();
                    fcs_tmp /= static_cast<double>(nmulti);

                    if (std::abs(fcs_tmp) > eps15) {
                        for (const auto &it2: set_index_uniq) {

                            pairs_vec.clear();

                            pairs_tmp.index = it2[0];
                            pairs_tmp.tran = 0;
                            pairs_tmp.cell_s = 0;
                            pairs_vec.push_back(pairs_tmp);
                            for (i = 1; i < norder - 2; ++i) {
                                pairs_tmp.index = it2[3 * i - 2];
                                pairs_tmp.tran = it2[3 * i - 1];
                                pairs_tmp.cell_s = it2[3 * i];
                                pairs_vec.push_back(pairs_tmp);
                            }
                            delta_fcs.emplace_back(fcs_tmp, pairs_vec);
                        }
                    }
                    set_index_uniq.clear();
                }

                fcs_tmp = 0.0;
                index_old.clear();
                index_old.reserve(index_now.size());
                std::copy(index_now.begin(), index_now.end(), std::back_inserter(index_old));
            }

            set_index_uniq.insert(index_with_cell);

            for(i = 0; i < 3; i++){
                vec_origin[i] = system->xr_s_anharm[system->map_p2s_anharm[it.pairs[0].index / 3][0]][i];
                for(j = 1; j < norder-2; j++){
                    vec_origin[i] += system->xr_s_anharm[system->map_p2s_anharm[it.pairs[j].index / 3][it.pairs[j].tran]][i]
                                    + xshift_s[it.pairs[j].cell_s][i];
                }
                vec_origin[i] /= (norder-2);
            }

            for (i = 0; i < 3; ++i) {
                vec1[i] = system->xr_s_anharm[system->map_p2s_anharm[it.pairs[norder - 2].index / 3][it.pairs[norder - 2].tran]][i]
                        // - system->xr_s_anharm[system->map_p2s_anharm[it.pairs[0].index / 3][0]][i]
                        - vec_origin[i]
                        + xshift_s[it.pairs[norder - 2].cell_s][i];

                vec2[i] = system->xr_s_anharm[system->map_p2s_anharm[it.pairs[norder - 1].index / 3][it.pairs[norder - 1].tran]][i]
                        // - system->xr_s_anharm[system->map_p2s_anharm[it.pairs[0].index / 3][0]][i]
                        - vec_origin[i]
                        + xshift_s[it.pairs[norder - 1].cell_s][i];
            }

            rotvec(vec1, vec1, system->lavec_s_anharm);
            rotvec(vec2, vec2, system->lavec_s_anharm);

            fcs_tmp += it.fcs_val * vec1[ixyz12] * vec2[ixyz22];
            // xyz component of the IFC has already been checked
        }

        nmulti = set_index_uniq.size();
        fcs_tmp /= static_cast<double>(nmulti);

        if (std::abs(fcs_tmp) > eps15) {
            for (const auto &it2: set_index_uniq) {

                pairs_vec.clear();

                pairs_tmp.index = it2[0];
                pairs_tmp.tran = 0;
                pairs_tmp.cell_s = 0;
                pairs_vec.push_back(pairs_tmp);
                for (i = 1; i < norder - 2; ++i) {
                    pairs_tmp.index = it2[3 * i - 2];
                    pairs_tmp.tran = it2[3 * i - 1];
                    pairs_tmp.cell_s = it2[3 * i];
                    pairs_vec.push_back(pairs_tmp);
                }
                delta_fcs.emplace_back(fcs_tmp, pairs_vec);
            }
        }
    }
    else{ // if(mirror_image_mode != 0)
        // new implementation
        // calculate IFC renormalization separately for each mirror image combinations.
        index_with_cell_old.clear();
        const auto nelems = 3 * (norder - 3) + 1;
        for (i = 0; i < nelems; ++i) index_with_cell_old.push_back(-1);

        index_with_cell.clear();

        for (const auto &it: fcs_aligned) {

            // if the xyz does not match the considering coponent
            if(it.pairs[norder - 2].index % 3 != ixyz11 || it.pairs[norder-1].index % 3 != ixyz21){
                continue;
            }

            index_with_cell.clear();

            index_with_cell.push_back(it.pairs[0].index);

            for (i = 1; i < norder - 2; ++i) {
                index_with_cell.push_back(it.pairs[i].index);
                index_with_cell.push_back(it.pairs[i].tran);
                index_with_cell.push_back(it.pairs[i].cell_s);
            }

            if (index_with_cell != index_with_cell_old) {

                if (index_with_cell_old[0] != -1) {

                    if (std::abs(fcs_tmp) > eps15) {

                        pairs_vec.clear();

                        pairs_tmp.index = index_with_cell_old[0];
                        pairs_tmp.tran = 0;
                        pairs_tmp.cell_s = 0;
                        pairs_vec.push_back(pairs_tmp);
                        for (i = 1; i < norder - 2; ++i) {
                            pairs_tmp.index = index_with_cell_old[3 * i - 2];
                            pairs_tmp.tran = index_with_cell_old[3 * i - 1];
                            pairs_tmp.cell_s = index_with_cell_old[3 * i];
                            pairs_vec.push_back(pairs_tmp);
                        }
                        delta_fcs.emplace_back(fcs_tmp, pairs_vec);
                    }
                }

                fcs_tmp = 0.0;
                index_with_cell_old.clear();
                index_with_cell_old.reserve(index_with_cell.size());
                std::copy(index_with_cell.begin(), index_with_cell.end(), std::back_inserter(index_with_cell_old));
            }

            for(i = 0; i < 3; i++){
                vec_origin[i] = system->xr_s_anharm[system->map_p2s_anharm[it.pairs[0].index / 3][0]][i];
                for(j = 1; j < norder-2; j++){
                    vec_origin[i] += system->xr_s_anharm[system->map_p2s_anharm[it.pairs[j].index / 3][it.pairs[j].tran]][i]
                                    + xshift_s[it.pairs[j].cell_s][i];
                }
                vec_origin[i] /= (norder-2);
            }

            for (i = 0; i < 3; ++i) {
                vec1[i] = system->xr_s_anharm[system->map_p2s_anharm[it.pairs[norder - 2].index / 3][it.pairs[norder -
                                                                                                            2].tran]][i]
                        - vec_origin[i]
                        + xshift_s[it.pairs[norder - 2].cell_s][i];

                vec2[i] = system->xr_s_anharm[system->map_p2s_anharm[it.pairs[norder - 1].index / 3][it.pairs[norder -
                                                                                                            1].tran]][i]
                        - vec_origin[i]
                        + xshift_s[it.pairs[norder - 1].cell_s][i];
            }

            rotvec(vec1, vec1, system->lavec_s_anharm);
            rotvec(vec2, vec2, system->lavec_s_anharm);

            fcs_tmp += it.fcs_val * vec1[ixyz12] * vec2[ixyz22];
            // xyz components of IFC have been checked
        }

        if (std::abs(fcs_tmp) > eps15) {

            pairs_vec.clear();

            pairs_tmp.index = index_with_cell[0];
            pairs_tmp.tran = 0;
            pairs_tmp.cell_s = 0;
            pairs_vec.push_back(pairs_tmp);
            for (i = 1; i < norder - 2; ++i) {
                pairs_tmp.index = index_with_cell[3 * i - 2];
                pairs_tmp.tran = index_with_cell[3 * i - 1];
                pairs_tmp.cell_s = index_with_cell[3 * i];
                pairs_vec.push_back(pairs_tmp);
            }
            delta_fcs.emplace_back(fcs_tmp, pairs_vec);
        }
    }

    deallocate(xshift_s);

    fcs_aligned.clear();
    set_index_uniq.clear();
}

FcsClassExtent Scph::from_FcsArrayWithCell_to_FcsClassExtent(const FcsArrayWithCell &fc_in){

    FcsClassExtent fc_out;
    unsigned int atm1, atm2, xyz1, xyz2, cell_s;
    double fcs_val;

    if(fc_in.pairs.size() != 2){
        std::cout << "Warning in from_FcsArrayWithCell_to_FcsClassExtent:\n only harmonic IFC can be transformed to FcsClassExtent format." << std::endl;
    }

    fc_out.atm1 = fc_in.pairs[0].index / 3;
    fc_out.atm2 = system->map_p2s_anharm[fc_in.pairs[1].index / 3][fc_in.pairs[1].tran];
    fc_out.xyz1 = fc_in.pairs[0].index % 3;
    fc_out.xyz2 = fc_in.pairs[1].index % 3;
    fc_out.cell_s = fc_in.pairs[1].cell_s;
    fc_out.fcs_val = fc_in.fcs_val;

    return fc_out;
}

void Scph::calculate_del_v0_del_umn_renorm(std::complex<double> *del_v0_del_umn_renorm, 
                                           double *C1_array,
                                           double **C2_array,
                                           double ***C3_array,
                                           double **eta_tensor,
                                           double **u_tensor,
                                           std::complex<double> **del_v1_del_umn,
                                           std::complex<double> **del2_v1_del_umn2,
                                           std::complex<double> **del3_v1_del_umn3,
                                           std::complex<double> ***del_v2_del_umn,
                                           std::complex<double> ***del2_v2_del_umn2,
                                           std::complex<double> ****del_v3_del_umn,
                                           double *q0,
                                           double pvcell)
{

    int ns = dynamical->neval;
    int nk = kmesh_dense->nk;
    double **del_eta_del_u;
    double *del_v0_del_eta;
    double *del_v0_strain_with_strain;

    std::complex<double> **del_v1_del_umn_with_umn;
    std::complex<double> ***del_v2_del_umn_with_umn;
    
    allocate(del_eta_del_u, 9, 9);
    allocate(del_v0_del_eta, 9);
    allocate(del_v0_strain_with_strain, 9);

    allocate(del_v1_del_umn_with_umn, 9, ns);
    allocate(del_v2_del_umn_with_umn, 9, ns, ns);

    double factor = 1.0/6.0 * 4.0 * nk;
    int i1, i2, i3, ixyz1, ixyz2, ixyz3, ixyz4;
    int is1, is2, is3;

    
    
    // calculate the derivative of eta_tensor by u_tensor
    for(i1 = 0; i1 < 9; i1++){
        ixyz1 = i1/3;
        ixyz2 = i1%3;
        for(i2 = 0; i2 < 9; i2++){
            ixyz3 = i2/3;
            ixyz4 = i2%3;

            del_eta_del_u[i1][i2] = 0.0;
            
            if(ixyz1 == ixyz3 && ixyz2 == ixyz4){
                del_eta_del_u[i1][i2] += 0.5;
            }
            if(ixyz2 == ixyz3 && ixyz1 == ixyz4){
                del_eta_del_u[i1][i2] += 0.5;
            }
            if(ixyz1 == ixyz3){
                del_eta_del_u[i1][i2] += 0.5 * u_tensor[ixyz2][ixyz4];
            }
            if(ixyz2 == ixyz3){
                del_eta_del_u[i1][i2] += 0.5 * u_tensor[ixyz1][ixyz4];
            }
        }
    }

    // calculate del_v0_del_eta
    for(i1 = 0; i1 < 9; i1++){
        del_v0_del_eta[i1] = C1_array[i1];
        for(i2 = 0; i2 < 9; i2++){
            del_v0_del_eta[i1] += C2_array[i1][i2] * eta_tensor[i2/3][i2%3];
            for(i3 = 0; i3 < 9; i3++){
                del_v0_del_eta[i1] += 0.5 * C3_array[i1][i2][i3] * eta_tensor[i2/3][i2%3] * eta_tensor[i3/3][i3%3];
            }
        }
    }

    // calculate contribution from v0 without atomic displacements
    for(i1 = 0; i1 < 9; i1++){
        del_v0_strain_with_strain[i1] = 0.0;
        for(i2 = 0; i2 < 9; i2++){
            del_v0_strain_with_strain[i1] += del_eta_del_u[i2][i1] * del_v0_del_eta[i2];
        }
    }

    // add pV term
    double F_tensor[3][3]; // F_{mu nu} = delta_{mu nu} + u_{mu nu}
    for(i1 = 0; i1 < 3; i1++){
        for(i2 = 0; i2 < 3; i2++){
            F_tensor[i1][i2] = u_tensor[i1][i2];
        }
        F_tensor[i1][i1] += 1.0;
    }
    for(i1 = 0; i1 < 9; i1++){
        is1 = i1/3;
        is2 = i1%3;
        ixyz1 = (is1+1)%3;
        ixyz2 = (is1+2)%3;
        ixyz3 = (is2+1)%3;
        ixyz4 = (is2+2)%3;

        del_v0_strain_with_strain[i1] += pvcell * (F_tensor[ixyz1][ixyz3]*F_tensor[ixyz2][ixyz4] - F_tensor[ixyz1][ixyz4]*F_tensor[ixyz2][ixyz3]);
    }

    // calculate del_v1_del_umn
    for(i1 = 0; i1 < 9; i1++){
        for(is1 = 0; is1 < ns; is1++){
            del_v1_del_umn_with_umn[i1][is1] = del_v1_del_umn[i1][is1];
            for(i2 = 0; i2 < 9; i2++){
                del_v1_del_umn_with_umn[i1][is1] += del2_v1_del_umn2[i1*9+i2][is1] * u_tensor[i2/3][i2%3];
                for(i3 = 0; i3 < 9; i3++){
                    del_v1_del_umn_with_umn[i1][is1] += 0.5 * del3_v1_del_umn3[i1*81+i2*9+i3][is1] * u_tensor[i2/3][i2%3] * u_tensor[i3/3][i3%3];
                }
            }
        }
    }
    
    // calculate del_v2_del_umn
    for(i1 = 0; i1 < 9; i1++){
        for(is1 = 0; is1 < ns; is1++){
            for(is2 = 0; is2 < ns; is2++){
                del_v2_del_umn_with_umn[i1][is1][is2] = del_v2_del_umn[i1][0][is1*ns+is2];
                for(i2 = 0; i2 < 9; i2++){
                    del_v2_del_umn_with_umn[i1][is1][is2] += del2_v2_del_umn2[i1*9+i2][0][is1*ns+is2] * u_tensor[i2/3][i2%3];
                }
            }
        }
    }

    // calculate del_v0_del_umn_renorm
    for(i1 = 0; i1 < 9; i1++){
        del_v0_del_umn_renorm[i1] = del_v0_strain_with_strain[i1];
        for(is1 = 0; is1 < ns; is1++){
            del_v0_del_umn_renorm[i1] += del_v1_del_umn_with_umn[i1][is1] * q0[is1];
            for(is2 = 0; is2 < ns; is2++){
                del_v0_del_umn_renorm[i1] += 0.5 * del_v2_del_umn_with_umn[i1][is1][is2] * q0[is1] * q0[is2];
                for(is3 = 0; is3 < ns; is3++){
                    del_v0_del_umn_renorm[i1] += factor * del_v3_del_umn[i1][0][is1][is2*ns+is3] * q0[is1] * q0[is2] * q0[is3];
                }
            }
        }
    }
    

    deallocate(del_eta_del_u);
    deallocate(del_v0_del_eta);
    deallocate(del_v0_strain_with_strain);
    deallocate(del_v1_del_umn_with_umn);
    deallocate(del_v2_del_umn_with_umn);

    return;
}


void Scph::calculate_del_v1_del_umn_renorm(std::complex<double> **del_v1_del_umn_renorm, 
                                           double **u_tensor,
                                           std::complex<double> **del_v1_del_umn,
                                           std::complex<double> **del2_v1_del_umn2,
                                           std::complex<double> **del3_v1_del_umn3,
                                           std::complex<double> ***del_v2_del_umn,
                                           std::complex<double> ***del2_v2_del_umn2,
                                           std::complex<double> ****del_v3_del_umn,
                                           double *q0)
{
    int ns = dynamical->neval;
    int nk = kmesh_dense->nk;

    std::complex<double> ***del_v2_strain_tmp;
    allocate(del_v2_strain_tmp, 9, ns, ns);

<<<<<<< HEAD
    double factor = 0.5 * 4.0*nk;
    int i1, i2, i3, ixyz1, ixyz2, ixyz3, ixyz4;
    int is1, is2, is3;
=======
    const auto nk_scph = kmesh_dense->nk;
    const auto ngroup_v4 = anharmonic_core->get_ngroup_fcs(4);
    const auto factor = std::pow(0.5, 2) / static_cast<double>(nk_scph);
    constexpr auto complex_zero = std::complex<double>(0.0, 0.0);
    std::complex<double> *v4_array_at_kpair;
    std::complex<double> ***v4_mpi;
    std::complex<double> ***evec_conj;
>>>>>>> 4246f649

    const auto complex_zero = std::complex<double>(0.0, 0.0);

    // initialize
    for(i1 = 0; i1 < 9; i1++){
        for(is1 = 0; is1 < ns; is1++){
            del_v1_del_umn_renorm[i1][is1] = complex_zero;
        }
    }

<<<<<<< HEAD
    // calculate renormalization from strain
    for(i1 = 0; i1 < 9; i1++){
        for(is1 = 0; is1 < ns; is1++){
            del_v1_del_umn_renorm[i1][is1] = del_v1_del_umn[i1][is1];
=======
    std::vector<std::vector<size_t>> mode_combinations;
    mode_combinations.clear();

    if (self_offdiag || relax) {

        std::vector<size_t> index_tmp(4);
        for (ii = 0; ii < ns4; ++ii) {
            is = ii / ns3;
            js = (ii - ns3 * is) / ns2;
            ks = (ii - ns3 * is - ns2 * js) / ns;
            ls = ii % ns;

            if (is < js) continue;

            index_tmp[0] = is;
            index_tmp[1] = js;
            index_tmp[2] = ks;
            index_tmp[3] = ls;

            mode_combinations.emplace_back(index_tmp);
        }
    }

    allocate(v4_array_at_kpair, ngroup_v4);
    allocate(ind, ngroup_v4, 4);
    allocate(v4_mpi, nk2_prod, ns2, ns2);
    allocate(evec_conj, kmesh_dense->nk, ns, ns);

    const long int nks2 = kmesh_dense->nk * ns2;

#pragma omp parallel for private(is, js)
    for (long int iks = 0; iks < nks2; ++iks) {
        size_t ik = iks / ns2;
        is = (iks - ik * ns2) / ns;
        js = iks % ns;
        evec_conj[ik][is][js] = std::conj(evec_in[ik][is][js]);
    }
>>>>>>> 4246f649

            for(i2 = 0; i2 < 9; i2++){
                del_v1_del_umn_renorm[i1][is1] += del2_v1_del_umn2[i1*9+i2][is1] * u_tensor[i2/3][i2%3];
                for(i3 = 0; i3 < 9; i3++){
                    del_v1_del_umn_renorm[i1][is1] += 0.5 * del3_v1_del_umn3[i1*81+i2*9+i3][is1] * u_tensor[i2/3][i2%3] * u_tensor[i3/3][i3%3];
                }
            }
        }
    }

    // first order in internal coordinate
    // preparation
    for(i1 = 0; i1 < 9; i1++){
        for(is1 = 0; is1 < ns; is1++){
            for(is2 = 0; is2 < ns; is2++){
                del_v2_strain_tmp[i1][is1][is2] = del_v2_del_umn[i1][0][is1*ns+is2];
                
                for(i2 = 0; i2 < 9; i2++){
                    del_v2_strain_tmp[i1][is1][is2] += del2_v2_del_umn2[i1*9+i2][0][is1*ns+is2] * u_tensor[i2/3][i2%3];
                }
            }
        }
    }

    // add to del_v1_del_umn_renorm
    for(i1 = 0; i1 < 9; i1++){
        for(is1 = 0; is1 < ns; is1++){
            for(is2 = 0; is2 < ns; is2++){
                del_v1_del_umn_renorm[i1][is1] += del_v2_strain_tmp[i1][is1][is2] * q0[is2];
            }
        }
    }

<<<<<<< HEAD
    // second order in internal coordinate
    for(i1 = 0; i1 < 9; i1++){
        for(is1 = 0; is1 < ns; is1++){

            for(is2 = 0; is2 < ns; is2++){
                for(is3 = 0; is3 < ns; is3++){
                    del_v1_del_umn_renorm[i1][is1] += factor * del_v3_del_umn[i1][0][is1][is2*ns+is3] * q0[is2] * q0[is3];
                }
            }
=======
#pragma omp parallel for private(j)
        for (ii = 0; ii < ngroup_v4; ++ii) {
            v4_array_at_kpair[ii] = phi4_reciprocal[ii] * anharmonic_core->get_invmass_factor(4)[ii];
            for (j = 0; j < 4; ++j) ind[ii][j] = anharmonic_core->get_evec_index(4)[ii][j];
>>>>>>> 4246f649
        }
    }

<<<<<<< HEAD

    // symmetrize with respect to the interchange of indices of strain tensor
    for(is1 = 0; is1 < ns; is1++){
        for(ixyz1 = 0; ixyz1 < 3; ixyz1++){
            for(ixyz2 = ixyz1 + 1; ixyz2 < 3; ixyz2++){
                del_v1_del_umn_renorm[ixyz1*3+ixyz2][is1] = 
                    0.5 * (del_v1_del_umn_renorm[ixyz1*3+ixyz2][is1] + del_v1_del_umn_renorm[ixyz2*3+ixyz1][is1]);

                del_v1_del_umn_renorm[ixyz2*3+ixyz1][is1] = del_v1_del_umn_renorm[ixyz1*3+ixyz2][is1];
            }
=======
#pragma omp parallel for private(is, js)
        for (ii = 0; ii < ns4; ++ii) {
            is = ii / ns2;
            js = ii % ns2;
            v4_mpi[ik_prod][is][js] = complex_zero;
            v4_out[ik_prod][is][js] = complex_zero;
>>>>>>> 4246f649
        }
    }

    deallocate(del_v2_strain_tmp);
}


<<<<<<< HEAD
void Scph::calculate_C2_array_renorm(double **C2_array_renorm, 
                                     double **u_tensor,
                                     double **eta_tensor,
                                     double **C2_array,
                                     double ***C3_array,
                                     std::complex<double> **del2_v1_del_umn2,
                                     std::complex<double> **del3_v1_del_umn3,
                                     std::complex<double> ***del2_v2_del_umn2,
                                     double *q0)
{
    int ns = dynamical->neval;
    double **del_eta_del_u;
    allocate(del_eta_del_u, 9, 9);

    int i1, i2, i3, i4, ixyz1, ixyz2, ixyz3, ixyz4;
    int is1, is2, is3;

    double **C2_array_with_strain_eta;
    allocate(C2_array_with_strain_eta, 9, 9);
    
    
    // calculate the derivative of eta_tensor by u_tensor
    for(i1 = 0; i1 < 9; i1++){
        ixyz1 = i1/3;
        ixyz2 = i1%3;
        for(i2 = 0; i2 < 9; i2++){
            ixyz3 = i2/3;
            ixyz4 = i2%3;

            del_eta_del_u[i1][i2] = 0.0;
            
            if(ixyz1 == ixyz3 && ixyz2 == ixyz4){
                del_eta_del_u[i1][i2] += 0.5;
            }
            if(ixyz2 == ixyz3 && ixyz1 == ixyz4){
                del_eta_del_u[i1][i2] += 0.5;
            }
            if(ixyz1 == ixyz3){
                del_eta_del_u[i1][i2] += 0.5 * u_tensor[ixyz2][ixyz4];
            }
            if(ixyz2 == ixyz3){
                del_eta_del_u[i1][i2] += 0.5 * u_tensor[ixyz1][ixyz4];
            }
        }
    }

    for(i1 = 0; i1 < 9; i1++){
        for(i2 = 0; i2 < 9; i2++){
            C2_array_with_strain_eta[i1][i2] = C2_array[i1][i2];
            for(i3 = 0; i3 < 9; i3++){
                C2_array_with_strain_eta[i1][i2] += C3_array[i1][i2][i3] * eta_tensor[i3/3][i3%3];
            }
        }
    }

    for(i1 = 0; i1 < 9; i1++){
        for(i2 = 0; i2 < 9; i2++){
            C2_array_renorm[i1][i2] = 0.0;

            for(i3 = 0; i3 < 9; i3++){
                for(i4 = 0; i4 < 9; i4++){
                    C2_array_renorm[i1][i2] += C2_array_with_strain_eta[i3][i4] * del_eta_del_u[i3][i1] * del_eta_del_u[i4][i2];
                }
            }
        }
    }

    for(i1 = 0; i1 < 9; i1++){
        for(i2 = 0; i2 < 9; i2++){
            for(is1 = 0; is1 < ns; is1++){
                C2_array_renorm[i1][i2] += del2_v1_del_umn2[i1*9+i2][is1].real() * q0[is1];
            }

            for(is1 = 0; is1 < ns; is1++){
                for(is2 = 0; is2 < ns; is2++){
                    C2_array_renorm[i1][i2] += 0.5 * del2_v2_del_umn2[i1*9+i2][0][is1*ns+is2].real() * q0[is1] * q0[is2];
=======
            const size_t npairs = mode_combinations.size();

#pragma omp parallel for private(is, js, ks, ls, ret, i)
            for (ii = 0; ii < npairs; ++ii) {

                is = mode_combinations[ii][0];
                js = mode_combinations[ii][1];
                ks = mode_combinations[ii][2];
                ls = mode_combinations[ii][3];

                ret = complex_zero;

                for (i = 0; i < ngroup_v4; ++i) {
                    ret += v4_array_at_kpair[i]
                           * evec_conj[knum][is][ind[i][0]]
                           * evec_in[knum][js][ind[i][1]]
                           * evec_in[jk][ks][ind[i][2]]
                           * evec_conj[jk][ls][ind[i][3]];
>>>>>>> 4246f649
                }
            }

            for(is1 = 0; is1 < ns; is1++){
                for(i3 = 0; i3 < 9; i3++){
                    C2_array_renorm[i1][i2] += del3_v1_del_umn3[i1*81+i2*9+i3][is1].real() * q0[is1] * u_tensor[i3/3][i3%3];
                }
            }
        }
    }

    deallocate(C2_array_with_strain_eta);
    deallocate(del_eta_del_u);
}

void Scph::calculate_C2_array_ZSISA(double **C2_array_ZSISA,
                                    double **C2_array_renorm,
                                    std::complex<double> **del_v1_del_umn_renorm,
                                    double **delq_delu_ZSISA)
{
    // calculate ZSISA second-order elastic constants,
    // which is the elastic constants with ZSISA internal coordinates.

    int i1, i2, is;
    int ns = dynamical->neval;

<<<<<<< HEAD
    for(i1 = 0; i1 < 9; i1++){
        for(i2 = 0; i2 < 9; i2++){
            C2_array_ZSISA[i1][i2] = C2_array_renorm[i1][i2];
            for(is = 0; is < ns; is++){
                C2_array_ZSISA[i1][i2] += del_v1_del_umn_renorm[i1][is].real() * delq_delu_ZSISA[is][i2];
            }
        }
    }
}

void Scph::renormalize_v1_from_q0(std::complex<double> *v1_renorm, 
                                std::complex<double> *v1_ref, 
                                std::complex<double> **delta_v2_array_original,
                                std::complex<double> ***v3_ref, 
                                std::complex<double> ***v4_ref,
                                double *q0)
{
    int is, is1, is2, is3;
    int ik_irred0 = kpoint_map_symmetry[0].knum_irred_orig;
    const auto ns = dynamical->neval;
    double factor = 0.5 * 4.0 * kmesh_dense->nk;
    double factor2 = 1.0/6.0 * 4.0 * kmesh_dense->nk;
    
    // renormalize v1 array
    for(is = 0; is < ns; is++){

        v1_renorm[is] = v1_ref[is];
        v1_renorm[is] += omega2_harmonic[0][is] * q0[is]; // original v2 is assumed to be diagonal

        for(is1 = 0; is1 < ns; is1++){
            v1_renorm[is] += delta_v2_array_original[0][is*ns+is1] * q0[is1];
        }

        for(is1 = 0; is1 < ns; is1++){
            for(is2 = 0; is2 < ns; is2++){
                v1_renorm[is] += factor * v3_ref[0][is][is1*ns+is2] 
                                            * q0[is1] * q0[is2];
            }
        }
=======
                const size_t npairs = mode_combinations.size();

#pragma omp parallel for private(is, js, ks, ls, ret, i)
                for (ii = 0; ii < npairs; ++ii) {

                    is = mode_combinations[ii][0];
                    js = mode_combinations[ii][1];
                    ks = mode_combinations[ii][2];
                    ls = mode_combinations[ii][3];

                    ret = complex_zero;

                    for (i = 0; i < ngroup_v4; ++i) {
                        ret += v4_array_at_kpair[i]
                               * evec_conj[knum][is][ind[i][0]]
                               * evec_in[knum][js][ind[i][1]]
                               * evec_in[jk][ks][ind[i][2]]
                               * evec_conj[jk][ls][ind[i][3]];
                    }
>>>>>>> 4246f649

        for(is1 = 0; is1 < ns; is1++){
            for(is2 = 0; is2 < ns; is2++){
                for(is3 = 0; is3 < ns; is3++){
                    
                    v1_renorm[is] += factor2 * v4_ref[ik_irred0*kmesh_dense->nk][is*ns+is1][is2*ns+is3] 
                                             * q0[is1] * q0[is2] * q0[is3]; 
                    // the factor 4.0 appears due to the definition of v4_array = 1.0/(4.0*N_scph) Phi_4
                }
            }
        }
        
    }
}

void Scph::renormalize_v2_from_q0(std::complex<double> **delta_v2_renorm, 
                                std::complex<double> **delta_v2_array_original,
                                std::complex<double> ***v3_ref, 
                                std::complex<double> ***v4_ref,  
                                double *q0)
{
    using namespace Eigen;

    int ik;
    int is1, is2, js1, js2;
    int knum, knum_interpolate;
    int nk_scph = kmesh_dense->nk;
    int nk_interpolate = kmesh_coarse->nk;
    double factor = 4.0 * nk_scph;
    double factor2 = 4.0 * nk_scph * 0.5;

<<<<<<< HEAD
    const auto complex_zero = std::complex<double>(0.0, 0.0);
    
    const auto ns = dynamical->neval;
    const auto nk_irred_interpolate = kmesh_coarse->nk_irred;

    std::complex<double> ***dymat_q;
    MatrixXcd Dymat(ns, ns);
    MatrixXcd evec_tmp(ns, ns);
    allocate(dymat_q, ns, ns, nk_interpolate);

    for(ik = 0; ik < nk_irred_interpolate; ik++){
=======
                    ret = complex_zero;

                    for (i = 0; i < ngroup_v4; ++i) {
                        ret += v4_array_at_kpair[i]
                               * evec_conj[knum][is][ind[i][0]]
                               * evec_in[knum][is][ind[i][1]]
                               * evec_in[jk][js][ind[i][2]]
                               * evec_conj[jk][js][ind[i][3]];
                    }
>>>>>>> 4246f649

        knum_interpolate = kmesh_coarse->kpoint_irred_all[ik][0].knum;
        knum = kmap_interpolate_to_scph[knum_interpolate];

        // calculate renormalization
        for(is1 = 0; is1 < ns; is1++){
            for(is2 = 0; is2 < ns; is2++){
                Dymat(is1, is2) = complex_zero;
                for(js1 = 0; js1 < ns; js1++){
                    // cubic reormalization
                    Dymat(is1, is2) += factor * v3_ref[knum][js1][is2*ns+is1] 
                                       * q0[js1];
                    // quartic renormalization
                    for(js2 = 0; js2 < ns; js2++){
                        Dymat(is1, is2) += factor2 * v4_ref[ik*nk_scph][is1*ns+is2][js1*ns+js2] 
                                           * q0[js1] * q0[js2];
                    }
                }
            }
        }

        // unitary transform Dymat
        for(is1 = 0; is1 < ns; is1++){
            for(is2 = 0; is2 < ns; is2++){
                evec_tmp(is1, is2) = evec_harmonic[knum][is2][is1]; // transpose
            }
        }
        Dymat = evec_tmp * Dymat * evec_tmp.adjoint();
        
        // symmetrize dynamical matrix
        symmetrize_dynamical_matrix(ik, Dymat);
        
        // store to dymat_q
        for(is1 = 0; is1 < ns; is1++){
            for(is2 = 0; is2 < ns; is2++){
                dymat_q[is1][is2][knum_interpolate] = Dymat(is1, is2);
            }
        }
    }
    
    // replicate dymat_q to all q
    replicate_dymat_for_all_kpoints(dymat_q);
    
    // copy to delta_v2_renorm
    for(ik = 0; ik < nk_interpolate; ik++){
        knum = kmap_interpolate_to_scph[ik];
        // unitary transform Dymat
        for(is1 = 0; is1 < ns; is1++){
            for(is2 = 0; is2 < ns; is2++){
                Dymat(is1, is2) = dymat_q[is1][is2][ik];
                evec_tmp(is1, is2) = evec_harmonic[knum][is2][is1]; // transpose
            }
        }
        Dymat = evec_tmp.adjoint() * Dymat * evec_tmp;

<<<<<<< HEAD
        for(is1 = 0; is1 < ns; is1++){
            for(is2 = 0; is2 < ns; is2++){
                delta_v2_renorm[ik][is1*ns+is2] = Dymat(is1, is2);
            }
        }
    }
    
    for(ik = 0; ik < nk_interpolate; ik++){
        for(is1 = 0; is1 < ns*ns; is1++){
            delta_v2_renorm[ik][is1] += delta_v2_array_original[ik][is1];
        }
    }
=======
    deallocate(evec_conj);
    deallocate(v4_array_at_kpair);
    deallocate(ind);
>>>>>>> 4246f649

    deallocate(dymat_q);
    
}

void Scph::renormalize_v3_from_q0(std::complex<double> ***v3_renorm,
                                std::complex<double> ***v3_ref, 
                                std::complex<double> ***v4_ref, 
                                double *q0)
{
    int ik;
    int is1, is2, is3, js;
    const auto ns = dynamical->neval;
    int ik_irred0 = kpoint_map_symmetry[0].knum_irred_orig;
    int nk_scph = kmesh_dense->nk;

    for(ik = 0; ik < nk_scph; ik++){
        for(is1 = 0; is1 < ns; is1++){
            for(int is2 = 0; is2 < ns; is2++){
                for(int is3 = 0; is3 < ns; is3++){
                    v3_renorm[ik][is1][is2*ns+is3] = v3_ref[ik][is1][is2*ns+is3];
                    for(int js = 0; js < ns; js++){
                        v3_renorm[ik][is1][is2*ns+is3] += 
                            v4_ref[ik_irred0*nk_scph+ik][js*ns+is1][is2*ns+is3] * q0[js];
                    }
                }
            }
        }
    }

}

void Scph::renormalize_v0_from_q0(double &v0_renorm,
                          double v0_ref,
                          std::complex<double> *v1_ref,
                          std::complex<double> **delta_v2_array_original,
                          std::complex<double> ***v3_ref,
                          std::complex<double> ***v4_ref,
                          double *q0)
{
    int is1, is2, is3, is4;
    const auto ns = dynamical->neval;
    int nk_scph = kmesh_dense->nk;
    double factor2 = 1.0/2.0;
    double factor3 = 1.0/6.0 * 4.0 * nk_scph;;
    double factor4 = 1.0/24.0 * 4.0 * nk_scph;;

    std::complex<double> v0_renorm_tmp;

    v0_renorm_tmp = v0_ref;
    // renormalize from the 1st order, harmonic IFC
    for(is1 = 0; is1 < ns; is1++){
        v0_renorm_tmp += v1_ref[is1] * q0[is1];
        v0_renorm_tmp += factor2 * omega2_harmonic[0][is1] * q0[is1] * q0[is1]; // original v2 is assumed to be diagonal
    }
    // renormalize from the delta_v2_array
    for(is1 = 0; is1 < ns; is1++){
        for(is2 = 0; is2 < ns; is2++){
            v0_renorm_tmp += factor2 * delta_v2_array_original[0][is1*ns+is2] * q0[is1] * q0[is2];
        }
    }
    // renormalize from the cubic, quartic IFC
    for(is1 = 0; is1 < ns; is1++){
        for(is2 = 0; is2 < ns; is2++){
            for(is3 = 0; is3 < ns; is3++){
                v0_renorm_tmp += factor3 * v3_ref[0][is1][is2*ns+is3] * q0[is1] * q0[is2] * q0[is3];
                for(is4 = 0; is4 < ns; is4++){
                    v0_renorm_tmp += factor4 * v4_ref[0][is2*ns+is1][is3*ns+is4] * q0[is1] * q0[is2] * q0[is3] * q0[is4];
                }
            }
        }
    } 

    v0_renorm = v0_renorm_tmp.real();

}

void Scph::calculate_eta_tensor(double **eta_tensor, 
                                const double * const * const u_tensor)
{
    int i1, i2, j;
    for(int i1 = 0; i1 < 3; i1++){
        for(int i2 = 0; i2 < 3; i2++){
            eta_tensor[i1][i2] = 0.5 * (u_tensor[i1][i2] + u_tensor[i2][i1]);
            for(j = 0; j < 3; j++){
                eta_tensor[i1][i2] += u_tensor[i1][j] * u_tensor[i2][j];
            }
        }
    }
    return ;
}

void Scph::renormalize_v0_from_umn(double &v0_with_umn, 
                                      double v0_ref, 
                                      double **eta_tensor, 
                                      double *C1_array,
                                      double **C2_array, 
                                      double ***C3_array,
                                      double **u_tensor,
                                      const double pvcell)
{
    int ixyz1, ixyz2, ixyz3, ixyz4, ixyz5, ixyz6;

    double factor1  = 0.5;
    double factor2 = 1.0/6.0;

    v0_with_umn = v0_ref;

    for(ixyz1 = 0; ixyz1 < 3; ixyz1++){
        for(ixyz2 = 0; ixyz2 < 3; ixyz2++){
            v0_with_umn += C1_array[ixyz1*3+ixyz2] * eta_tensor[ixyz1][ixyz2];
            for(ixyz3 = 0; ixyz3 < 3; ixyz3++){
                for(ixyz4 = 0; ixyz4 < 3; ixyz4++){
                    v0_with_umn += factor1 * C2_array[ixyz1*3+ixyz2][ixyz3*3+ixyz4] * eta_tensor[ixyz1][ixyz2] * eta_tensor[ixyz3][ixyz4];
                    for(ixyz5 = 0; ixyz5 < 3; ixyz5++){
                        for(ixyz6 = 0; ixyz6 < 3; ixyz6++){
                            v0_with_umn += factor2 * C3_array[ixyz1*3+ixyz2][ixyz3*3+ixyz4][ixyz5*3+ixyz6]
                                            * eta_tensor[ixyz1][ixyz2] * eta_tensor[ixyz3][ixyz4] * eta_tensor[ixyz5][ixyz6];
                        }
                    }
                }
            }
        }
    }

    // add pV term
    double vec_tmp1[3], vec_tmp2[3], vec_tmp3[3];
    for(ixyz1 = 0; ixyz1 < 3; ixyz1++){
        vec_tmp1[ixyz1] = u_tensor[0][ixyz1];
        vec_tmp2[ixyz1] = u_tensor[1][ixyz1];
        vec_tmp3[ixyz1] = u_tensor[2][ixyz1];
    }
    vec_tmp1[0] += 1.0;
    vec_tmp2[1] += 1.0;
    vec_tmp3[2] += 1.0;

<<<<<<< HEAD
    double det_F_tensor = system->volume(vec_tmp1, vec_tmp2, vec_tmp3);
=======
    const auto nk_scph = kmesh_dense->nk;
    const auto ngroup_v4 = anharmonic_core->get_ngroup_fcs(4);
    auto factor = std::pow(0.5, 2) / static_cast<double>(nk_scph);
    constexpr auto complex_zero = std::complex<double>(0.0, 0.0);
    std::complex<double> *v4_array_at_kpair;
    std::complex<double> ***v4_mpi;
>>>>>>> 4246f649

    v0_with_umn += pvcell * det_F_tensor;

}

void Scph::renormalize_v1_from_umn(std::complex<double> *v1_with_umn, 
                                            const std::complex<double> * const v1_ref,
                                            const std::complex<double> * const* const del_v1_del_umn, 
                                            const std::complex<double> * const* const del2_v1_del_umn2, 
                                            const std::complex<double> * const* const del3_v1_del_umn3, 
                                            const double * const* const u_tensor)
{
    const auto ns = dynamical->neval;

    int ixyz1, ixyz2, ixyz3, ixyz4, ixyz5, ixyz6;
    int ixyz_comb;
    int is;

    double factor1 = 0.5;
    double factor2 = 1.0/6.0;

    for(is = 0; is < ns; is++){
        // original 1st-order IFCs
        v1_with_umn[is] = v1_ref[is];

        for(ixyz1 = 0; ixyz1 < 3; ixyz1++){
            for(ixyz2 = 0; ixyz2 < 3; ixyz2++){
                // renormalization from harmonic IFCs
                v1_with_umn[is] += del_v1_del_umn[ixyz1*3+ixyz2][is] * u_tensor[ixyz1][ixyz2];

                for(ixyz3 = 0; ixyz3 < 3; ixyz3++){
                    for(ixyz4 = 0; ixyz4 < 3; ixyz4++){
                        // renormalization from cubic IFCs
                        ixyz_comb = ixyz1 * 27 + ixyz2 * 9 + ixyz3 * 3 + ixyz4;
                        v1_with_umn[is] += factor1 * del2_v1_del_umn2[ixyz_comb][is] 
                                                    * u_tensor[ixyz1][ixyz2] * u_tensor[ixyz3][ixyz4];

                        for(ixyz5 = 0; ixyz5 < 3; ixyz5++){
                            for(ixyz6 = 0; ixyz6 < 3; ixyz6++){
                                // renormalization from quartic IFCs
                                ixyz_comb = ixyz1 * 243 + ixyz2 * 81 + ixyz3 * 27 + ixyz4 * 9 + ixyz5 * 3 + ixyz6;
                                v1_with_umn[is] += factor2 * del3_v1_del_umn3[ixyz_comb][is]
                                                            * u_tensor[ixyz1][ixyz2] * u_tensor[ixyz3][ixyz4] * u_tensor[ixyz5][ixyz6];
                            }
                        }
                    }
                }
            }
        }
    }

<<<<<<< HEAD
    return ;
}
=======
    allocate(nset_mpi, mympi->nprocs);

    const long int nset_tot = nk2_prod * ((ns2 - ns) / 2 + ns);
    long int nset_each = nset_tot / mympi->nprocs;
    const long int nres = nset_tot - nset_each * mympi->nprocs;
>>>>>>> 4246f649

void Scph::renormalize_v2_from_umn(std::complex<double> **delta_v2_renorm, 
                                            std::complex<double> ***del_v2_del_umn, 
                                            std::complex<double> ***del2_v2_del_umn2,
                                            double **u_tensor)
{
    const auto nk = kmesh_dense->nk;
    const auto nk_interpolate = kmesh_coarse->nk;
    const auto ns = dynamical->neval;
    int ik, knum;
    int is1, is2;
    int ixyz1, ixyz2;
    int ixyz, ixyz11, ixyz12, ixyz21, ixyz22, itmp;

    // initialize delta_v2_renorm
    for(ik = 0; ik < nk_interpolate; ik++){
        for(is1 = 0; is1 < ns; is1++){
            for(is2 = 0; is2 < ns; is2++){
                delta_v2_renorm[ik][is1*ns+is2] = 0.0;
            }
        }
    }

    // renormalization from cubic IFCs
    for(ixyz1 = 0; ixyz1 < 3; ixyz1++){
        for(ixyz2 = 0; ixyz2 < 3; ixyz2++){
            for(ik = 0; ik < nk_interpolate; ik++){
                knum = kmap_interpolate_to_scph[ik];
                for(is1 = 0; is1 < ns; is1++){
                    for(is2 = 0; is2 < ns; is2++){
                        delta_v2_renorm[ik][is1*ns+is2] += 
                          del_v2_del_umn[ixyz1*3 + ixyz2][knum][is1*ns+is2] * u_tensor[ixyz1][ixyz2];
                    }
                }
            }
        }
    }

    // renormalization from quartic IFCs
    for(ixyz = 0; ixyz < 81; ixyz++){
        itmp = ixyz;
        ixyz22 = itmp % 3;
        itmp /= 3;
        ixyz21 = itmp % 3;
        itmp /= 3;
        ixyz12 = itmp % 3;
        ixyz11 = itmp / 3;

        for(ik = 0; ik < nk_interpolate; ik++){
            knum = kmap_interpolate_to_scph[ik];
            for(is1 = 0; is1 < ns; is1++){
                for(is2 = 0; is2 < ns; is2++){
                    delta_v2_renorm[ik][is1*ns+is2] += 
                        0.5 * del2_v2_del_umn2[ixyz][knum][is1*ns+is2] * u_tensor[ixyz11][ixyz12] * u_tensor[ixyz21][ixyz22];
                }
            }
        }
    }

    return;
    
}

void Scph::renormalize_v3_from_umn(std::complex<double> ***v3_with_umn, 
                                            std::complex<double> ***v3_ref, 
                                            std::complex<double> ****del_v3_del_umn,
                                            double **u_tensor)
{
    const auto nk_scph = kmesh_dense->nk;
    const auto nk_interpolate = kmesh_coarse->nk;
    const auto ns = dynamical->neval;
    int ik;
    int is1, is2, is3;
    int ixyz1, ixyz2;
    int ixyz, ixyz11, ixyz12, ixyz21, ixyz22, itmp;

    // allocate(v3_renorm, nk, ns, ns * ns);

    for(ik = 0; ik < nk_scph; ik++){
        for(is1 = 0; is1 < ns; is1++){
            for(is2 = 0; is2 < ns; is2++){
                for(is3 = 0; is3 < ns; is3++){
                    // original cubic IFC
                    v3_with_umn[ik][is1][is2*ns+is3] = v3_ref[ik][is1][is2*ns+is3];

                    // renormalization from strain
                    for(ixyz1 = 0; ixyz1 < 3; ixyz1++){
                        for(ixyz2 = 0; ixyz2 < 3; ixyz2++){
                            v3_with_umn[ik][is1][is2*ns+is3] +=
                              del_v3_del_umn[ixyz1*3+ixyz2][ik][is1][is2*ns+is3] * u_tensor[ixyz1][ixyz2];
                        }
                    }

                }
            }
        }
    }

    return;
}
                      
void Scph::compute_anharmonic_v1_array(std::complex<double> *v1_SCP,
                                       std::complex<double> *v1_renorm, 
                                       std::complex<double> ***v3_renorm, 
                                       std::complex<double> ***cmat_convert, 
                                       double ** omega2_anharm_T, 
                                       const double T_in)
{
    using namespace Eigen;

    int is, js, js1, js2, ik; 
    double n1, omega1_tmp;
    std::complex<double> Qtmp;
    const auto ns = dynamical->neval;
    int nk_scph = kmesh_dense->nk;

    int count_zero;

    MatrixXcd Cmat(ns, ns);
    MatrixXcd v3mat_original_mode(ns, ns), v3mat_tmp(ns, ns);

    // get gradient of the BO surface
    for(is = 0; is < ns; is++){
        v1_SCP[is] = v1_renorm[is];
    }

    // calculate SCP renormalization
    for(is = 0; is < ns; is++){
        for(ik = 0; ik < nk_scph; ik++){
            // unitary transform phi3 to SCP mode
            for(js1 = 0; js1 < ns; js1++){
                for(js2 = 0; js2 < ns; js2++){
                    Cmat(js2, js1) = cmat_convert[ik][js1][js2]; // transpose
                    v3mat_original_mode(js1, js2) = v3_renorm[ik][is][js1*ns+js2];
                }
            }
            v3mat_tmp = Cmat * v3mat_original_mode * Cmat.adjoint();
            
            // update v1_SCP
            count_zero = 0;
            for(js = 0; js < ns; js++){
                omega1_tmp = std::sqrt(std::fabs(omega2_anharm_T[ik][js]));
                if (std::abs(omega1_tmp) < eps8) {
                    Qtmp = 0.0;
                    count_zero++;
                }
                else{
                    if(thermodynamics->classical){
                        Qtmp = std::complex<double>(2.0 * T_in * thermodynamics->T_to_Ryd / (omega1_tmp * omega1_tmp), 0.0);
                    }
                    else{
                        n1 = thermodynamics->fB(omega1_tmp, T_in);
                        Qtmp = std::complex<double>((2.0 * n1 + 1.0) / omega1_tmp, 0.0);
                    }
                }
                
                v1_SCP[is] += v3mat_tmp(js, js) * Qtmp;
            }
            if(ik == 0 && count_zero != 3){
                std::cout << "Warning in compute_anharmonic_v1_array : ";
                std::cout << count_zero << " acoustic modes are detected in Gamma point." << std::endl << std::endl; 
            }
            else if(ik != 0 && count_zero != 0){
                std::cout << "Warning in compute_anharmonic_v1_array : ";
                std::cout << count_zero << " zero frequencies are detected in non-Gamma point (ik = " << ik << ")." << std::endl << std::endl; 
            }
        }
    }

<<<<<<< HEAD
}
=======
        ik_prod = ik_now * nk_scph + jk_now;
        int is_prod = ns * is_now + js_now;

#pragma omp parallel for private (i)
        for (js = 0; js < ns2; ++js) {

            unsigned int ks = js / ns;
            unsigned int ls = js % ns;

            auto ret = complex_zero;
>>>>>>> 4246f649

void Scph::compute_anharmonic_del_v0_del_umn(std::complex<double> *del_v0_del_umn_SCP, 
                                            std::complex<double> *del_v0_del_umn_renorm,
                                            std::complex<double> ***del_v2_del_umn,
                                            std::complex<double> ***del2_v2_del_umn2,
                                            std::complex<double> ****del_v3_del_umn,
                                            double **u_tensor,
                                            double *q0,
                                            std::complex<double> ***cmat_convert, 
                                            double ** omega2_anharm_T, 
                                            const double T_in)
{
    
    using namespace Eigen;

    int nk = kmesh_dense->nk;
    int ns = dynamical->neval;
    double factor = 4.0 * static_cast<double>(nk);
    double factor2 = 1.0/factor;
    
    std::complex<double> ***del_v2_del_umn_renorm;
    allocate(del_v2_del_umn_renorm, 9, nk, ns*ns);
    
    int i1, i2;
    int ik;
    int is1, is2, is3, js, js1, js2;
    double n1, omega1_tmp;
    std::complex<double> Qtmp;
    int count_zero;

    MatrixXcd Cmat(ns, ns);
    MatrixXcd del_v2_strain_mat_original_mode(ns, ns), del_v2_strain_mat(ns, ns);

    // calculate del_v2_del_umn_renorm
    for(i1 = 0; i1 < 9; i1++){
        for(ik = 0; ik < nk; ik++){
            for(is1 = 0; is1 < ns; is1++){
                for(is2 = 0; is2 < ns; is2++){
                    del_v2_del_umn_renorm[i1][ik][is1*ns+is2] = del_v2_del_umn[i1][ik][is1*ns+is2];
                    // renormalization by strain
                    for(i2 = 0; i2 < 9; i2++){
                        del_v2_del_umn_renorm[i1][ik][is1*ns+is2] += del2_v2_del_umn2[i1*9+i2][ik][is1*ns+is2] * u_tensor[i2/3][i2%3];
                    }
                    // renormalization by displace
                    for(is3 = 0; is3 < ns; is3++){
                        del_v2_del_umn_renorm[i1][ik][is1*ns+is2] += factor * del_v3_del_umn[i1][ik][is3][is2*ns+is1] * q0[is3];
                    }
                }
            }
        }
    }

    // potential energy term
    for(i1 = 0; i1 < 9; i1++){
        del_v0_del_umn_SCP[i1] = del_v0_del_umn_renorm[i1];
    }
    
    // SCP renormalization
    for(i1 = 0; i1 < 9; i1++){
        for(ik = 0; ik < nk; ik++){
            // unitary transform the derivative of harmonic IFCs to SCP mode
            for(js1 = 0; js1 < ns; js1++){
                for(js2 = 0; js2 < ns; js2++){
                    Cmat(js1, js2) = cmat_convert[ik][js1][js2];
                    del_v2_strain_mat_original_mode(js1, js2) = del_v2_del_umn_renorm[i1][ik][js1*ns+js2];
                }
            }
            del_v2_strain_mat = Cmat.adjoint() * del_v2_strain_mat_original_mode * Cmat;

            // update del_v0_del_umn_SCP
            count_zero = 0;
            for(js = 0; js < ns; js++){
                omega1_tmp = std::sqrt(std::fabs(omega2_anharm_T[ik][js]));
                if (std::abs(omega1_tmp) < eps8) {
                    Qtmp = 0.0;
                    count_zero++;
                }
                else{
                    if(omega2_anharm_T[ik][js] < 0.0){
                        std::cout << "Warning in compute_anharmonic_del_v0_del_umn: squared SCP frequency is negative. ik = " << ik << std::endl;
                    }
                    if(thermodynamics->classical){
                        Qtmp = std::complex<double>(2.0 * T_in * thermodynamics->T_to_Ryd / (omega1_tmp * omega1_tmp), 0.0);
                    }
                    else{
                        n1 = thermodynamics->fB(omega1_tmp, T_in);
                        Qtmp = std::complex<double>((2.0 * n1 + 1.0) / omega1_tmp, 0.0);
                    }
                }
                
                del_v0_del_umn_SCP[i1] += factor2 * del_v2_strain_mat(js, js) * Qtmp;
            }
        }
    }

    deallocate(del_v2_del_umn_renorm);
}

void Scph::compute_ZSISA_stress(double **delq_delu_ZSISA_out,
                                std::complex<double> *del_v0_del_umn_ZSISA_out,
                                std::complex<double> ***cmat_convert,
                                double **omega2_harm_renorm_in,
                                std::complex<double> *del_v0_del_umn_QHA,
                                std::complex<double> **del_v1_del_umn_renorm,
                                std::complex<double> *v1_QHA,
                                std::vector<int> &harm_optical_modes)
{
    using namespace Eigen;
    int i1;
    int is, js;

    const auto ns = dynamical->neval;


    MatrixXcd Cmat(ns, ns), v2_mat_full(ns, ns);
    MatrixXcd v2_mat_optical(ns-3, ns-3);
    VectorXcd vec_del_V1_strain(ns-3);
    VectorXcd vec_delq_delu_ZSISA(ns-3);


    // calculate delq_delu_ZSISA_out
    for(i1 = 0; i1 < 9; i1++){

        for(is = 0; is < ns; is++){
            for(js = 0; js < ns; js++){
                Cmat(js, is) = cmat_convert[0][is][js]; // transpose
                v2_mat_full(is, js) = 0.0;
            }
            v2_mat_full(is, is) = omega2_harm_renorm_in[0][is];
        }
        v2_mat_full = Cmat.adjoint() * v2_mat_full * Cmat;

        for(is = 0; is < ns-3; is++){
            for(js = 0; js < ns-3; js++){
                v2_mat_optical(is, js) = v2_mat_full(harm_optical_modes[is], harm_optical_modes[js]);
            }
        }

        for(is = 0; is < ns-3; is++){
            vec_del_V1_strain(is) = del_v1_del_umn_renorm[i1][harm_optical_modes[is]];
        }
        
        vec_delq_delu_ZSISA = -1.0 * v2_mat_optical.colPivHouseholderQr().solve(vec_del_V1_strain);

        for(is = 0; is < ns; is++){
            delq_delu_ZSISA_out[is][i1] = 0.0;
        }
        for(is = 0; is < ns-3; is++){
            delq_delu_ZSISA_out[harm_optical_modes[is]][i1] = vec_delq_delu_ZSISA(is).real();
        }
    }

    // calculate ZSISA stress tensor
    for(i1 = 0; i1 < 9; i1++){

        del_v0_del_umn_ZSISA_out[i1] = del_v0_del_umn_QHA[i1];

        // add correction to QHA stress tensor
        for(is = 0; is < ns-3; is++){
            del_v0_del_umn_ZSISA_out[i1] += v1_QHA[harm_optical_modes[is]] * delq_delu_ZSISA_out[harm_optical_modes[is]][i1];
        }
    }
}

void Scph::compute_vZSISA_stress(std::complex<double> *del_v0_del_umn_vZSISA,
                                 double **C2_array_ZSISA,
                                 std::complex<double> *del_v0_del_umn_renorm,
                                 std::complex<double> *del_v0_del_umn_ZSISA,
                                 double **u_tensor)
{
    using namespace Eigen;

    int i1, i2;
    int is1, is2, ixyz1, ixyz2, ixyz3, ixyz4;
    int itmp1, itmp2, itmp3, itmp4, itmp5, itmp6;

    double F_tensor[3][3]; // F_{mu nu} = delta_{mu nu} + u_{mu nu}
    double ddetF_dumn[9], u_tilde[9], delta_umn_vZSISA[9];
    VectorXcd ddetF_dumn_vec(6), delta_umn_vZSISA_vec(6);
    double factor_tmp;
    double deltaF_vZSISA, deltaU_vZSISA;

    MatrixXcd C2_mat_tmp(6,6);

    // calculate ddetF_dumn = (d det(I+u))/(du) 
    for(i1 = 0; i1 < 3; i1++){
        for(i2 = 0; i2 < 3; i2++){
            F_tensor[i1][i2] = u_tensor[i1][i2];
        }
        F_tensor[i1][i1] += 1.0;
    }
    for(i1 = 0; i1 < 9; i1++){
        is1 = i1/3;
        is2 = i1%3;
        ixyz1 = (is1+1)%3;
        ixyz2 = (is1+2)%3;
        ixyz3 = (is2+1)%3;
        ixyz4 = (is2+2)%3;

        ddetF_dumn[i1] = F_tensor[ixyz1][ixyz3]*F_tensor[ixyz2][ixyz4] - F_tensor[ixyz1][ixyz4]*F_tensor[ixyz2][ixyz3];
    }


    factor_tmp = 0.0;
    for(i1 = 0; i1 < 9; i1++){
        factor_tmp += ddetF_dumn[i1] * ddetF_dumn[i1];
    }
    factor_tmp = 1.0/std::sqrt(factor_tmp);

    for(i1 = 0; i1 < 9; i1++){
        u_tilde[i1] = factor_tmp * ddetF_dumn[i1];
    }

    // calcualte delta_umn_vZSISA
    for(itmp1 = 0; itmp1 < 3; itmp1++){
        ddetF_dumn_vec(itmp1) = ddetF_dumn[itmp1*3+itmp1];

        itmp2 = (itmp1+1)%3;
        itmp3 = (itmp1+2)%3;
        ddetF_dumn_vec(itmp1+3) = ddetF_dumn[itmp2*3+itmp3];
    }

    for(itmp1 = 0; itmp1 < 3; itmp1++){
        for(itmp2 = 0; itmp2 < 3; itmp2++){
            C2_mat_tmp(itmp1, itmp2) = C2_array_ZSISA[itmp1*3+itmp1][itmp2*3+itmp2];
        }
    }
    for(itmp1 = 0; itmp1 < 3; itmp1++){
        for(itmp2 = 0; itmp2 < 3; itmp2++){
            itmp3 = (itmp2+1)%3;
            itmp4 = (itmp2+2)%3;
            C2_mat_tmp(itmp1, itmp2+3) = 2.0 * C2_array_ZSISA[itmp1*3+itmp1][itmp3*3+itmp4];
            C2_mat_tmp(itmp2+3, itmp1) = C2_array_ZSISA[itmp3*3+itmp4][itmp1*3+itmp1];
        }
    }
    for(itmp1 = 0; itmp1 < 3; itmp1++){
        for(itmp2 = 0; itmp2 < 3; itmp2++){
            itmp3 = (itmp1+1)%3;
            itmp4 = (itmp1+2)%3;
            itmp5 = (itmp2+1)%3;
            itmp6 = (itmp2+2)%3;
            C2_mat_tmp(itmp1+3, itmp2+3) = 2.0 * C2_array_ZSISA[itmp3*3+itmp4][itmp5*3+itmp6];
        }
    }

    // solve linear equation for delta_umn_vZSISA
    delta_umn_vZSISA_vec = C2_mat_tmp.colPivHouseholderQr().solve(ddetF_dumn_vec);
    for(itmp1 = 0; itmp1 < 3; itmp1++){
        itmp3 = (itmp1+1)%3;
        itmp4 = (itmp1+2)%3;
        
        delta_umn_vZSISA[itmp1*3+itmp1] = delta_umn_vZSISA_vec(itmp1).real();
        delta_umn_vZSISA[itmp3*3+itmp4] = delta_umn_vZSISA_vec(itmp1+3).real();
        delta_umn_vZSISA[itmp3+itmp4*3] = delta_umn_vZSISA_vec(itmp1+3).real();
    }

    // normalize delta_umn_vZSISA
    factor_tmp = 0.0;
    for(i1 = 0; i1 < 9; i1++){
        factor_tmp += u_tilde[i1] * delta_umn_vZSISA[i1];
    }
    factor_tmp = 1.0/factor_tmp;

    for(i1 = 0; i1 < 9; i1++){
        delta_umn_vZSISA[i1] *= factor_tmp;
    }

    // calculate delta_q0_vZSISA

    deltaF_vZSISA = 0.0;
    deltaU_vZSISA = 0.0;
    for(i1 = 0; i1 < 9; i1++){
        deltaF_vZSISA += delta_umn_vZSISA[i1] * del_v0_del_umn_ZSISA[i1].real();
        deltaU_vZSISA += u_tilde[i1] * del_v0_del_umn_renorm[i1].real();
    }

    for(i1 = 0; i1 < 9; i1++){
        del_v0_del_umn_vZSISA[i1] = del_v0_del_umn_renorm[i1] + u_tilde[i1] * (deltaF_vZSISA - deltaU_vZSISA);
    }

}

void Scph::setup_kmesh()
{
    unsigned int ik;
    unsigned int i;
    double xtmp[3];
    // Setup k points for SCPH equation
    MPI_Bcast(&kmesh_scph[0], 3, MPI_UNSIGNED, 0, MPI_COMM_WORLD);
    MPI_Bcast(&kmesh_interpolate[0], 3, MPI_UNSIGNED, 0, MPI_COMM_WORLD);

    kmesh_coarse = new KpointMeshUniform(kmesh_interpolate);
    kmesh_dense = new KpointMeshUniform(kmesh_scph);
<<<<<<< HEAD
    kmesh_coarse->setup(symmetry->SymmList, system->rlavec_p, false);
    kmesh_dense->setup(symmetry->SymmList, system->rlavec_p, false);
=======
    kmesh_coarse->setup(symmetry->SymmList, system->rlavec_p, true);
    kmesh_dense->setup(symmetry->SymmList, system->rlavec_p, true);
>>>>>>> 4246f649

    if (mympi->my_rank == 0) {
//        if (verbosity > 0) {
        std::cout << " Setting up the SCPH calculations ..." << std::endl << std::endl;
        std::cout << "  Gamma-centered uniform grid with the following mesh density:" << std::endl;
        std::cout << "  nk1:" << std::setw(5) << kmesh_scph[0] << std::endl;
        std::cout << "  nk2:" << std::setw(5) << kmesh_scph[1] << std::endl;
        std::cout << "  nk3:" << std::setw(5) << kmesh_scph[2] << std::endl;
        std::cout << std::endl;
        std::cout << "  Number of k points : " << kmesh_dense->nk << std::endl;
        std::cout << "  Number of irreducible k points : " << kmesh_dense->nk_irred << std::endl;
        std::cout << std::endl;
        std::cout << "  Fourier interpolation from reciprocal to real space" << std::endl;
        std::cout << "  will be performed with the following mesh density:" << std::endl;
        std::cout << "  nk1:" << std::setw(5) << kmesh_interpolate[0] << std::endl;
        std::cout << "  nk2:" << std::setw(5) << kmesh_interpolate[1] << std::endl;
        std::cout << "  nk3:" << std::setw(5) << kmesh_interpolate[2] << std::endl;
        std::cout << std::endl;
        std::cout << "  Number of k points : " << kmesh_coarse->nk << std::endl;
        std::cout << "  Number of irreducible k points : "
                  << kmesh_coarse->nk_irred << std::endl;
//        }
    }

    allocate(kmap_interpolate_to_scph, kmesh_coarse->nk);

    for (ik = 0; ik < kmesh_coarse->nk; ++ik) {
        for (i = 0; i < 3; ++i) xtmp[i] = kmesh_coarse->xk[ik][i];

        const auto loc = kmesh_dense->get_knum(xtmp);

        if (loc == -1)
            exit("setup_kmesh",
                 "KMESH_INTERPOLATE should be a integral multiple of KMESH_SCPH");
        kmap_interpolate_to_scph[ik] = loc;
    }
}

void Scph::setup_transform_symmetry()
{
    // Construct small_group_at_k, symop_minus_at_k, and
    // mat_transport_sym.

    unsigned int ik;
    unsigned int is, js;
    unsigned int icrd, jcrd;
    double x1[3], x2[3], k[3], k_minus[3], Sk[3], xtmp[3];
    double S_cart[3][3], S_frac[3][3], S_frac_inv[3][3];
    double S_recip[3][3];
    std::complex<double> **gamma_tmp;
    bool *flag;

    const auto natmin = system->natmin;
    const auto ns = dynamical->neval;
    const auto nk_irred_interpolate = kmesh_coarse->nk_irred;

    allocate(gamma_tmp, ns, ns);
    allocate(mat_transform_sym, nk_irred_interpolate,
             symmetry->nsym, ns, ns);
    //allocate(small_group_at_k, nk_irred_interpolate);
    allocate(symop_minus_at_k, nk_irred_interpolate);
    allocate(kpoint_map_symmetry, kmesh_coarse->nk);
    allocate(flag, kmesh_coarse->nk);

    for (ik = 0; ik < kmesh_coarse->nk; ++ik) {
        flag[ik] = false;
    }

    for (ik = 0; ik < nk_irred_interpolate; ++ik) {

        symop_minus_at_k[ik].clear();

        const auto knum = kmesh_coarse->kpoint_irred_all[ik][0].knum;
        for (icrd = 0; icrd < 3; ++icrd) {
            k[icrd] = kmesh_coarse->xk[knum][icrd];
            k_minus[icrd] = -k[icrd];
        }
        const auto knum_minus = kmesh_coarse->kindex_minus_xk[knum];

        unsigned int isym = 0;

        for (const auto &it: symmetry->SymmListWithMap) {

            for (icrd = 0; icrd < 3; ++icrd) {
                for (jcrd = 0; jcrd < 3; ++jcrd) {
                    S_cart[icrd][jcrd] = it.rot[3 * icrd + jcrd];
                    S_frac[icrd][jcrd] = it.rot_real[3 * icrd + jcrd];
                    S_recip[icrd][jcrd] = it.rot_reciprocal[3 * icrd + jcrd];
                }
            }

            invmat3(S_frac_inv, S_frac);
            rotvec(Sk, k, S_recip);

            for (auto i = 0; i < 3; ++i) Sk[i] = Sk[i] - nint(Sk[i]);

            const auto knum_sym = kmesh_coarse->get_knum(Sk);

            if (knum_sym == -1)
                exit("setup_transform_symmetry",
                     "kpoint not found");

            if (knum_sym == knum_minus) symop_minus_at_k[ik].push_back(isym);

            if (!flag[knum_sym]) {
                kpoint_map_symmetry[knum_sym].symmetry_op = isym;
                kpoint_map_symmetry[knum_sym].knum_irred_orig = ik;
                kpoint_map_symmetry[knum_sym].knum_orig = knum;
                flag[knum_sym] = true;
            }

            for (is = 0; is < ns; ++is) {
                for (js = 0; js < ns; ++js) {
                    gamma_tmp[is][js] = std::complex<double>(0.0, 0.0);
                }
            }

            for (unsigned int jat = 0; jat < natmin; ++jat) {
                const auto iat = it.mapping[jat];

                // Fractional coordinates of x1 and x2
                for (icrd = 0; icrd < 3; ++icrd) {
                    x1[icrd] = system->xr_p[system->map_p2s[iat][0]][icrd];
                    x2[icrd] = system->xr_p[system->map_p2s[jat][0]][icrd];
                }

                rotvec(xtmp, x1, S_frac_inv);
                for (icrd = 0; icrd < 3; ++icrd) {
                    xtmp[icrd] = xtmp[icrd] - x2[icrd];
                }

                auto phase = 2.0 * pi * (k[0] * xtmp[0] + k[1] * xtmp[1] + k[2] * xtmp[2]);

                for (icrd = 0; icrd < 3; ++icrd) {
                    for (jcrd = 0; jcrd < 3; ++jcrd) {
                        gamma_tmp[3 * iat + icrd][3 * jat + jcrd]
                                = S_cart[icrd][jcrd] * std::exp(im * phase);
                    }
                }
            }

            for (is = 0; is < ns; ++is) {
                for (js = 0; js < ns; ++js) {
                    mat_transform_sym[ik][isym][is][js] = gamma_tmp[is][js];
                }
            }

            ++isym;
        }
    }

    for (ik = 0; ik < nk_irred_interpolate; ++ik) {

        const auto knum = kmesh_coarse->kpoint_irred_all[ik][0].knum;
        for (icrd = 0; icrd < 3; ++icrd) {
            k[icrd] = kmesh_coarse->xk[knum][icrd];
            k_minus[icrd] = -k[icrd];
        }

        const auto knum_minus = kmesh_coarse->get_knum(k_minus);

        if (!flag[knum_minus]) {
            kpoint_map_symmetry[knum_minus].symmetry_op = -1;
            kpoint_map_symmetry[knum_minus].knum_irred_orig = ik;
            kpoint_map_symmetry[knum_minus].knum_orig = knum;
            flag[knum_minus] = true;
        }
    }

    deallocate(gamma_tmp);
    deallocate(flag);
}

void Scph::symmetrize_dynamical_matrix(const unsigned int ik,
                                       Eigen::MatrixXcd &dymat) const
{
    // Symmetrize the dynamical matrix of given index ik.
    using namespace Eigen;
    unsigned int i, isym;
    unsigned int is, js;
    const auto ns = dynamical->neval;
    MatrixXcd dymat_sym = MatrixXcd::Zero(ns, ns);
    MatrixXcd dymat_tmp(ns, ns), gamma(ns, ns);

    const auto nsym_small = kmesh_coarse->small_group_of_k[ik].size();
    const auto nsym_minus = symop_minus_at_k[ik].size();

    for (i = 0; i < nsym_minus; ++i) {
        isym = symop_minus_at_k[ik][i];

        for (is = 0; is < ns; ++is) {
            for (js = 0; js < ns; ++js) {
                gamma(is, js) = mat_transform_sym[ik][isym][is][js];
            }
        }

        // Eq. (3.35) of Maradudin & Vosko
        dymat_tmp = gamma * dymat * gamma.transpose().conjugate();
        dymat_sym += dymat_tmp.conjugate();
    }

    for (i = 0; i < nsym_small; ++i) {
        isym = kmesh_coarse->small_group_of_k[ik][i];

        for (is = 0; is < ns; ++is) {
            for (js = 0; js < ns; ++js) {
                gamma(is, js) = mat_transform_sym[ik][isym][is][js];
            }
        }

        // Eq. (3.14) of Maradudin & Vosko
        dymat_tmp = gamma * dymat * gamma.transpose().conjugate();
        dymat_sym += dymat_tmp;
    }

    dymat = dymat_sym / static_cast<double>(nsym_small + nsym_minus);
}

void Scph::replicate_dymat_for_all_kpoints(std::complex<double> ***dymat_inout) const
{
    using namespace Eigen;
    unsigned int i;
    unsigned int is, js;
    const auto ns = dynamical->neval;
    MatrixXcd dymat_tmp(ns, ns), gamma(ns, ns), dymat(ns, ns);

    std::complex<double> ***dymat_all;

    allocate(dymat_all, ns, ns, kmesh_coarse->nk);

    for (i = 0; i < kmesh_coarse->nk; ++i) {

        const auto ik_irred = kpoint_map_symmetry[i].knum_irred_orig;
        const auto ik_orig = kpoint_map_symmetry[i].knum_orig;
        const auto isym = kpoint_map_symmetry[i].symmetry_op;

        if (isym >= 0) {
            for (is = 0; is < ns; ++is) {
                for (js = 0; js < ns; ++js) {
                    gamma(is, js) = mat_transform_sym[ik_irred][isym][is][js];
                    dymat(is, js) = dymat_inout[is][js][ik_orig];
                }
            }
            dymat_tmp = gamma * dymat * gamma.transpose().conjugate();
            for (is = 0; is < ns; ++is) {
                for (js = 0; js < ns; ++js) {
                    dymat_all[is][js][i] = dymat_tmp(is, js);
                }
            }
        }
    }

    // When the point group operation S_ which transforms k into -k, i.e., (S_)k = -k,
    // does not exist for k, we simply set D(k)=D(-k)^{*}.
    // (This should hold even when the time-reversal symmetry breaks.)
    for (i = 0; i < kmesh_coarse->nk; ++i) {
        const auto ik_orig = kpoint_map_symmetry[i].knum_orig;
        const auto isym = kpoint_map_symmetry[i].symmetry_op;
        if (isym == -1) {
            for (is = 0; is < ns; ++is) {
                for (js = 0; js < ns; ++js) {
                    dymat_all[is][js][i] = std::conj(dymat_all[is][js][ik_orig]);
                }
            }
        }
    }

    for (is = 0; is < ns; ++is) {
        for (js = 0; js < ns; ++js) {
            for (i = 0; i < kmesh_coarse->nk; ++i) {
                dymat_inout[is][js][i] = dymat_all[is][js][i];
            }
        }
    }
    deallocate(dymat_all);
}

void Scph::setup_eigvecs()
{
    const auto ns = dynamical->neval;

    if (mympi->my_rank == 0) {
        std::cout << std::endl
                  << " Diagonalizing dynamical matrices for all k points ... ";
    }

    allocate(evec_harmonic, kmesh_dense->nk, ns, ns);
    allocate(omega2_harmonic, kmesh_dense->nk, ns);

    // Calculate phonon eigenvalues and eigenvectors for all k-points for scph

#pragma omp parallel for
    for (int ik = 0; ik < kmesh_dense->nk; ++ik) {

        dynamical->eval_k(kmesh_dense->xk[ik],
                          kmesh_dense->kvec_na[ik],
                          fcs_phonon->fc2_ext,
                          omega2_harmonic[ik],
                          evec_harmonic[ik], true);

        for (auto is = 0; is < ns; ++is) {
            if (std::abs(omega2_harmonic[ik][is]) < eps) {
                omega2_harmonic[ik][is] = 1.0e-30;
            }
        }
    }

    if (mympi->my_rank == 0) {
        std::cout << "done !" << std::endl;
    }
}

void Scph::setup_pp_interaction()
{
    // Prepare information for calculating ph-ph interaction coefficients.

    if (mympi->my_rank == 0) {
        if (relax_coordinate || bubble > 0) {
            std::cout << " Preparing for calculating V3 & V4  ...";
        } else {
            std::cout << " Preparing for calculating V4  ...";
        }
    }

    if (anharmonic_core->quartic_mode != 1) {
        exit("setup_pp_interaction",
             "quartic_mode should be 1 for SCPH");
    }

    // Setup for V3 if relax_coordinate = True.
    if (relax_coordinate || bubble > 0) {
        allocate(phi3_reciprocal, anharmonic_core->get_ngroup_fcs(3));
    }
    allocate(phi4_reciprocal, anharmonic_core->get_ngroup_fcs(4));

    phase_factor_scph = new PhaseFactorStorage(kmesh_dense->nk_i);
    phase_factor_scph->create(true);

    if (mympi->my_rank == 0) {
        std::cout << " done!" << std::endl;
    }
}

void Scph::setup_transform_ifc()
{
    // Compute mindist_list_scph necessary to calculate dynamical matrix
    // from the real-space force constants

    int i, j;
    int ix, iy, iz;
    const auto nk = kmesh_coarse->nk;
    const auto nat = system->natmin;
    unsigned int iat;

    int **shift_cell, **shift_cell_super;
    double **xf_p;
    double ****x_all;

    const int nkx = static_cast<int>(kmesh_coarse->nk_i[0]); // This should be int (must not be unsigned int).
    const int nky = static_cast<int>(kmesh_coarse->nk_i[1]); // same as above
    const int nkz = static_cast<int>(kmesh_coarse->nk_i[2]); // same as above

    const auto ncell = nk;
    const auto ncell_s = 27;

    allocate(shift_cell, ncell, 3);
    allocate(shift_cell_super, ncell_s, 3);
    allocate(xf_p, nat, 3);
    allocate(x_all, ncell_s, ncell, nat, 3);

    unsigned int icell = 0;
    for (ix = 0; ix < nkx; ++ix) {
        for (iy = 0; iy < nky; ++iy) {
            for (iz = 0; iz < nkz; ++iz) {

                shift_cell[icell][0] = ix;
                shift_cell[icell][1] = iy;
                shift_cell[icell][2] = iz;

                ++icell;
            }
        }
    }

    for (i = 0; i < 3; ++i) shift_cell_super[0][i] = 0;
    icell = 1;
    for (ix = -1; ix <= 1; ++ix) {
        for (iy = -1; iy <= 1; ++iy) {
            for (iz = -1; iz <= 1; ++iz) {
                if (ix == 0 && iy == 0 && iz == 0) continue;

                shift_cell_super[icell][0] = ix;
                shift_cell_super[icell][1] = iy;
                shift_cell_super[icell][2] = iz;

                ++icell;
            }
        }
    }

    for (i = 0; i < nat; ++i) {
        rotvec(xf_p[i], system->xr_s[system->map_p2s[i][0]], system->lavec_s);
        rotvec(xf_p[i], xf_p[i], system->rlavec_p);
        for (j = 0; j < 3; ++j) xf_p[i][j] /= 2.0 * pi;
    }

    for (i = 0; i < ncell_s; ++i) {
        for (j = 0; j < ncell; ++j) {
            for (iat = 0; iat < nat; ++iat) {
                x_all[i][j][iat][0] = xf_p[iat][0] + static_cast<double>(shift_cell[j][0])
                                      + static_cast<double>(nkx * shift_cell_super[i][0]);
                x_all[i][j][iat][1] = xf_p[iat][1] + static_cast<double>(shift_cell[j][1])
                                      + static_cast<double>(nky * shift_cell_super[i][1]);
                x_all[i][j][iat][2] = xf_p[iat][2] + static_cast<double>(shift_cell[j][2])
                                      + static_cast<double>(nkz * shift_cell_super[i][2]);

                rotvec(x_all[i][j][iat], x_all[i][j][iat], system->lavec_p);
            }
        }
    }

    double dist;
    std::vector<DistList> dist_tmp;
    ShiftCell shift_tmp{};
    std::vector<int> vec_tmp;

    allocate(mindist_list_scph, nat, nat, ncell);

    for (iat = 0; iat < nat; ++iat) {
        for (unsigned int jat = 0; jat < nat; ++jat) {
            for (icell = 0; icell < ncell; ++icell) {

                dist_tmp.clear();
                for (i = 0; i < ncell_s; ++i) {
                    dist = distance(x_all[0][0][iat], x_all[i][icell][jat]);
                    dist_tmp.emplace_back(i, dist);
                }
                std::sort(dist_tmp.begin(), dist_tmp.end());

                const auto dist_min = dist_tmp[0].dist;
                mindist_list_scph[iat][jat][icell].dist = dist_min;

                for (i = 0; i < ncell_s; ++i) {
                    dist = dist_tmp[i].dist;

                    if (std::abs(dist_min - dist) < eps8) {

                        shift_tmp.sx = shift_cell[icell][0]
                                       + nkx * shift_cell_super[dist_tmp[i].cell_s][0];
                        shift_tmp.sy = shift_cell[icell][1]
                                       + nky * shift_cell_super[dist_tmp[i].cell_s][1];
                        shift_tmp.sz = shift_cell[icell][2]
                                       + nkz * shift_cell_super[dist_tmp[i].cell_s][2];

                        mindist_list_scph[iat][jat][icell].shift.push_back(shift_tmp);
                    }
                }

            }
        }
    }

    deallocate(shift_cell);
    deallocate(shift_cell_super);
    deallocate(xf_p);
    deallocate(x_all);
}

void Scph::exec_interpolation(const unsigned int kmesh_orig[3],
                              std::complex<double> ***dymat_r,
                              const unsigned int nk_dense,
                              double **xk_dense,
                              double **kvec_dense,
                              double **eval_out,
                              std::complex<double> ***evec_out,
                              const bool use_precomputed_dymat)
{
    unsigned int i, j, is;
    const auto ns = dynamical->neval;
    const auto nk1 = kmesh_orig[0];
    const auto nk2 = kmesh_orig[1];
    const auto nk3 = kmesh_orig[2];

    double *eval_real = nullptr;
    std::complex<double> **mat_tmp = nullptr;

    std::vector<double> eval_vec(ns);

    allocate(mat_tmp, ns, ns);
    allocate(eval_real, ns);

    if (use_precomputed_dymat) {

        for (int ik = 0; ik < nk_dense; ++ik) {

            r2q(xk_dense[ik], nk1, nk2, nk3, ns, dymat_r, mat_tmp);
            for (i = 0; i < ns; ++i) {
                for (j = 0; j < ns; ++j) {
                    mat_tmp[i][j] += dymat_harm_short[ik](i, j);
                }
            }

            if (dynamical->nonanalytic) {
                for (i = 0; i < ns; ++i) {
                    for (j = 0; j < ns; ++j) {
                        mat_tmp[i][j] += dymat_harm_long[ik](i, j);
                    }
                }
            }
            diagonalize_interpolated_matrix(mat_tmp, eval_real, evec_out[ik], true);

            for (is = 0; is < ns; ++is) {
                const auto eval_tmp = eval_real[is];
                if (eval_tmp < 0.0) {
                    eval_vec[is] = -std::sqrt(-eval_tmp);
                } else {
                    eval_vec[is] = std::sqrt(eval_tmp);
                }
            }
            for (is = 0; is < ns; ++is) eval_out[ik][is] = eval_vec[is];
        }

    } else {

        std::complex<double> **mat_harmonic = nullptr;
        std::complex<double> **mat_harmonic_na = nullptr;

        allocate(mat_harmonic, ns, ns);
        if (dynamical->nonanalytic) {
            allocate(mat_harmonic_na, ns, ns);
        }

        for (int ik = 0; ik < nk_dense; ++ik) {
            if (dynamical->nonanalytic == 3) {
                dynamical->calc_analytic_k(xk_dense[ik],
                                           ewald->fc2_without_dipole,
                                           mat_harmonic);
            } else {
                dynamical->calc_analytic_k(xk_dense[ik],
                                           fcs_phonon->fc2_ext,
                                           mat_harmonic);
            }
            r2q(xk_dense[ik], nk1, nk2, nk3, ns, dymat_r, mat_tmp);
            for (i = 0; i < ns; ++i) {
                for (j = 0; j < ns; ++j) {
                    mat_tmp[i][j] += mat_harmonic[i][j];
                }
            }
            if (dynamical->nonanalytic) {
                if (dynamical->nonanalytic == 1) {
                    dynamical->calc_nonanalytic_k(xk_dense[ik],
                                                  kvec_dense[ik],
                                                  mat_harmonic_na);
                } else if (dynamical->nonanalytic == 2) {
                    dynamical->calc_nonanalytic_k2(xk_dense[ik],
                                                   kvec_dense[ik],
                                                   mat_harmonic_na);
                } else if (dynamical->nonanalytic == 3) {
                    ewald->add_longrange_matrix(xk_dense[ik],
                                                kvec_dense[ik],
                                                mat_harmonic_na);
                }
                for (i = 0; i < ns; ++i) {
                    for (j = 0; j < ns; ++j) {
                        mat_tmp[i][j] += mat_harmonic_na[i][j];
                    }
                }
            }
            diagonalize_interpolated_matrix(mat_tmp, eval_real, evec_out[ik], true);

            for (is = 0; is < ns; ++is) {
                const auto eval_tmp = eval_real[is];
                if (eval_tmp < 0.0) {
                    eval_vec[is] = -std::sqrt(-eval_tmp);
                } else {
                    eval_vec[is] = std::sqrt(eval_tmp);
                }
            }
            for (is = 0; is < ns; ++is) eval_out[ik][is] = eval_vec[is];
        }
        if (mat_harmonic) deallocate(mat_harmonic);
        if (mat_harmonic_na) deallocate(mat_harmonic_na);
    }

    if (eval_real) deallocate(eval_real);
    if (mat_tmp) deallocate(mat_tmp);

}

void Scph::precompute_dymat_harm(const unsigned int nk_in,
                                 double **xk_in,
                                 double **kvec_in)
{
    const auto ns = dynamical->neval;
    dymat_harm_short.clear();
    dymat_harm_long.clear();

    dymat_harm_short.resize(nk_in);
    if (dynamical->nonanalytic) {
        dymat_harm_long.resize(nk_in);
    }

    Eigen::MatrixXcd mat_tmp_eigen(ns, ns);

    std::complex<double> **mat_tmp;
    allocate(mat_tmp, ns, ns);

    for (auto ik = 0; ik < nk_in; ++ik) {
        if (dynamical->nonanalytic == 3) {
            dynamical->calc_analytic_k(xk_in[ik],
                                       ewald->fc2_without_dipole,
                                       mat_tmp);
        } else {
            dynamical->calc_analytic_k(xk_in[ik],
                                       fcs_phonon->fc2_ext,
                                       mat_tmp);
        }

        for (auto is = 0; is < ns; ++is) {
            for (auto js = 0; js < ns; ++js) {
                mat_tmp_eigen(is, js) = mat_tmp[is][js];
            }
        }
        dymat_harm_short[ik] = mat_tmp_eigen;
    }

    if (dynamical->nonanalytic) {

        for (auto ik = 0; ik < nk_in; ++ik) {
            if (dynamical->nonanalytic == 1) {
                dynamical->calc_nonanalytic_k(xk_in[ik],
                                              kvec_in[ik],
                                              mat_tmp);
            } else if (dynamical->nonanalytic == 2) {
                dynamical->calc_nonanalytic_k2(xk_in[ik],
                                               kvec_in[ik],
                                               mat_tmp);

            } else if (dynamical->nonanalytic == 3) {
                ewald->add_longrange_matrix(xk_in[ik],
                                            kvec_in[ik],
                                            mat_tmp);
            }
            for (auto is = 0; is < ns; ++is) {
                for (auto js = 0; js < ns; ++js) {
                    mat_tmp_eigen(is, js) = mat_tmp[is][js];
                }
            }
            dymat_harm_long[ik] = mat_tmp_eigen;
        }
    }

    deallocate(mat_tmp);
}


void Scph::r2q(const double *xk_in,
               const unsigned int nx,
               const unsigned int ny,
               const unsigned int nz,
               const unsigned int ns,
               std::complex<double> ***dymat_r_in,
               std::complex<double> **dymat_k_out) const
{
    const auto ncell = nx * ny * nz;
    const auto ns2 = ns * ns;

#pragma omp parallel for
    for (int ij = 0; ij < ns2; ++ij) {
        const auto i = ij / ns;
        const auto j = ij % ns;
        const auto iat = i / 3;
        const auto jat = j / 3;

        dymat_k_out[i][j] = std::complex<double>(0.0, 0.0);

        for (auto icell = 0; icell < ncell; ++icell) {
            auto exp_phase = std::complex<double>(0.0, 0.0);
            // This operation is necessary for the Hermiticity of the dynamical matrix.
            for (const auto &it: mindist_list_scph[iat][jat][icell].shift) {
                auto phase = 2.0 * pi
                             * (static_cast<double>(it.sx) * xk_in[0]
                                + static_cast<double>(it.sy) * xk_in[1]
                                + static_cast<double>(it.sz) * xk_in[2]);

                exp_phase += std::exp(im * phase);
            }
            exp_phase /= static_cast<double>(mindist_list_scph[iat][jat][icell].shift.size());
            dymat_k_out[i][j] += dymat_r_in[i][j][icell] * exp_phase;
        }
    }
}

void Scph::diagonalize_interpolated_matrix(std::complex<double> **mat_in,
                                           double *eval_out,
                                           std::complex<double> **evec_out,
                                           const bool require_evec) const
{
    unsigned int i, j;
    char JOBZ;
    int INFO;
    double *RWORK;
    std::complex<double> *amat;
    std::complex<double> *WORK;

    int ns = dynamical->neval;

    int LWORK = (2 * ns - 1) * 10;
    allocate(RWORK, 3 * ns - 2);
    allocate(WORK, LWORK);

    if (require_evec) {
        JOBZ = 'V';
    } else {
        JOBZ = 'N';
    }

    char UPLO = 'U';

    allocate(amat, ns * ns);

    unsigned int k = 0;
    for (j = 0; j < ns; ++j) {
        for (i = 0; i < ns; ++i) {
            amat[k++] = mat_in[i][j];
        }
    }

    zheev_(&JOBZ, &UPLO, &ns, amat, &ns, eval_out, WORK, &LWORK, RWORK, &INFO);

    k = 0;

    if (require_evec) {
        // Here we transpose the matrix evec_out so that 
        // evec_out[i] becomes phonon eigenvector of i-th mode.
        for (j = 0; j < ns; ++j) {
            for (i = 0; i < ns; ++i) {
                evec_out[j][i] = amat[k++];
            }
        }
    }

    deallocate(amat);
    deallocate(WORK);
    deallocate(RWORK);
}

void Scph::find_degeneracy(std::vector<int> *degeneracy_out,
                           const unsigned int nk_in,
                           double **eval_in) const
{
    // eval is omega^2 in atomic unit

    const auto ns = dynamical->neval;
    const auto tol_omega = 1.0e-7;

    for (unsigned int ik = 0; ik < nk_in; ++ik) {

        degeneracy_out[ik].clear();

        auto omega_prev = eval_in[ik][0];
        auto ideg = 1;

        for (unsigned int is = 1; is < ns; ++is) {
            const auto omega_now = eval_in[ik][is];

            if (std::abs(omega_now - omega_prev) < tol_omega) {
                ++ideg;
            } else {
                degeneracy_out[ik].push_back(ideg);
                ideg = 1;
                omega_prev = omega_now;
            }

        }
        degeneracy_out[ik].push_back(ideg);
    }
}

void Scph::calc_new_dymat_with_evec(std::complex<double> ***dymat_out,
                                    double **omega2_in,
                                    std::complex<double> ***evec_in)
{
    std::complex<double> *polarization_matrix, *mat_tmp;
    std::complex<double> *eigval_matrix, *dmat;
    std::complex<double> *beta;
    std::complex<double> ***dymat_q, **dymat_harmonic;
    std::complex<double> im(0.0, 1.0);

    unsigned int ik, is, js;
    int ns = dynamical->neval;

    const unsigned int ns2 = ns * ns;

    auto alpha = std::complex<double>(1.0, 0.0);

    char TRANSA[] = "N";
    char TRANSB[] = "C";

    allocate(polarization_matrix, ns2);
    allocate(mat_tmp, ns2);
    allocate(eigval_matrix, ns2);
    allocate(beta, ns);
    allocate(dmat, ns2);
    allocate(dymat_q, ns, ns, kmesh_coarse->nk);
    allocate(dymat_harmonic, ns, ns);

    for (is = 0; is < ns; ++is) beta[is] = std::complex<double>(0.0, 0.0);

    for (ik = 0; ik < kmesh_coarse->nk; ++ik) {

        const auto knum = kmap_interpolate_to_scph[ik];

        // create eigval matrix

        for (is = 0; is < ns2; ++is) eigval_matrix[is] = std::complex<double>(0.0, 0.0);

        unsigned int m = 0;
        for (is = 0; is < ns; ++is) {
            for (js = 0; js < ns; ++js) {
                if (is == js) {
                    eigval_matrix[m] = omega2_in[knum][is];
                }
                ++m;
            }
        }

        // create polarization matrix

        m = 0;

        for (is = 0; is < ns; ++is) {
            for (js = 0; js < ns; ++js) {
                polarization_matrix[m++] = evec_in[knum][is][js];
            }
        }

        zgemm_(TRANSA, TRANSB, &ns, &ns, &ns, &alpha,
               eigval_matrix, &ns, polarization_matrix, &ns, beta, mat_tmp, &ns);
        zgemm_(TRANSA, TRANSA, &ns, &ns, &ns, &alpha,
               polarization_matrix, &ns, mat_tmp, &ns, beta, dmat, &ns);

        m = 0;

        for (js = 0; js < ns; ++js) {
            for (is = 0; is < ns; ++is) {
                dymat_q[is][js][ik] = dmat[m];
                ++m;
            }
        }


        // Subtract harmonic contribution
        dynamical->calc_analytic_k(kmesh_coarse->xk[ik],
                                   fcs_phonon->fc2_ext,
                                   dymat_harmonic);

        for (is = 0; is < ns; ++is) {
            for (js = 0; js < ns; ++js) {
                dymat_q[is][js][ik] -= dymat_harmonic[is][js];
            }
        }
    }

    deallocate(polarization_matrix);
    deallocate(mat_tmp);
    deallocate(eigval_matrix);
    deallocate(beta);
    deallocate(dmat);
    deallocate(dymat_harmonic);

    const auto nk1 = kmesh_interpolate[0];
    const auto nk2 = kmesh_interpolate[1];
    const auto nk3 = kmesh_interpolate[2];

    std::vector<std::vector<double>> xk_dup;

    int icell = 0;

    for (int ix = 0; ix < nk1; ++ix) {
        for (int iy = 0; iy < nk2; ++iy) {
            for (int iz = 0; iz < nk3; ++iz) {

                for (is = 0; is < ns; ++is) {
                    for (js = 0; js < ns; ++js) {
                        dymat_out[is][js][icell] = std::complex<double>(0.0, 0.0);
                    }
                }

                for (ik = 0; ik < kmesh_coarse->nk; ++ik) {

                    duplicate_xk_boundary(kmesh_coarse->xk[ik], xk_dup);

                    auto cexp_phase = std::complex<double>(0.0, 0.0);

                    for (const auto &i: xk_dup) {

                        auto phase = 2.0 * pi * (i[0] * static_cast<double>(ix)
                                                 + i[1] * static_cast<double>(iy)
                                                 + i[2] * static_cast<double>(iz));
                        cexp_phase += std::exp(-im * phase);

                    }
                    cexp_phase /= static_cast<double>(xk_dup.size());

                    for (is = 0; is < ns; ++is) {
                        for (js = 0; js < ns; ++js) {
                            dymat_out[is][js][icell] += dymat_q[is][js][ik] * cexp_phase;
                        }
                    }

                }
                for (is = 0; is < ns; ++is) {
                    for (js = 0; js < ns; ++js) {
                        dymat_out[is][js][icell] /= static_cast<double>(kmesh_coarse->nk);
                    }
                }

                ++icell;
            }
        }
    }

    deallocate(dymat_q);
}

void Scph::compute_anharmonic_frequency(std::complex<double> ***v4_array_all,
                                        double **omega2_out,
                                        std::complex<double> ***evec_anharm_scph,
                                        const double temp,
                                        bool &flag_converged,
                                        std::complex<double> ***cmat_convert,
                                        const bool offdiag,
                                        std::complex<double> **delta_v2_renorm,
                                        const unsigned int verbosity)
{
    // This is the main function of the SCPH equation.
    // The detailed algorithm can be found in PRB 92, 054301 (2015).
    // Eigen3 library is used for the compact notation of matrix-matrix products.

    using namespace Eigen;

    int ik, jk;
    unsigned int i;
    unsigned int is, js, ks;
    unsigned int kk;
    const auto nk = kmesh_dense->nk;
    const auto ns = dynamical->neval;
    unsigned int knum, knum_interpolate;
    const auto nk_interpolate = kmesh_coarse->nk;
    const auto nk_irred_interpolate = kmesh_coarse->nk_irred;
    const auto nk1 = kmesh_interpolate[0];
    const auto nk2 = kmesh_interpolate[1];
    const auto nk3 = kmesh_interpolate[2];
    int iloop;

    MatrixXd omega_now(nk, ns), omega_old(nk, ns);
    MatrixXd omega2_HA(nk, ns);
    MatrixXcd mat_tmp(ns, ns), evec_tmp(ns, ns);

    VectorXd eval_tmp(ns);
    MatrixXcd Dymat(ns, ns);
    MatrixXcd Fmat(ns, ns);
    MatrixXcd Qmat = MatrixXcd::Zero(ns, ns);
    MatrixXcd Cmat(ns, ns), Dmat(ns, ns);

    double diff;
    double conv_tol = tolerance_scph;
    double alpha = mixalpha;

    double **eval_interpolate;
    double re_tmp, im_tmp;
    bool has_negative;

    std::complex<double> ctmp;
    std::complex<double> ***evec_new;
    std::complex<double> ***dymat_r_new;
    std::complex<double> ***dymat_q, ***dymat_q_HA;

    std::vector<MatrixXcd> dmat_convert, dmat_convert_old;
    std::vector<MatrixXcd> evec_initial;
    std::vector<MatrixXcd> Fmat0;

    dmat_convert.resize(nk);
    dmat_convert_old.resize(nk);
    evec_initial.resize(nk);
    Fmat0.resize(nk_irred_interpolate);

    for (ik = 0; ik < nk; ++ik) {
        dmat_convert[ik].resize(ns, ns);
        dmat_convert_old[ik].resize(ns, ns);
        evec_initial[ik].resize(ns, ns);
    }
    for (ik = 0; ik < nk_irred_interpolate; ++ik) {
        Fmat0[ik].resize(ns, ns);
    }

    const auto complex_one = std::complex<double>(1.0, 0.0);
    const auto complex_zero = std::complex<double>(0.0, 0.0);

    SelfAdjointEigenSolver<MatrixXcd> saes;

    allocate(eval_interpolate, nk, ns);
    allocate(evec_new, nk, ns, ns);
    allocate(dymat_r_new, ns, ns, nk_interpolate);
    allocate(dymat_q, ns, ns, nk_interpolate);
    allocate(dymat_q_HA, ns, ns, nk_interpolate);

    const auto T_in = temp;

    std::cout << " Temperature = " << T_in << " K" << std::endl;

    // Set initial values
    
    for (ik = 0; ik < nk; ++ik) {
        for (is = 0; is < ns; ++is) {

            if (flag_converged) {
                if (omega2_out[ik][is] < 0.0 && std::abs(omega2_out[ik][is]) > 1.0e-16 && verbosity > 0) {
                    std::cout << "Warning : Large negative frequency detected" << std::endl;
                }

                if (omega2_out[ik][is] < 0.0) {
                    omega_now(ik, is) = std::sqrt(-omega2_out[ik][is]);
                } else {
                    omega_now(ik, is) = std::sqrt(omega2_out[ik][is]);
                }
            } else {
                if (omega2_harmonic[ik][is] < 0.0) {
                    omega_now(ik, is) = std::sqrt(-omega2_harmonic[ik][is]);
                } else {
                    omega_now(ik, is) = std::sqrt(omega2_harmonic[ik][is]);
                }
            }

            omega2_HA(ik, is) = omega2_harmonic[ik][is];

            for (js = 0; js < ns; ++js) {
                // transpose evec so that evec_initial can be used as is.
                evec_initial[ik](js, is) = evec_harmonic[ik][is][js];

                if (!flag_converged) {
                    // Initialize Cmat with identity matrix
                    if (is == js) {
                        cmat_convert[ik][is][js] = complex_one;
                    } else {
                        cmat_convert[ik][is][js] = complex_zero;
                    }
                }
            }
        }
    }

    // Set initial harmonic dymat and eigenvalues

    for (ik = 0; ik < nk_irred_interpolate; ++ik) {
        knum_interpolate = kmesh_coarse->kpoint_irred_all[ik][0].knum;
        knum = kmap_interpolate_to_scph[knum_interpolate];

        Dymat = omega2_HA.row(knum).asDiagonal();
        evec_tmp = evec_initial[knum];

        // Harmonic dynamical matrix
        Dymat = evec_tmp * Dymat.eval() * evec_tmp.adjoint();

        symmetrize_dynamical_matrix(ik, Dymat);

        for (is = 0; is < ns; ++is) {
            for (js = 0; js < ns; ++js) {
                dymat_q_HA[is][js][knum_interpolate] = Dymat(is, js);
            }
        }

        // Harmonic Fmat
        Fmat0[ik] = omega2_HA.row(knum).asDiagonal();
        for (is = 0; is < ns; ++is) {
            for (js = 0; js < ns; ++js) {
                Fmat0[ik](is,js) += delta_v2_renorm[knum_interpolate][is*ns+js];
            }
        }
    } // close loop ik

    replicate_dymat_for_all_kpoints(dymat_q_HA);

    int icount = 0;

    // Main loop
    for (iloop = 0; iloop < maxiter; ++iloop) {

        for (ik = 0; ik < nk; ++ik) {
            for (is = 0; is < ns; ++is) {
                auto omega1 = omega_now(ik, is);
                if (std::abs(omega1) < eps8) {
                    Qmat(is, is) = complex_zero;
                } else {
                    // Note that the missing factor 2 in the denominator of Qmat is 
                    // already considered in the v4_array_all.
                    if (thermodynamics->classical) {
                        Qmat(is, is) = std::complex<double>(2.0 * T_in * thermodynamics->T_to_Ryd / (omega1 * omega1),
                                                            0.0);
                    } else {
                        auto n1 = thermodynamics->fB(omega1, T_in);
                        Qmat(is, is) = std::complex<double>((2.0 * n1 + 1.0) / omega1, 0.0);
                    }
                }
            }

            for (is = 0; is < ns; ++is) {
                for (js = 0; js < ns; ++js) {
                    Cmat(is, js) = cmat_convert[ik][is][js];
                }
            }

            Dmat = Cmat * Qmat * Cmat.adjoint();
            dmat_convert[ik] = Dmat;
        }

        // Mixing dmat
        if (iloop > 0) {
            for (ik = 0; ik < nk; ++ik) {
                dmat_convert[ik] = alpha * dmat_convert[ik].eval() + (1.0 - alpha) * dmat_convert_old[ik];
            }
        }

        for (ik = 0; ik < nk_irred_interpolate; ++ik) {

            knum_interpolate = kmesh_coarse->kpoint_irred_all[ik][0].knum;
            knum = kmap_interpolate_to_scph[knum_interpolate];

            // Fmat harmonic
            Fmat = Fmat0[ik];

            // Anharmonic correction to Fmat
            if (!offdiag) {
                for (is = 0; is < ns; ++is) {
                    i = (ns + 1) * is;
                    // OpenMP parallelization for this part turned out to be inefficient (even slower than serial version)
                    for (jk = 0; jk < nk; ++jk) {
                        kk = nk * ik + jk;
                        for (ks = 0; ks < ns; ++ks) {
                            Fmat(is, is) += v4_array_all[kk][i][(ns + 1) * ks]
                                   * dmat_convert[jk](ks, ks);
                        }
                    }
                }
            } else {
                for (is = 0; is < ns; ++is) {
                    for (js = 0; js <= is; ++js) {
                        i = ns * is + js;
                        // OpenMP parallelization for this part turned out to be inefficient (even slower than serial version)
                        for (jk = 0; jk < nk; ++jk) {
                            kk = nk * ik + jk;
                            for (ks = 0; ks < ns; ++ks) {
                                for (unsigned int ls = 0; ls < ns; ++ls) {
                                    Fmat(is, js) += v4_array_all[kk][i][ns * ks + ls]
                                           * dmat_convert[jk](ks, ls);
                                }
                            }
                        }
                    }
                }
            }

            saes.compute(Fmat);
            eval_tmp = saes.eigenvalues();

            for (is = 0; is < ns; ++is) {

                double omega2_tmp = eval_tmp(is);

                if (omega2_tmp < 0.0 && std::abs(omega2_tmp) > 1.0e-16) {

                    if (verbosity > 1) {
                        std::cout << " Detect imaginary : ";
                        std::cout << "  knum = " << knum + 1 << " is = " << is + 1 << '\n';
                        for (int j = 0; j < 3; ++j) {
                            std::cout << "  xk = " << std::setw(15) << kmesh_dense->xk[knum][j];
                        }
                        std::cout << '\n';
                    }

                    if (v4_array_all[nk * ik + knum][(ns + 1) * is][(ns + 1) * is].real() > 0.0) {
                        if (verbosity > 1) {
                            std::cout << "  onsite V4 is positive\n\n";
                        }

                        if (flag_converged) {
                            ++icount;
                            eval_tmp(is) = omega2_out[knum][is] * std::pow(0.99, icount);
                        } else {
                            ++icount;
                            eval_tmp(is) = -eval_tmp(is) * std::pow(0.99, icount);
                        }
                    } else {
                        if (verbosity > 1) {
                            std::cout << "  onsite V4 is negative\n\n";
                        }
                        eval_tmp(is) = std::abs(omega2_tmp);
                    }
                }
            }

            // New eigenvector matrix E_{new}= E_{old} * C
            mat_tmp = evec_initial[knum] * saes.eigenvectors();
            Dymat = mat_tmp * eval_tmp.asDiagonal() * mat_tmp.adjoint();

#ifdef _DEBUG2
            Dymat_sym = Dymat;
            symmetrize_dynamical_matrix(ik, Dymat_sym);
            std::complex<double> **dymat_exact;
            allocate(dymat_exact, ns, ns);
            std::cout << "ik = " << ik + 1 << std::endl;
            std::cout << "Dymat" << std::endl;
            std::cout << Dymat << std::endl;
            std::cout << "Dymat_sym" << std::endl;
            std::cout << Dymat_sym << std::endl;
            dynamical->calc_analytic_k(xk_interpolate[knum_interpolate], fcs_phonon->fc2_ext, dymat_exact);
            for (is = 0; is < ns; ++is) {
                for (js = 0; js < ns; ++js) {
                    Dymat_sym(is,js) = dymat_exact[is][js];
                }
            }
            std::cout << "Dymat_exact" << std::endl;
            std::cout << Dymat_sym << std::endl;
            deallocate(dymat_exact);jjj

#endif
            symmetrize_dynamical_matrix(ik, Dymat);

            for (is = 0; is < ns; ++is) {
                for (js = 0; js < ns; ++js) {
                    dymat_q[is][js][knum_interpolate] = Dymat(is, js);
                }
            }
        } // close loop ik

        replicate_dymat_for_all_kpoints(dymat_q);

#ifdef _DEBUG2
        for (ik = 0; ik < nk_interpolate; ++ik) {

            knum = kmap_interpolate_to_scph[ik];
                
            for (is = 0; is < ns; ++is) {
                for (js = 0; js < ns; ++js) {
                    Dymat(is,js) = dymat_q[is][js][ik];
                }
            }

            saes.compute(Dymat);
            eval_tmp = saes.eigenvalues();

            for (is = 0; is < ns; ++is) {
                eval_orig(is) = omega2_harmonic(knum,is);
            }

            std::cout << " ik = " << std::setw(4) << ik + 1 << " : ";
            for (i = 0; i < 3; ++i)  std::cout << std::setw(15) << xk_scph[knum][i];
            std::cout << std::endl;

            for (is = 0; is < ns; ++is) {
                std::cout << std::setw(15) << eval_tmp(is);
                std::cout << std::setw(15) << eval_orig(is);
                std::cout << std::setw(15) << eval_tmp(is) - eval_orig(is) << std::endl;
            }
            
        }
#endif

        // Subtract harmonic contribution to the dynamical matrix
        for (ik = 0; ik < nk_interpolate; ++ik) {
            for (is = 0; is < ns; ++is) {
                for (js = 0; js < ns; ++js) {
                    dymat_q[is][js][ik] -= dymat_q_HA[is][js][ik];
                }
            }
        }

        for (is = 0; is < ns; ++is) {
            for (js = 0; js < ns; ++js) {
                fftw_plan plan = fftw_plan_dft_3d(nk1, nk2, nk3,
                                                  reinterpret_cast<fftw_complex *>(dymat_q[is][js]),
                                                  reinterpret_cast<fftw_complex *>(dymat_r_new[is][js]),
                                                  FFTW_FORWARD, FFTW_ESTIMATE);
                fftw_execute(plan);
                fftw_destroy_plan(plan);

                for (ik = 0; ik < nk_interpolate; ++ik)
                    dymat_r_new[is][js][ik] /= static_cast<double>(nk_interpolate);
            }
        }

        exec_interpolation(kmesh_interpolate,
                           dymat_r_new,
                           nk,
                           kmesh_dense->xk,
                           kmesh_dense->kvec_na,
                           eval_interpolate,
                           evec_new,
                           true);

        for (ik = 0; ik < nk; ++ik) {
            for (is = 0; is < ns; ++is) {
                for (js = 0; js < ns; ++js) {
                    evec_tmp(is, js) = evec_new[ik][js][is];
                }
            }

            Cmat = evec_initial[ik].adjoint() * evec_tmp;

            for (is = 0; is < ns; ++is) {
                omega_now(ik, is) = eval_interpolate[ik][is];
                for (js = 0; js < ns; ++js) {
                    cmat_convert[ik][is][js] = Cmat(is, js);
                }
            }
        }

        if (iloop == 0) {
            if (verbosity > 0) {
                std::cout << "  SCPH ITER " << std::setw(5) << iloop + 1 << " :  DIFF = N/A" << std::endl;
            }

            omega_old = omega_now;

        } else {

            diff = 0.0;

            for (ik = 0; ik < nk_interpolate; ++ik) {
                knum = kmap_interpolate_to_scph[ik];
                for (is = 0; is < ns; ++is) {
                    diff += std::pow(omega_now(knum, is) - omega_old(knum, is), 2.0);
                }
            }
            diff /= static_cast<double>(nk_interpolate * ns);
            if (verbosity > 0) {
                std::cout << "  SCPH ITER " << std::setw(5) << iloop + 1 << " : ";
                std::cout << " DIFF = " << std::setw(15) << std::sqrt(diff) << std::endl;
            }

            omega_old = omega_now;

            if (std::sqrt(diff) < conv_tol) {
                has_negative = false;

                for (ik = 0; ik < nk_interpolate; ++ik) {
                    knum = kmap_interpolate_to_scph[ik];
                    for (is = 0; is < ns; ++is) {
                        if (omega_now(knum, is) < 0.0 && std::abs(omega_now(knum, is)) > eps8) {
                            has_negative = true;
                            break;
                        }
                    }
                }
                if (!has_negative) {
                    if (verbosity > 0) std::cout << "  DIFF < SCPH_TOL : break SCPH loop\n";
                    break;
                }
                if (verbosity > 0) std::cout << "  DIFF < SCPH_TOL but a negative frequency is detected.\n";
            }
        }

        for (ik = 0; ik < nk; ++ik) {
            dmat_convert_old[ik] = dmat_convert[ik];
        }
    } // end loop iteration

    if (std::sqrt(diff) < conv_tol) {
        if (verbosity > 0) {
            std::cout << " Temp = " << T_in;
            std::cout << " : convergence achieved in " << std::setw(5)
                      << iloop + 1 << " iterations." << std::endl;
        }
        flag_converged = true;
    } else {
        if (verbosity > 0) {
            std::cout << "Temp = " << T_in;
            std::cout << " : not converged." << std::endl;
        }
        flag_converged = false;
    }

    for (ik = 0; ik < nk; ++ik) {
        for (is = 0; is < ns; ++is) {
            if (eval_interpolate[ik][is] < 0.0) {
                if (std::abs(eval_interpolate[ik][is]) <= eps10) {
                    omega2_out[ik][is] = 0.0;
                } else {
                    omega2_out[ik][is] = -std::pow(eval_interpolate[ik][is], 2.0);
                }
            } else {
                omega2_out[ik][is] = std::pow(eval_interpolate[ik][is], 2.0);
            }
            for (js = 0; js < ns; ++js) {
                evec_anharm_scph[ik][is][js] = evec_new[ik][is][js];
            }
        }
    }

    if (verbosity > 1) {
        std::cout << "New eigenvalues" << std::endl;
        for (ik = 0; ik < nk_interpolate; ++ik) {
            knum = kmap_interpolate_to_scph[ik];
            for (is = 0; is < ns; ++is) {
                std::cout << " ik_interpolate = " << std::setw(5) << ik + 1;
                std::cout << " is = " << std::setw(5) << is + 1;
                std::cout << " omega2 = " << std::setw(15) << omega2_out[knum][is] << std::endl;
            }
            std::cout << std::endl;
        }
    }

    deallocate(eval_interpolate);
    deallocate(evec_new);
    deallocate(dymat_r_new);
    deallocate(dymat_q);
    deallocate(dymat_q_HA);
}

void Scph::compute_renormalized_harmonic_frequency(double **omega2_out,
                                                   std::complex<double> ***evec_harm_renormalized,
                                                   std::complex<double> **delta_v2_renorm,
                                                   const unsigned int verbosity)
{
    using namespace Eigen;

    int ik, jk;
    int is, js;
    const auto nk = kmesh_dense->nk;
    const auto nk_interpolate = kmesh_coarse->nk;
    const auto ns = dynamical->neval;
    unsigned int knum, knum_interpolate;
    const auto nk_irred_interpolate = kmesh_coarse->nk_irred;
    const auto nk1 = kmesh_interpolate[0];
    const auto nk2 = kmesh_interpolate[1];
    const auto nk3 = kmesh_interpolate[2];

    MatrixXcd evec_tmp(ns, ns);

    MatrixXcd Dymat(ns, ns);
    MatrixXcd Fmat(ns, ns);

    double **eval_interpolate;
    double re_tmp, im_tmp;
    bool has_negative;

    std::complex<double> ***dymat_new, ***dymat_harmonic_without_renormalize;
    std::complex<double> ***dymat_q;

    const auto complex_one = std::complex<double>(1.0, 0.0);
    const auto complex_zero = std::complex<double>(0.0, 0.0);

    SelfAdjointEigenSolver <MatrixXcd> saes;

    allocate(eval_interpolate, nk, ns);
    allocate(dymat_new, ns, ns, nk_interpolate);
    allocate(dymat_q, ns, ns, nk_interpolate);
    allocate(dymat_harmonic_without_renormalize, nk_interpolate, ns, ns);

    // Set initial harmonic dymat without IFC renormalization

    for (ik = 0; ik < nk_interpolate; ++ik) {
        
        dynamical->calc_analytic_k(kmesh_coarse->xk[ik],
                                   fcs_phonon->fc2_ext,
                                   dymat_harmonic_without_renormalize[ik]);
    }
    
    for (ik = 0; ik < nk_irred_interpolate; ++ik) {

        knum_interpolate = kmesh_coarse->kpoint_irred_all[ik][0].knum;
        knum = kmap_interpolate_to_scph[knum_interpolate];

        // calculate Fmat
        for (is = 0; is < ns; ++is) {
            for (js = 0; js < ns; ++js) {
                if (is == js) {
                    Fmat(is, js) = omega2_harmonic[knum][is];
                } else {
                    Fmat(is, js) = complex_zero;
                }
                Fmat(is, js) += delta_v2_renorm[knum_interpolate][is*ns+js];
            }
        }

        for (is = 0; is < ns; ++is) {
            for (js = 0; js < ns; ++js) {
                evec_tmp(is, js) = evec_harmonic[knum][js][is]; // transpose
            }
        }

        Dymat = evec_tmp * Fmat * evec_tmp.adjoint();

        symmetrize_dynamical_matrix(ik, Dymat);
        for (is = 0; is < ns; ++is) {
            for (js = 0; js < ns; ++js) {
                dymat_q[is][js][knum_interpolate] = Dymat(is, js);
            }
        }
    }

    replicate_dymat_for_all_kpoints(dymat_q);

    // Subtract harmonic contribution to the dynamical matrix
    for (ik = 0; ik < nk_interpolate; ++ik) {
        for (is = 0; is < ns; ++is) {
            for (js = 0; js < ns; ++js) {
                dymat_q[is][js][ik] -= dymat_harmonic_without_renormalize[ik][is][js];
            }
        }
    }

    for (is = 0; is < ns; ++is) {
        for (js = 0; js < ns; ++js) {
            fftw_plan plan = fftw_plan_dft_3d(nk1, nk2, nk3,
                                                reinterpret_cast<fftw_complex *>(dymat_q[is][js]),
                                                reinterpret_cast<fftw_complex *>(dymat_new[is][js]),
                                                FFTW_FORWARD, FFTW_ESTIMATE);
            fftw_execute(plan);
            fftw_destroy_plan(plan);

            for (ik = 0; ik < nk_interpolate; ++ik)
                dymat_new[is][js][ik] /= static_cast<double>(nk_interpolate);
        }
    }

    exec_interpolation(kmesh_interpolate,
                        dymat_new,
                        nk,
                        kmesh_dense->xk,
                        kmesh_dense->kvec_na,
                        eval_interpolate, evec_harm_renormalized);

    for (ik = 0; ik < nk; ++ik) {
        for (is = 0; is < ns; ++is) {
            if (eval_interpolate[ik][is] < 0.0) {
                if (std::abs(eval_interpolate[ik][is]) <= eps10) {
                    omega2_out[ik][is] = 0.0;
                } else {
                    omega2_out[ik][is] = -std::pow(eval_interpolate[ik][is], 2.0);
                }
            } else {
                omega2_out[ik][is] = std::pow(eval_interpolate[ik][is], 2.0);
            }
        }
    }


    deallocate(dymat_q);
    deallocate(dymat_new);

    deallocate(eval_interpolate);
    deallocate(dymat_harmonic_without_renormalize);
}


void Scph::compute_free_energy_bubble_SCPH(const unsigned int kmesh[3],
                                           std::complex<double> ****delta_dymat_scph)
{
    const auto NT = static_cast<unsigned int>((system->Tmax - system->Tmin) / system->dT) + 1;
    const auto nk_ref = dos->kmesh_dos->nk;
    const auto ns = dynamical->neval;
    double ***eval;
    std::complex<double> ****evec;

    if (mympi->my_rank == 0) {
        std::cout << std::endl;
        std::cout << " -----------------------------------------------------------------"
                  << std::endl;
        std::cout << " Calculating the vibrational free energy from the Bubble diagram " << std::endl;
        std::cout << " on top of the SCPH calculation." << std::endl;
        std::cout << '\n';
        std::cout << " This calculation requires allocation of additional memory:" << std::endl;

        size_t nsize = nk_ref * ns * ns * NT * sizeof(std::complex<double>)
                       + nk_ref * ns * NT * sizeof(double);

        const auto nsize_dble = static_cast<double>(nsize) / 1000000000.0;
        std::cout << "  Estimated memory usage per MPI process: " << std::setw(10)
                  << std::fixed << std::setprecision(4) << nsize_dble << " GByte." << std::endl;

        std::cout << "  To avoid possible faults associated with insufficient memory,\n"
                     "  please reduce the number of MPI processes per node and/or\n"
                     "  the number of temperagure grids.\n\n";
    }

    allocate(thermodynamics->FE_bubble, NT);
    allocate(eval, NT, nk_ref, ns);
    allocate(evec, NT, nk_ref, ns, ns); // This requires lots of RAM

    for (auto iT = 0; iT < NT; ++iT) {
        exec_interpolation(kmesh,
                           delta_dymat_scph[iT],
                           nk_ref,
                           dos->kmesh_dos->xk,
                           dos->kmesh_dos->kvec_na,
                           eval[iT],
                           evec[iT]);
    }

    thermodynamics->compute_FE_bubble_SCPH(eval, evec, thermodynamics->FE_bubble);

    deallocate(eval);
    deallocate(evec);

    if (mympi->my_rank == 0) {
        std::cout << " done!" << std::endl << std::endl;
    }
}

void Scph::bubble_correction(std::complex<double> ****delta_dymat_scph,
                             std::complex<double> ****delta_dymat_scph_plus_bubble)
{
    const auto NT = static_cast<unsigned int>((system->Tmax - system->Tmin) / system->dT) + 1;
    const auto ns = dynamical->neval;

    auto epsilon = integration->epsilon;
    const auto nk_irred_interpolate = kmesh_coarse->nk_irred;
    const auto nk_scph = kmesh_dense->nk;

    double **eval = nullptr;
    double ***eval_bubble = nullptr;
    std::complex<double> ***evec;
    double *real_self = nullptr;
    std::vector<std::complex<double>> omegalist;

    if (mympi->my_rank == 0) {
        std::cout << std::endl;
        std::cout << " -----------------------------------------------------------------"
                  << std::endl;
        std::cout << " Calculating the bubble self-energy " << std::endl;
        std::cout << " on top of the SCPH calculation." << std::endl;
        std::cout << '\n';
    }

    allocate(eval, nk_scph, ns);
    allocate(evec, nk_scph, ns, ns);

    if (mympi->my_rank == 0) {
        allocate(eval_bubble, NT, nk_scph, ns);
        for (auto iT = 0; iT < NT; ++iT) {
            for (auto ik = 0; ik < nk_scph; ++ik) {
                for (auto is = 0; is < ns; ++is) {
                    eval_bubble[iT][ik][is] = 0.0;
                }
            }
        }
        allocate(real_self, ns);
    }

    std::vector<int> *degeneracy_at_k;
    allocate(degeneracy_at_k, nk_scph);

    for (auto iT = 0; iT < NT; ++iT) {
        const auto temp = system->Tmin + system->dT * float(iT);

        exec_interpolation(kmesh_interpolate,
                           delta_dymat_scph[iT],
                           nk_scph,
                           kmesh_dense->xk,
                           kmesh_dense->kvec_na,
                           eval,
                           evec);

        find_degeneracy(degeneracy_at_k,
                        nk_scph,
                        eval);

        if (mympi->my_rank == 0) std::cout << " Temperature (K) : " << std::setw(6) << temp << '\n';

        for (auto ik = 0; ik < nk_irred_interpolate; ++ik) {

            auto knum_interpolate = kmesh_coarse->kpoint_irred_all[ik][0].knum;
            auto knum = kmap_interpolate_to_scph[knum_interpolate];

            if (mympi->my_rank == 0) {
                std::cout << "  Irred. k: " << std::setw(5) << ik + 1 << " (";
                for (auto m = 0; m < 3; ++m) std::cout << std::setw(15) << kmesh_dense->xk[knum][m];
                std::cout << ")\n";
            }

            for (unsigned int snum = 0; snum < ns; ++snum) {

                if (eval[knum][snum] < eps8) {
                    if (mympi->my_rank == 0) real_self[snum] = 0.0;
                } else {
                    omegalist.clear();

                    if (bubble == 1) {

                        omegalist.push_back(im * epsilon);

                        auto se_bubble = get_bubble_selfenergy(kmesh_dense,
                                                               ns,
                                                               eval,
                                                               evec,
                                                               knum,
                                                               snum,
                                                               temp,
                                                               omegalist);

                        if (mympi->my_rank == 0) real_self[snum] = se_bubble[0].real();

                    } else if (bubble == 2) {

                        omegalist.push_back(eval[knum][snum] + im * epsilon);

                        auto se_bubble = get_bubble_selfenergy(kmesh_dense,
                                                               ns,
                                                               eval,
                                                               evec,
                                                               knum,
                                                               snum,
                                                               temp,
                                                               omegalist);

                        if (mympi->my_rank == 0) real_self[snum] = se_bubble[0].real();

                    } else if (bubble == 3) {

                        auto maxfreq = eval[knum][snum] + 50.0 * time_ry / Hz_to_kayser;
                        auto minfreq = eval[knum][snum] - 50.0 * time_ry / Hz_to_kayser;

                        if (minfreq < 0.0) minfreq = 0.0;

                        const auto domega = 0.1 * time_ry / Hz_to_kayser;
                        auto nomega = static_cast<unsigned int>((maxfreq - minfreq) / domega) + 1;

                        for (auto iomega = 0; iomega < nomega; ++iomega) {
                            omegalist.push_back(minfreq + static_cast<double>(iomega) * domega + im * epsilon);
                        }

                        auto se_bubble = get_bubble_selfenergy(kmesh_dense,
                                                               ns,
                                                               eval,
                                                               evec,
                                                               knum,
                                                               snum,
                                                               temp,
                                                               omegalist);

                        if (mympi->my_rank == 0) {

                            std::vector<double> nonlinear_func(nomega);
                            for (auto iomega = 0; iomega < nomega; ++iomega) {
                                nonlinear_func[iomega] = omegalist[iomega].real() * omegalist[iomega].real()
                                                         - eval[knum][snum] * eval[knum][snum]
                                                         + 2.0 * eval[knum][snum] * se_bubble[iomega].real();
                            }

                            // find a root of nonlinear_func = 0 from the sign change.
                            int count_root = 0;
                            std::vector<unsigned int> root_index;

                            for (auto iomega = 0; iomega < nomega - 1; ++iomega) {
                                if (nonlinear_func[iomega] * nonlinear_func[iomega + 1] < 0.0) {
                                    ++count_root;
                                    root_index.push_back(iomega);
                                }
                            }

                            if (count_root == 0) {
                                warn("bubble_correction",
                                     "Could not find a root in the nonlinear equation at this temperature. "
                                     "Use the w=0 component.");

                                real_self[snum] = se_bubble[0].real();

                            } else {
                                if (count_root > 1) {
                                    warn("bubble_correction",
                                         "Multiple roots were found in the nonlinear equation at this temperature. "
                                         "Use the lowest-frequency solution");
                                    std::cout << "   solution found at the following frequencies:\n";
                                    for (auto iroot = 0; iroot < count_root; ++iroot) {
                                        std::cout << std::setw(15)
                                                  << writes->in_kayser(omegalist[root_index[iroot]].real());
                                    }
                                    std::cout << '\n';
                                }

                                // Instead of performing a linear interpolation (secant method) of nonlinear_func,
                                // we interpolate the bubble self-energy. Since the frequency grid is dense (0.1 cm^-1 step),
                                // this approximation should not make any problems (hopefully).

                                double omega_solution = omegalist[root_index[0] + 1].real()
                                                        - nonlinear_func[root_index[0] + 1]
                                                          * domega / (nonlinear_func[root_index[0] + 1] -
                                                                      nonlinear_func[root_index[0]]);

                                real_self[snum] = (se_bubble[root_index[0] + 1].real()
                                                   - se_bubble[root_index[0]].real())
                                                  * (omega_solution - omegalist[root_index[0] + 1].real()) / domega
                                                  + se_bubble[root_index[0] + 1].real();
                            }
                        }
                    }
                }
                if (mympi->my_rank == 0) {
                    std::cout << "   branch : " << std::setw(5) << snum + 1;
                    std::cout << " omega (SC1) = " << std::setw(15) << writes->in_kayser(eval[knum][snum])
                              << " (cm^-1); ";
                    std::cout << " Re[Self] = " << std::setw(15) << writes->in_kayser(real_self[snum]) << " (cm^-1)\n";
                }
            }

            if (mympi->my_rank == 0) {
                // average self energy of degenerate modes
                int ishift = 0;
                double real_self_avg = 0.0;

                for (const auto &it: degeneracy_at_k[knum]) {
                    for (auto m = 0; m < it; ++m) {
                        real_self_avg += real_self[m + ishift];
                    }
                    real_self_avg /= static_cast<double>(it);

                    for (auto m = 0; m < it; ++m) {
                        real_self[m + ishift] = real_self_avg;
                    }
                    real_self_avg = 0.0;
                    ishift += it;
                }

                for (unsigned int snum = 0; snum < ns; ++snum) {
                    eval_bubble[iT][knum][snum] = eval[knum][snum] * eval[knum][snum]
                                                  - 2.0 * eval[knum][snum] * real_self[snum];
                    for (auto jk = 1; jk < kmesh_coarse->kpoint_irred_all[ik].size(); ++jk) {
                        auto knum2 = kmap_interpolate_to_scph[kmesh_coarse->kpoint_irred_all[ik][jk].knum];
                        eval_bubble[iT][knum2][snum] = eval_bubble[iT][knum][snum];
                    }
                }

                std::cout << '\n';
            }
        }

        if (mympi->my_rank == 0) {
            calc_new_dymat_with_evec(delta_dymat_scph_plus_bubble[iT],
                                     eval_bubble[iT],
                                     evec);
        }
    }

    deallocate(eval);
    deallocate(evec);
    deallocate(degeneracy_at_k);

    if (eval_bubble) deallocate(eval_bubble);

    if (mympi->my_rank == 0) {
        std::cout << " done!" << std::endl << std::endl;
    }
}

std::vector<std::complex<double>> Scph::get_bubble_selfenergy(const KpointMeshUniform *kmesh_in,
                                                              const unsigned int ns_in,
                                                              const double *const *eval_in,
                                                              const std::complex<double> *const *const *evec_in,
                                                              const unsigned int knum,
                                                              const unsigned int snum,
                                                              const double temp_in,
                                                              const std::vector<std::complex<double>> &omegalist)
{
    unsigned int arr_cubic[3];
    double xk_tmp[3];
    std::complex<double> omega_sum[2];

    double factor = 1.0 / (static_cast<double>(kmesh_in->nk) * std::pow(2.0, 4));
    const auto ns2 = ns_in * ns_in;
    const auto nks = kmesh_in->nk * ns2;

    double n1, n2;
    double f1, f2;

    auto knum_minus = kmesh_in->kindex_minus_xk[knum];
    arr_cubic[0] = ns_in * knum_minus + snum;

    std::vector<std::complex<double>> se_bubble(omegalist.size());

    const auto nomega = omegalist.size();

    std::complex<double> *ret_sum, *ret_mpi;
    allocate(ret_sum, nomega);
    allocate(ret_mpi, nomega);

    for (auto iomega = 0; iomega < nomega; ++iomega) {
        ret_sum[iomega] = std::complex<double>(0.0, 0.0);
        ret_mpi[iomega] = std::complex<double>(0.0, 0.0);
    }

    for (auto iks = mympi->my_rank; iks < nks; iks += mympi->nprocs) {

        auto ik1 = iks / ns2;
        auto is1 = (iks % ns2) / ns_in;
        auto is2 = iks % ns_in;

        for (auto m = 0; m < 3; ++m) xk_tmp[m] = kmesh_in->xk[knum][m] - kmesh_in->xk[ik1][m];
        auto ik2 = kmesh_in->get_knum(xk_tmp);

        double omega1 = eval_in[ik1][is1];
        double omega2 = eval_in[ik2][is2];

        arr_cubic[1] = ns_in * ik1 + is1;
        arr_cubic[2] = ns_in * ik2 + is2;

        double v3_tmp = std::norm(anharmonic_core->V3(arr_cubic,
                                                      kmesh_in->xk,
                                                      eval_in,
                                                      evec_in,
                                                      phase_factor_scph));

        if (thermodynamics->classical) {
            n1 = thermodynamics->fC(omega1, temp_in);
            n2 = thermodynamics->fC(omega2, temp_in);
            f1 = n1 + n2;
            f2 = n2 - n1;
        } else {
            n1 = thermodynamics->fB(omega1, temp_in);
            n2 = thermodynamics->fB(omega2, temp_in);
            f1 = n1 + n2 + 1.0;
            f2 = n2 - n1;
        }
        for (auto iomega = 0; iomega < nomega; ++iomega) {
            omega_sum[0] = 1.0 / (omegalist[iomega] + omega1 + omega2) - 1.0 / (omegalist[iomega] - omega1 - omega2);
            omega_sum[1] = 1.0 / (omegalist[iomega] + omega1 - omega2) - 1.0 / (omegalist[iomega] - omega1 + omega2);
            ret_mpi[iomega] += v3_tmp * (f1 * omega_sum[0] + f2 * omega_sum[1]);
        }
    }
    for (auto iomega = 0; iomega < nomega; ++iomega) {
        ret_mpi[iomega] *= factor;
    }

    MPI_Reduce(&ret_mpi[0], &ret_sum[0], nomega, MPI_COMPLEX16, MPI_SUM, 0, MPI_COMM_WORLD);

    for (auto iomega = 0; iomega < nomega; ++iomega) {
        se_bubble[iomega] = ret_sum[iomega];
    }

    deallocate(ret_mpi);
    deallocate(ret_sum);

    return se_bubble;
}

double Scph::distance(double *x1,
                      double *x2)
{
    auto dist = std::pow(x1[0] - x2[0], 2)
                + std::pow(x1[1] - x2[1], 2)
                + std::pow(x1[2] - x2[2], 2);
    dist = std::sqrt(dist);

    return dist;
}

void Scph::duplicate_xk_boundary(double *xk_in,
                                 std::vector<std::vector<double>> &vec_xk)
{
    int i;
    int n[3];
    double sign[3];
    std::vector<double> vec_tmp;

    vec_xk.clear();

    for (i = 0; i < 3; ++i) {
        if (std::abs(std::abs(xk_in[i]) - 0.5) < eps) {
            n[i] = 2;
        } else {
            n[i] = 1;
        }
    }

    for (i = 0; i < n[0]; ++i) {
        sign[0] = 1.0 - 2.0 * static_cast<double>(i);
        for (int j = 0; j < n[1]; ++j) {
            sign[1] = 1.0 - 2.0 * static_cast<double>(j);
            for (int k = 0; k < n[2]; ++k) {
                sign[2] = 1.0 - 2.0 * static_cast<double>(k);

                vec_tmp.clear();
                for (int l = 0; l < 3; ++l) {
                    vec_tmp.push_back(sign[l] * xk_in[l]);
                }
                vec_xk.push_back(vec_tmp);

            }
        }
    }
}

void Scph::write_anharmonic_correction_fc2(std::complex<double> ****delta_dymat,
                                           const unsigned int NT,
                                           const int type)
{
    unsigned int i, j;
    const auto Tmin = system->Tmin;
    const auto dT = system->dT;
    double ***delta_fc2;
    double **xtmp;
    const auto ns = dynamical->neval;
    unsigned int is, js, icell;
    unsigned int iat, jat;

    std::string file_fc2;
    std::ofstream ofs_fc2;

    if (type == 0) {
        file_fc2 = input->job_title + ".scph_dfc2";
    } else if (type == 1) {
        file_fc2 = input->job_title + ".scph+bubble(0)_dfc2";
    } else if (type == 2) {
        file_fc2 = input->job_title + ".scph+bubble(w)_dfc2";
    } else if (type == 3) {
        file_fc2 = input->job_title + ".scph+bubble(wQP)_dfc2";
    }

    ofs_fc2.open(file_fc2.c_str(), std::ios::out);
    if (!ofs_fc2)
        exit("write_anharmonic_correction_fc2",
             "Cannot open file_fc2");

    const auto ncell = kmesh_interpolate[0] * kmesh_interpolate[1] * kmesh_interpolate[2];

    allocate(delta_fc2, ns, ns, ncell);

    allocate(xtmp, system->natmin, 3);

    ofs_fc2.precision(10);

    for (i = 0; i < system->natmin; ++i) {
        rotvec(xtmp[i], system->xr_s[system->map_p2s[i][0]], system->lavec_s);
        rotvec(xtmp[i], xtmp[i], system->rlavec_p);
        for (j = 0; j < 3; ++j) xtmp[i][j] /= 2.0 * pi;
    }

    for (i = 0; i < 3; ++i) {
        for (j = 0; j < 3; ++j) {
            ofs_fc2 << std::setw(20) << system->lavec_p[j][i];
        }
        ofs_fc2 << std::endl;
    }
    ofs_fc2 << std::setw(5) << system->natmin << std::setw(5) << system->nkd << std::endl;
    for (i = 0; i < system->nkd; ++i) {
        ofs_fc2 << std::setw(5) << system->symbol_kd[i];
    }
    ofs_fc2 << std::endl;

    for (i = 0; i < system->natmin; ++i) {
        for (j = 0; j < 3; ++j) {
            ofs_fc2 << std::setw(20) << xtmp[i][j];
        }
        ofs_fc2 << std::setw(5) << system->kd[system->map_p2s[i][0]] + 1 << std::endl;
    }

    deallocate(xtmp);

    for (unsigned int iT = 0; iT < NT; ++iT) {
        const auto temp = Tmin + dT * static_cast<double>(iT);

        ofs_fc2 << "# Temp = " << temp << std::endl;

        for (is = 0; is < ns; ++is) {
            iat = is / 3;

            for (js = 0; js < ns; ++js) {
                jat = js / 3;

                for (icell = 0; icell < ncell; ++icell) {
                    delta_fc2[is][js][icell]
                            = delta_dymat[iT][is][js][icell].real()
                              * std::sqrt(system->mass[system->map_p2s[iat][0]]
                                          * system->mass[system->map_p2s[jat][0]]);
                }

            }
        }

        for (icell = 0; icell < ncell; ++icell) {

            for (is = 0; is < ns; ++is) {
                iat = is / 3;
                const auto icrd = is % 3;

                for (js = 0; js < ns; ++js) {
                    jat = js / 3;
                    const auto jcrd = js % 3;

                    const auto nmulti = mindist_list_scph[iat][jat][icell].shift.size();

                    for (auto it = mindist_list_scph[iat][jat][icell].shift.cbegin();
                         it != mindist_list_scph[iat][jat][icell].shift.cend(); ++it) {

                        ofs_fc2 << std::setw(4) << (*it).sx;
                        ofs_fc2 << std::setw(4) << (*it).sy;
                        ofs_fc2 << std::setw(4) << (*it).sz;
                        ofs_fc2 << std::setw(5) << iat << std::setw(3) << icrd;
                        ofs_fc2 << std::setw(4) << jat << std::setw(3) << jcrd;
                        ofs_fc2 << std::setprecision(15) << std::setw(25)
                                << delta_fc2[is][js][icell] / static_cast<double>(nmulti) << std::endl;

                    }

                }
            }
        }

        ofs_fc2 << std::endl;
    }

    deallocate(delta_fc2);

    ofs_fc2.close();
    std::cout << "  " << std::setw(input->job_title.length() + 12) << std::left << file_fc2;

    if (type == 0) {
        std::cout << " : Anharmonic corrections to the second-order IFCs (SCPH)" << std::endl;
    } else if (type == 1) {
        std::cout << " : Anharmonic corrections to the second-order IFCs (SCPH+Bubble(0))" << std::endl;
    } else if (type == 2) {
        std::cout << " : Anharmonic corrections to the second-order IFCs (SCPH+Bubble(w))" << std::endl;
    } else if (type == 3) {
        std::cout << " : Anharmonic corrections to the second-order IFCs (SCPH+Bubble(wQP))" << std::endl;
    }
}

void Scph::mpi_bcast_complex(std::complex<double> ****data,
                             const unsigned int NT,
                             const unsigned int nk,
                             const unsigned int ns)
{
    const int _NT = static_cast<int>(NT);
    const int _nk = static_cast<int>(nk);
    const int _ns = static_cast<int>(ns);

#ifdef MPI_CXX_DOUBLE_COMPLEX
    MPI_Bcast(&data[0][0][0][0], _NT * _nk * _ns * _ns,
              MPI_CXX_DOUBLE_COMPLEX, 0, MPI_COMM_WORLD);
#elif defined MPI_DOUBLE_COMPLEX
    MPI_Bcast(&data[0][0][0][0], _NT * _nk * _ns * _ns, MPI_DOUBLE_COMPLEX, 0, MPI_COMM_WORLD);
#else
    MPI_Bcast(&data[0][0][0][0], _NT * _nk * _ns * _ns, MPI_COMPLEX16, 0, MPI_COMM_WORLD);
#endif
}

void Scph::get_derivative_central_diff(const double delta_t,
                                       const unsigned int nk,
                                       double **omega0,
                                       double **omega2,
                                       double **domega_dt)
{
    const auto ns = dynamical->neval;
    const auto inv_dt = 1.0 / (2.0 * delta_t);
    for (auto ik = 0; ik < nk; ++ik) {
        for (auto is = 0; is < ns; ++is) {
            domega_dt[ik][is] = (omega2[ik][is] - omega0[ik][is]) * inv_dt;
            //    std::cout << "domega_dt = " << domega_dt[ik][is] << '\n';
        }
    }
}
int Scph::get_xyz_string(const int ixyz, std::string& xyz_str){
    if(ixyz == 0){
        xyz_str = "x";
    }
    else if(ixyz == 1){
        xyz_str = "y";
    }
    else{
        xyz_str = "z";
    }
    return 0;

}

void Scph::compute_cmat(std::complex<double> ***cmat_convert, 
                        const std::complex<double> * const* const* const evec_new){

    using namespace Eigen;

    const auto nk = kmesh_dense->nk;
    const auto ns = dynamical->neval;
    
    int ik, is, js;
    MatrixXcd evec_mat_original(ns, ns), evec_mat_QHA(ns, ns), Cmat;

    for (ik = 0; ik < nk; ++ik) {

        for (is = 0; is < ns; ++is) {
            for (js = 0; js < ns; ++js) {
                evec_mat_original(is, js) = evec_harmonic[ik][js][is];
                evec_mat_QHA(is, js) = evec_new[ik][js][is];
            }
        }

        Cmat = evec_mat_original.adjoint() * evec_mat_QHA;

        for (is = 0; is < ns; ++is) {
            for (js = 0; js < ns; ++js) {
                cmat_convert[ik][is][js] = Cmat(is, js);
            }
        }
    }
}

void Scph::calc_v1_vib(std::complex<double> *v1_vib, 
                             std::complex<double> ***v3_ref,
                             const double T_in)
{
    const auto nk = kmesh_dense->nk;
    const auto ns = dynamical->neval;

    static auto complex_zero = std::complex<double>(0.0, 0.0);

    int is1, is2, ik;
    std::complex<double> Qtmp;
    double omega1_tmp, n1;


    for(is1 = 0; is1 < ns; is1++){
        v1_vib[is1] = complex_zero;
        
        for(is2 = 0; is2 < ns; is2++){
            for(ik = 0; ik < nk; ik++){
                omega1_tmp = std::sqrt(std::fabs(omega2_harmonic[ik][is2]));

                if(omega2_harmonic[ik][is2] < 0 && omega1_tmp > eps8){
                    std::cout << "Warning : Negative frequency is detected in perturbative QHA." << std::endl;
                }

                if (std::abs(omega1_tmp) < eps8) {
                    Qtmp = 0.0;
                }
                else{
                    if(thermodynamics->classical){
                        Qtmp = std::complex<double>(2.0 * T_in * thermodynamics->T_to_Ryd / (omega1_tmp * omega1_tmp), 0.0);
                    }
                    else{
                        n1 = thermodynamics->fB(omega1_tmp, T_in);
                        Qtmp = std::complex<double>((2.0 * n1 + 1.0) / omega1_tmp, 0.0);
                    }
                }

                v1_vib[is1] += v3_ref[ik][is1][is2*ns+is2] * Qtmp;
            }       
        }
    }

}
                            
void Scph::calc_del_v0_del_umn_vib(std::complex<double> *del_v0_del_umn_vib, 
                                  std::complex<double> ***del_v2_del_umn, 
                                  double T_in)
{
        const auto nk = kmesh_dense->nk;
    const auto ns = dynamical->neval;

    static auto complex_zero = std::complex<double>(0.0, 0.0);

    int ixyz12, ixyz1, ixyz2, is, ik;
    std::complex<double> Qtmp;
    double omega1_tmp, n1;

    double factor = 0.25 / static_cast<double>(nk);

    for(ixyz1 = 0; ixyz1 < 3; ixyz1++){
        for(ixyz2 = 0; ixyz2 < 3; ixyz2++){
            del_v0_del_umn_vib[ixyz1*3 + ixyz2] = complex_zero;

            for(is = 0; is < ns; is++){
                for(ik = 0; ik < nk; ik++){
                    omega1_tmp = std::sqrt(std::fabs(omega2_harmonic[ik][is]));

                    if(omega2_harmonic[ik][is] < 0 && omega1_tmp > eps8){
                        std::cout << "Warning : Negative frequency is detected in perturbative QHA." << std::endl;
                    }

                    if (std::abs(omega1_tmp) < eps8) {
                        Qtmp = 0.0;
                    }
                    else{
                        if(thermodynamics->classical){
                            Qtmp = std::complex<double>(2.0 * T_in * thermodynamics->T_to_Ryd / (omega1_tmp * omega1_tmp), 0.0);
                        }
                        else{
                            n1 = thermodynamics->fB(omega1_tmp, T_in);
                            Qtmp = std::complex<double>((2.0 * n1 + 1.0) / omega1_tmp, 0.0);
                        }
                    }

                    del_v0_del_umn_vib[ixyz1*3 + ixyz2] += factor * del_v2_del_umn[ixyz1*3+ixyz2][ik][is*ns+is] * Qtmp;
                }
            }
        }
    }
}

void Scph::write_resfile_header(std::ofstream &fout_q0,
                                std::ofstream &fout_u0,
                                std::ofstream &fout_u_tensor)
{
    const auto ns = dynamical->neval;
    
    int is1, iat1, ixyz1, ixyz2;
    std::string str_tmp, str_tmp2;
    
    // atomic displacement (normal coordinate)
    fout_q0 << "#";
    fout_q0 << std::setw(14) << "temp [K]";
    for(is1 = 0; is1 < ns; is1++){
        fout_q0 << std::setw(15) << ("q_{" +  std::to_string(is1) + "}");
    }fout_q0 << std::endl;

    // atomic displacement
    fout_u0 << "#";
    fout_u0 << std::setw(14) << "temp [K]";
    for(iat1 = 0; iat1 < system->natmin; iat1++){
        for(ixyz1 = 0; ixyz1 < 3; ixyz1++){
            get_xyz_string(ixyz1, str_tmp);
            fout_u0 << std::setw(15) << ("u_{" + std::to_string(iat1) + "," + str_tmp + "}");
        }
    }fout_u0 << std::endl;

    // if the cell shape is relaxed
    if(fout_u_tensor){
        fout_u_tensor << "#";
        fout_u_tensor << std::setw(14) << "temp [K]";
        for(ixyz1 = 0; ixyz1 < 3; ixyz1++){
            for(ixyz2 = 0; ixyz2 < 3; ixyz2++){
                get_xyz_string(ixyz1, str_tmp);
                get_xyz_string(ixyz2, str_tmp2);
                fout_u_tensor << std::setw(15) << ("u_{" + str_tmp + str_tmp2 + "}");
            }
        }fout_u_tensor << std::endl;
    }

}

void Scph::write_resfile_atT(const double * const q0,
                             const double * const* const u_tensor,
                             const double * const u0,
                             const double temp,
                             std::ofstream &fout_q0,
                             std::ofstream &fout_u0,
                             std::ofstream &fout_u_tensor)
{
    int is;
    const auto ns = dynamical->neval;

    if(fout_q0){
        fout_q0 << std::scientific << std::setw(15) << std::setprecision(6) << temp;
        for(is = 0; is < ns; is++){
            fout_q0 << std::scientific << std::setw(15) << std::setprecision(6) << q0[is];
        }fout_q0 << std::endl;
    }

    if(fout_u0){
        fout_u0 << std::scientific << std::setw(15) << std::setprecision(6) << temp;
        for(is = 0; is < ns; is++){
            fout_u0 << std::scientific << std::setw(15) << std::setprecision(6) << u0[is];
        }fout_u0 << std::endl;
    }

    if(fout_u_tensor){
        fout_u_tensor << std::scientific << std::setw(15) << std::setprecision(6) << temp;
        for(is = 0; is < 9; is++){
            fout_u_tensor << std::scientific << std::setw(15) << std::setprecision(6) << u_tensor[is/3][is%3];
        }fout_u_tensor << std::endl;
    }

}


void Scph::write_stepresfile_header_atT(std::ofstream &fout_step_q0,
                                        std::ofstream &fout_step_u0,
                                        std::ofstream &fout_step_u_tensor,
                                        const double temp)
{
    const auto ns = dynamical->neval;

    int is1, iat1, ixyz1, ixyz2;
    std::string str_tmp, str_tmp2;

    if(fout_step_q0){
        fout_step_q0 << "Temperature :" << std::scientific << std::setw(15) << std::setprecision(6) << temp << " K" << std::endl; 
        fout_step_q0 << std::setw(6) << "step";
        for(is1 = 0; is1 < ns; is1++){
            fout_step_q0 << std::setw(15) << ("q_{" +  std::to_string(is1) + "}");
        }fout_step_q0 << std::endl;
    }

    if(fout_step_u0){
        fout_step_u0 << "Temperature :" << std::scientific << std::setw(15) << std::setprecision(6) << temp << " K" << std::endl;
        fout_step_u0 << std::setw(6) << "step";
        for(iat1 = 0; iat1 < system->natmin; iat1++){
            for(ixyz1 = 0; ixyz1 < 3; ixyz1++){
                get_xyz_string(ixyz1, str_tmp);
                fout_step_u0 << std::setw(15) << ("u_{" + std::to_string(iat1) + "," + str_tmp + "}");
            }
        }fout_step_u0 << std::endl;
    }

    if(fout_step_u_tensor){
        fout_step_u_tensor << "Temperature :" << std::scientific << std::setw(15) << std::setprecision(6) << temp << " K" << std::endl; 
        for(ixyz1 = 0; ixyz1 < 3; ixyz1++){
            for(ixyz2 = 0; ixyz2 < 3; ixyz2++){
                get_xyz_string(ixyz1, str_tmp);
                get_xyz_string(ixyz2, str_tmp2);
                fout_step_u_tensor << std::setw(15) << ("u_{" + str_tmp + str_tmp2 + "}");
            }
        }fout_step_u_tensor << std::endl;
    }

}

void Scph::write_stepresfile(const double * const q0,
                             const double * const* const u_tensor,
                             const double * const u0,
                             const int i_str_loop,
                             std::ofstream &fout_step_q0,
                             std::ofstream &fout_step_u0,
                             std::ofstream &fout_step_u_tensor)
{
    const auto ns = dynamical->neval;

    int is, i1;

    if(fout_step_q0){
        fout_step_q0 << std::setw(6) << i_str_loop;
        for(is = 0; is < ns; is++){
            fout_step_q0 << std::scientific << std::setw(15) << std::setprecision(6) << q0[is];
        }fout_step_q0 << std::endl;
    }

    if(fout_step_u0){
        fout_step_u0 << std::setw(6) << i_str_loop;
        for(is = 0; is < ns; is++){
            fout_step_u0 << std::scientific << std::setw(15) << std::setprecision(6) << u0[is];
        }fout_step_u0 << std::endl; 
    }

    if(fout_step_u_tensor){
        fout_step_u_tensor << std::setw(6) << i_str_loop;
        for(i1 = 0; i1 < 9; i1++){
            fout_step_u_tensor << std::scientific << std::setw(15) << std::setprecision(6) << u_tensor[i1/3][i1%3]; 
        }fout_step_u_tensor << std::endl;
    }

}

void Scph::update_cell_coordinate(double *q0,
                                  double *u0,
                                  double **u_tensor,
                                  const std::complex<double> *const v1_array_atT,
                                  const double * const* const omega2_array,
                                  const std::complex<double> * const del_v0_strain_atT,
                                  const double * const* const C2_array,
                                  const std::complex<double> * const* const* const cmat_convert,
                                  const std::vector<int> &harm_optical_modes,
                                  double *delta_q0,
                                  double *delta_u0,
                                  double *delta_umn,
                                  double &du0,
                                  double &du_tensor)
{
    using namespace Eigen;

    const auto ns = dynamical->neval;
    int is, js;
    int i1, i2;
    int itmp1, itmp2, itmp3, itmp4, itmp5, itmp6;

    MatrixXcd Cmat(ns, ns), v2_mat_full(ns, ns);
    MatrixXcd v2_mat_optical(ns-3, ns-3);
    VectorXcd dq0_vec(ns-3), v1_vec_atT(ns-3);

    MatrixXcd C2_mat_tmp(6,6);
    VectorXcd du_tensor_vec(6), del_v0_strain_vec(6);


    double Ry_to_kayser_tmp = Hz_to_kayser / time_ry;
    double add_hess_diag_omega2 = std::pow(add_hess_diag/Ry_to_kayser_tmp, 2);
    
    for(is = 0; is < ns; is++){
        delta_q0[is] = 0.0;
    }
    for(is = 0; is < 6; is++){
        delta_umn[is] = 0.0;
    }

    if(relax_algo == 1){ // steepest decent
        for(is = 0; is < ns; is++){
            // skip acoustic mode
            if(std::fabs(omega2_harmonic[0][is]) < eps8){
                continue;
            }
            delta_q0[is] = - alpha_steepest_decent * v1_array_atT[is].real();
            q0[is] += delta_q0[is];
        }
    }

    else if(relax_algo == 2){ // iterative solution of linear equation

        // prepare harmonic IFC matrix
        for(is = 0; is < ns; is++){
            for(js = 0; js < ns; js++){
                Cmat(js, is) = cmat_convert[0][is][js]; // transpose
                v2_mat_full(is, js) = 0.0;
            }
            v2_mat_full(is, is) = omega2_array[0][is];
        }
        v2_mat_full = Cmat.adjoint() * v2_mat_full * Cmat;

        for(is = 0; is < ns-3; is++){
            for(js = 0; js < ns-3; js++){
                v2_mat_optical(is, js) = v2_mat_full(harm_optical_modes[is], harm_optical_modes[js]);
            }
            v2_mat_optical(is, is) += add_hess_diag_omega2;
        }
        // solve linear equation
        for(is = 0; is < ns-3; is++){
            v1_vec_atT(is) = v1_array_atT[harm_optical_modes[is]];
        }

        dq0_vec = v2_mat_optical.colPivHouseholderQr().solve(v1_vec_atT);

        // update q0
        for(is = 0; is < ns-3; is++){
            delta_q0[harm_optical_modes[is]] = - mixbeta_coord * dq0_vec(is).real();
            q0[harm_optical_modes[is]] += delta_q0[harm_optical_modes[is]];
        }

        if(relax_coordinate == 1){
            for(i1 = 0; i1 < 6; i1++){
                delta_umn[i1] = 0.0;
            }
            for(i1 = 0; i1 < 3; i1++){
                for(i2 = 0; i2 < 3; i2++){
                    u_tensor[i1][i2] = 0.0;
                }
            }
        }
        else if(relax_coordinate == 2 || relax_coordinate == -1){
            // prepare matrix of elastic constants and vector of del_v0_strain_atT
            for(itmp1 = 0; itmp1 < 3; itmp1++){
                    del_v0_strain_vec(itmp1) = del_v0_strain_atT[itmp1*3+itmp1];

                    itmp2 = (itmp1+1)%3;
                    itmp3 = (itmp1+2)%3;
                    del_v0_strain_vec(itmp1+3) = del_v0_strain_atT[itmp2*3+itmp3];
            }

            for(itmp1 = 0; itmp1 < 3; itmp1++){
                for(itmp2 = 0; itmp2 < 3; itmp2++){
                    C2_mat_tmp(itmp1, itmp2) = C2_array[itmp1*3+itmp1][itmp2*3+itmp2];
                }
            }
            for(itmp1 = 0; itmp1 < 3; itmp1++){
                for(itmp2 = 0; itmp2 < 3; itmp2++){
                    itmp3 = (itmp2+1)%3;
                    itmp4 = (itmp2+2)%3;
                    C2_mat_tmp(itmp1, itmp2+3) = 2.0 * C2_array[itmp1*3+itmp1][itmp3*3+itmp4];
                    C2_mat_tmp(itmp2+3, itmp1) = C2_array[itmp3*3+itmp4][itmp1*3+itmp1];
                }
            }
            for(itmp1 = 0; itmp1 < 3; itmp1++){
                for(itmp2 = 0; itmp2 < 3; itmp2++){
                    itmp3 = (itmp1+1)%3;
                    itmp4 = (itmp1+2)%3;
                    itmp5 = (itmp2+1)%3;
                    itmp6 = (itmp2+2)%3;
                    C2_mat_tmp(itmp1+3, itmp2+3) = 2.0 * C2_array[itmp3*3+itmp4][itmp5*3+itmp6];
                }
            }

            du_tensor_vec = C2_mat_tmp.colPivHouseholderQr().solve(del_v0_strain_vec);

            // update u tensor
            for(is = 0; is < 6; is++){
                delta_umn[is] = - mixbeta_cell * du_tensor_vec(is).real();
                if(is < 3){
                    u_tensor[is][is] += delta_umn[is];
                }
                else{
                    itmp1 = (is+1)%3;
                    itmp2 = (is+2)%3;
                    u_tensor[itmp1][itmp2] += delta_umn[is];
                    u_tensor[itmp2][itmp1] += delta_umn[is];
                }
            }
        }
    }

    calculate_u0(q0, u0);

    du0 = 0.0;
    calculate_u0(delta_q0, delta_u0);
    for(is = 0; is < ns; is++){
        du0 += delta_u0[is] * delta_u0[is];
    }du0 = std::sqrt(du0);

    du_tensor = 0.0;
    for(is = 0; is < 6; is++){
        du_tensor += delta_umn[is] * delta_umn[is];
        if(is >= 3){
            du_tensor += delta_umn[is] * delta_umn[is];
        }
    }du_tensor = std::sqrt(du_tensor);

}

void Scph::check_str_divergence(int &diverged,
                                const double * const q0,
                                const double * const u0,
                                const double * const* const u_tensor)
{
    auto ns = dynamical->neval;

    int i, j;
    
    int flag_diverged = 0;

    for(i = 0; i < ns; i++){
        if(std::isfinite(q0[i]) && std::isfinite(u0[i])){
            continue;
        }
        else{
            flag_diverged = 1;
            break;
        }
    }

    for(i = 0; i < 3; i++){
        for(j = 0; j < 3; j++){
            if(!std::isfinite(u_tensor[i][j])){
                flag_diverged = 1;
                i = 3;
                break;
            }
        }
    }

    diverged = flag_diverged;
}<|MERGE_RESOLUTION|>--- conflicted
+++ resolved
@@ -429,7 +429,7 @@
                                    dos->kmesh_dos->xk,
                                    dos->kmesh_dos->kvec_na,
                                    eval_harm_renorm[iT],
-                                   evec_harm_renorm);
+                                   evec_harm_renorm, true);
 
                 if (dos->compute_dos) {
                     dos->calc_dos_from_given_frequency(dos->kmesh_dos,
@@ -3208,9 +3208,10 @@
     const auto nk_scph = kmesh_dense->nk;
     const auto ngroup_v4 = anharmonic_core->get_ngroup_fcs(4);
     const auto factor = std::pow(0.5, 2) / static_cast<double>(nk_scph);
-    static auto complex_zero = std::complex<double>(0.0, 0.0);
+    constexpr auto complex_zero = std::complex<double>(0.0, 0.0);
     std::complex<double> *v4_array_at_kpair;
     std::complex<double> ***v4_mpi;
+    std::complex<double> ***evec_conj;
 
     const size_t nk2_prod = nk_reduced_interpolate * nk_scph;
 
@@ -3222,9 +3223,43 @@
         }
     }
 
+    std::vector<std::vector<size_t>> mode_combinations;
+    mode_combinations.clear();
+
+    if (self_offdiag || relax) {
+
+        std::vector<size_t> index_tmp(4);
+        for (ii = 0; ii < ns4; ++ii) {
+            is = ii / ns3;
+            js = (ii - ns3 * is) / ns2;
+            ks = (ii - ns3 * is - ns2 * js) / ns;
+            ls = ii % ns;
+
+            if ((is < js) && relax_coordinate == 0) continue;
+
+            index_tmp[0] = is;
+            index_tmp[1] = js;
+            index_tmp[2] = ks;
+            index_tmp[3] = ls;
+
+            mode_combinations.emplace_back(index_tmp);
+        }
+    }
+
     allocate(v4_array_at_kpair, ngroup_v4);
     allocate(ind, ngroup_v4, 4);
     allocate(v4_mpi, nk2_prod, ns2, ns2);
+    allocate(evec_conj, kmesh_dense->nk, ns, ns);
+
+    const long int nks2 = kmesh_dense->nk * ns2;
+
+#pragma omp parallel for private(is, js)
+    for (long int iks = 0; iks < nks2; ++iks) {
+        size_t ik = iks / ns2;
+        is = (iks - ik * ns2) / ns;
+        js = iks % ns;
+        evec_conj[ik][is][js] = std::conj(evec_in[ik][is][js]);
+    }
 
     for (size_t ik_prod = mympi->my_rank; ik_prod < nk2_prod; ik_prod += mympi->nprocs) {
         const auto ik = ik_prod / nk_scph;
@@ -3238,20 +3273,18 @@
                                               phase_factor_scph,
                                               phi4_reciprocal);
 
-#ifdef _OPENMP
 #pragma omp parallel for private(j)
-#endif
         for (ii = 0; ii < ngroup_v4; ++ii) {
             v4_array_at_kpair[ii] = phi4_reciprocal[ii] * anharmonic_core->get_invmass_factor(4)[ii];
             for (j = 0; j < 4; ++j) ind[ii][j] = anharmonic_core->get_evec_index(4)[ii][j];
         }
 
-#pragma omp parallel for private(is)
-        for (ii = 0; ii < ns2; ++ii) {
-            for (is = 0; is < ns2; ++is) {
-                v4_mpi[ik_prod][ii][is] = complex_zero;
-                v4_out[ik_prod][ii][is] = complex_zero;
-            }
+#pragma omp parallel for private(is, js)
+        for (ii = 0; ii < ns4; ++ii) {
+            is = ii / ns2;
+            js = ii % ns2;
+            v4_mpi[ik_prod][is][js] = complex_zero;
+            v4_out[ik_prod][is][js] = complex_zero;
         }
 
         if (self_offdiag) {
@@ -3259,24 +3292,24 @@
             // All matrix elements will be calculated when considering the off-diagonal
             // elements of the phonon self-energy (loop diagram).
 
+            const size_t npairs = mode_combinations.size();
+
 #pragma omp parallel for private(is, js, ks, ls, ret, i)
-            for (ii = 0; ii < ns4; ++ii) {
-                is = ii / ns3;
-                js = (ii - ns3 * is) / ns2;
-                ks = (ii - ns3 * is - ns2 * js) / ns;
-                ls = ii % ns;
-
-                // if (is < js) continue;
-
-                ret = std::complex<double>(0.0, 0.0);
+            for (ii = 0; ii < npairs; ++ii) {
+
+                is = mode_combinations[ii][0];
+                js = mode_combinations[ii][1];
+                ks = mode_combinations[ii][2];
+                ls = mode_combinations[ii][3];
+
+                ret = complex_zero;
 
                 for (i = 0; i < ngroup_v4; ++i) {
-
                     ret += v4_array_at_kpair[i]
-                           * std::conj(evec_in[knum][is][ind[i][0]])
+                           * evec_conj[knum][is][ind[i][0]]
                            * evec_in[knum][js][ind[i][1]]
                            * evec_in[jk][ks][ind[i][2]]
-                           * std::conj(evec_in[jk][ls][ind[i][3]]);
+                           * evec_conj[jk][ls][ind[i][3]];
                 }
 
                 v4_mpi[ik_prod][ns * is + js][ns * ks + ls] = factor * ret;
@@ -3288,24 +3321,24 @@
 
             if (relax && (knum == 0 || jk == 0)) {
 
+                const size_t npairs = mode_combinations.size();
+
 #pragma omp parallel for private(is, js, ks, ls, ret, i)
-                for (ii = 0; ii < ns4; ++ii) {
-                    is = ii / ns3;
-                    js = (ii - ns3 * is) / ns2;
-                    ks = (ii - ns3 * is - ns2 * js) / ns;
-                    ls = ii % ns;
-
-                    // if (is < js) continue;
-
-                    ret = std::complex<double>(0.0, 0.0);
+                for (ii = 0; ii < npairs; ++ii) {
+
+                    is = mode_combinations[ii][0];
+                    js = mode_combinations[ii][1];
+                    ks = mode_combinations[ii][2];
+                    ls = mode_combinations[ii][3];
+
+                    ret = complex_zero;
 
                     for (i = 0; i < ngroup_v4; ++i) {
-
                         ret += v4_array_at_kpair[i]
-                               * std::conj(evec_in[knum][is][ind[i][0]])
+                               * evec_conj[knum][is][ind[i][0]]
                                * evec_in[knum][js][ind[i][1]]
                                * evec_in[jk][ks][ind[i][2]]
-                               * std::conj(evec_in[jk][ls][ind[i][3]]);
+                               * evec_conj[jk][ls][ind[i][3]];
                     }
 
                     v4_mpi[ik_prod][ns * is + js][ns * ks + ls] = factor * ret;
@@ -3318,15 +3351,14 @@
                     is = ii / ns;
                     js = ii % ns;
 
-                    ret = std::complex<double>(0.0, 0.0);
+                    ret = complex_zero;
 
                     for (i = 0; i < ngroup_v4; ++i) {
-
                         ret += v4_array_at_kpair[i]
-                               * std::conj(evec_in[knum][is][ind[i][0]])
+                               * evec_conj[knum][is][ind[i][0]]
                                * evec_in[knum][is][ind[i][1]]
                                * evec_in[jk][js][ind[i][2]]
-                               * std::conj(evec_in[jk][js][ind[i][3]]);
+                               * evec_conj[jk][js][ind[i][3]];
                     }
 
                     v4_mpi[ik_prod][(ns + 1) * is][(ns + 1) * js] = factor * ret;
@@ -3335,6 +3367,7 @@
         }
     }
 
+    deallocate(evec_conj);
     deallocate(v4_array_at_kpair);
     deallocate(ind);
 
@@ -3414,7 +3447,7 @@
     const auto nk_scph = kmesh_dense->nk;
     const auto ngroup_v4 = anharmonic_core->get_ngroup_fcs(4);
     auto factor = std::pow(0.5, 2) / static_cast<double>(nk_scph);
-    static auto complex_zero = std::complex<double>(0.0, 0.0);
+    constexpr auto complex_zero = std::complex<double>(0.0, 0.0);
     std::complex<double> *v4_array_at_kpair;
     std::complex<double> ***v4_mpi;
 
@@ -3434,9 +3467,9 @@
 
     allocate(nset_mpi, mympi->nprocs);
 
-    long int nset_tot = nk2_prod * ((ns2 - ns) / 2 + ns);
+    const long int nset_tot = nk2_prod * ((ns2 - ns) / 2 + ns);
     long int nset_each = nset_tot / mympi->nprocs;
-    long int nres = nset_tot - nset_each * mympi->nprocs;
+    const long int nres = nset_tot - nset_each * mympi->nprocs;
 
     for (i = 0; i < mympi->nprocs; ++i) {
         nset_mpi[i] = nset_each;
@@ -3463,7 +3496,7 @@
     for (ik_prod = 0; ik_prod < nk2_prod; ++ik_prod) {
         for (is = 0; is < ns; ++is) {
             for (js = 0; js < ns; ++js) {
-                // if (is < js) continue;
+                if (is < js && relax_coordinate == 0) continue;
 
                 if (icount >= nstart && icount < nend) {
                     ik_vec.push_back(ik_prod / nk_scph);
@@ -3536,7 +3569,7 @@
             unsigned int ks = js / ns;
             unsigned int ls = js % ns;
 
-            auto ret = std::complex<double>(0.0, 0.0);
+            auto ret = complex_zero;
 
             for (i = 0; i < ngroup_v4; ++i) {
 
@@ -3659,6 +3692,7 @@
         threshould *= 2.0;
     } while (nacoustic < 3);
 
+
     if (fc_order == 3) {
 
         // Set V3 to zeros so as to avoid mixing with gamma acoustic modes
@@ -6059,19 +6093,9 @@
     std::complex<double> ***del_v2_strain_tmp;
     allocate(del_v2_strain_tmp, 9, ns, ns);
 
-<<<<<<< HEAD
     double factor = 0.5 * 4.0*nk;
     int i1, i2, i3, ixyz1, ixyz2, ixyz3, ixyz4;
     int is1, is2, is3;
-=======
-    const auto nk_scph = kmesh_dense->nk;
-    const auto ngroup_v4 = anharmonic_core->get_ngroup_fcs(4);
-    const auto factor = std::pow(0.5, 2) / static_cast<double>(nk_scph);
-    constexpr auto complex_zero = std::complex<double>(0.0, 0.0);
-    std::complex<double> *v4_array_at_kpair;
-    std::complex<double> ***v4_mpi;
-    std::complex<double> ***evec_conj;
->>>>>>> 4246f649
 
     const auto complex_zero = std::complex<double>(0.0, 0.0);
 
@@ -6082,50 +6106,10 @@
         }
     }
 
-<<<<<<< HEAD
     // calculate renormalization from strain
     for(i1 = 0; i1 < 9; i1++){
         for(is1 = 0; is1 < ns; is1++){
             del_v1_del_umn_renorm[i1][is1] = del_v1_del_umn[i1][is1];
-=======
-    std::vector<std::vector<size_t>> mode_combinations;
-    mode_combinations.clear();
-
-    if (self_offdiag || relax) {
-
-        std::vector<size_t> index_tmp(4);
-        for (ii = 0; ii < ns4; ++ii) {
-            is = ii / ns3;
-            js = (ii - ns3 * is) / ns2;
-            ks = (ii - ns3 * is - ns2 * js) / ns;
-            ls = ii % ns;
-
-            if (is < js) continue;
-
-            index_tmp[0] = is;
-            index_tmp[1] = js;
-            index_tmp[2] = ks;
-            index_tmp[3] = ls;
-
-            mode_combinations.emplace_back(index_tmp);
-        }
-    }
-
-    allocate(v4_array_at_kpair, ngroup_v4);
-    allocate(ind, ngroup_v4, 4);
-    allocate(v4_mpi, nk2_prod, ns2, ns2);
-    allocate(evec_conj, kmesh_dense->nk, ns, ns);
-
-    const long int nks2 = kmesh_dense->nk * ns2;
-
-#pragma omp parallel for private(is, js)
-    for (long int iks = 0; iks < nks2; ++iks) {
-        size_t ik = iks / ns2;
-        is = (iks - ik * ns2) / ns;
-        js = iks % ns;
-        evec_conj[ik][is][js] = std::conj(evec_in[ik][is][js]);
-    }
->>>>>>> 4246f649
 
             for(i2 = 0; i2 < 9; i2++){
                 del_v1_del_umn_renorm[i1][is1] += del2_v1_del_umn2[i1*9+i2][is1] * u_tensor[i2/3][i2%3];
@@ -6159,7 +6143,6 @@
         }
     }
 
-<<<<<<< HEAD
     // second order in internal coordinate
     for(i1 = 0; i1 < 9; i1++){
         for(is1 = 0; is1 < ns; is1++){
@@ -6169,16 +6152,9 @@
                     del_v1_del_umn_renorm[i1][is1] += factor * del_v3_del_umn[i1][0][is1][is2*ns+is3] * q0[is2] * q0[is3];
                 }
             }
-=======
-#pragma omp parallel for private(j)
-        for (ii = 0; ii < ngroup_v4; ++ii) {
-            v4_array_at_kpair[ii] = phi4_reciprocal[ii] * anharmonic_core->get_invmass_factor(4)[ii];
-            for (j = 0; j < 4; ++j) ind[ii][j] = anharmonic_core->get_evec_index(4)[ii][j];
->>>>>>> 4246f649
-        }
-    }
-
-<<<<<<< HEAD
+        }
+    }
+
 
     // symmetrize with respect to the interchange of indices of strain tensor
     for(is1 = 0; is1 < ns; is1++){
@@ -6189,14 +6165,6 @@
 
                 del_v1_del_umn_renorm[ixyz2*3+ixyz1][is1] = del_v1_del_umn_renorm[ixyz1*3+ixyz2][is1];
             }
-=======
-#pragma omp parallel for private(is, js)
-        for (ii = 0; ii < ns4; ++ii) {
-            is = ii / ns2;
-            js = ii % ns2;
-            v4_mpi[ik_prod][is][js] = complex_zero;
-            v4_out[ik_prod][is][js] = complex_zero;
->>>>>>> 4246f649
         }
     }
 
@@ -6204,7 +6172,6 @@
 }
 
 
-<<<<<<< HEAD
 void Scph::calculate_C2_array_renorm(double **C2_array_renorm, 
                                      double **u_tensor,
                                      double **eta_tensor,
@@ -6281,26 +6248,6 @@
             for(is1 = 0; is1 < ns; is1++){
                 for(is2 = 0; is2 < ns; is2++){
                     C2_array_renorm[i1][i2] += 0.5 * del2_v2_del_umn2[i1*9+i2][0][is1*ns+is2].real() * q0[is1] * q0[is2];
-=======
-            const size_t npairs = mode_combinations.size();
-
-#pragma omp parallel for private(is, js, ks, ls, ret, i)
-            for (ii = 0; ii < npairs; ++ii) {
-
-                is = mode_combinations[ii][0];
-                js = mode_combinations[ii][1];
-                ks = mode_combinations[ii][2];
-                ls = mode_combinations[ii][3];
-
-                ret = complex_zero;
-
-                for (i = 0; i < ngroup_v4; ++i) {
-                    ret += v4_array_at_kpair[i]
-                           * evec_conj[knum][is][ind[i][0]]
-                           * evec_in[knum][js][ind[i][1]]
-                           * evec_in[jk][ks][ind[i][2]]
-                           * evec_conj[jk][ls][ind[i][3]];
->>>>>>> 4246f649
                 }
             }
 
@@ -6327,7 +6274,6 @@
     int i1, i2, is;
     int ns = dynamical->neval;
 
-<<<<<<< HEAD
     for(i1 = 0; i1 < 9; i1++){
         for(i2 = 0; i2 < 9; i2++){
             C2_array_ZSISA[i1][i2] = C2_array_renorm[i1][i2];
@@ -6367,27 +6313,6 @@
                                             * q0[is1] * q0[is2];
             }
         }
-=======
-                const size_t npairs = mode_combinations.size();
-
-#pragma omp parallel for private(is, js, ks, ls, ret, i)
-                for (ii = 0; ii < npairs; ++ii) {
-
-                    is = mode_combinations[ii][0];
-                    js = mode_combinations[ii][1];
-                    ks = mode_combinations[ii][2];
-                    ls = mode_combinations[ii][3];
-
-                    ret = complex_zero;
-
-                    for (i = 0; i < ngroup_v4; ++i) {
-                        ret += v4_array_at_kpair[i]
-                               * evec_conj[knum][is][ind[i][0]]
-                               * evec_in[knum][js][ind[i][1]]
-                               * evec_in[jk][ks][ind[i][2]]
-                               * evec_conj[jk][ls][ind[i][3]];
-                    }
->>>>>>> 4246f649
 
         for(is1 = 0; is1 < ns; is1++){
             for(is2 = 0; is2 < ns; is2++){
@@ -6419,7 +6344,6 @@
     double factor = 4.0 * nk_scph;
     double factor2 = 4.0 * nk_scph * 0.5;
 
-<<<<<<< HEAD
     const auto complex_zero = std::complex<double>(0.0, 0.0);
     
     const auto ns = dynamical->neval;
@@ -6431,17 +6355,6 @@
     allocate(dymat_q, ns, ns, nk_interpolate);
 
     for(ik = 0; ik < nk_irred_interpolate; ik++){
-=======
-                    ret = complex_zero;
-
-                    for (i = 0; i < ngroup_v4; ++i) {
-                        ret += v4_array_at_kpair[i]
-                               * evec_conj[knum][is][ind[i][0]]
-                               * evec_in[knum][is][ind[i][1]]
-                               * evec_in[jk][js][ind[i][2]]
-                               * evec_conj[jk][js][ind[i][3]];
-                    }
->>>>>>> 4246f649
 
         knum_interpolate = kmesh_coarse->kpoint_irred_all[ik][0].knum;
         knum = kmap_interpolate_to_scph[knum_interpolate];
@@ -6497,7 +6410,6 @@
         }
         Dymat = evec_tmp.adjoint() * Dymat * evec_tmp;
 
-<<<<<<< HEAD
         for(is1 = 0; is1 < ns; is1++){
             for(is2 = 0; is2 < ns; is2++){
                 delta_v2_renorm[ik][is1*ns+is2] = Dymat(is1, is2);
@@ -6510,11 +6422,6 @@
             delta_v2_renorm[ik][is1] += delta_v2_array_original[ik][is1];
         }
     }
-=======
-    deallocate(evec_conj);
-    deallocate(v4_array_at_kpair);
-    deallocate(ind);
->>>>>>> 4246f649
 
     deallocate(dymat_q);
     
@@ -6651,16 +6558,7 @@
     vec_tmp2[1] += 1.0;
     vec_tmp3[2] += 1.0;
 
-<<<<<<< HEAD
     double det_F_tensor = system->volume(vec_tmp1, vec_tmp2, vec_tmp3);
-=======
-    const auto nk_scph = kmesh_dense->nk;
-    const auto ngroup_v4 = anharmonic_core->get_ngroup_fcs(4);
-    auto factor = std::pow(0.5, 2) / static_cast<double>(nk_scph);
-    constexpr auto complex_zero = std::complex<double>(0.0, 0.0);
-    std::complex<double> *v4_array_at_kpair;
-    std::complex<double> ***v4_mpi;
->>>>>>> 4246f649
 
     v0_with_umn += pvcell * det_F_tensor;
 
@@ -6712,16 +6610,8 @@
         }
     }
 
-<<<<<<< HEAD
     return ;
 }
-=======
-    allocate(nset_mpi, mympi->nprocs);
-
-    const long int nset_tot = nk2_prod * ((ns2 - ns) / 2 + ns);
-    long int nset_each = nset_tot / mympi->nprocs;
-    const long int nres = nset_tot - nset_each * mympi->nprocs;
->>>>>>> 4246f649
 
 void Scph::renormalize_v2_from_umn(std::complex<double> **delta_v2_renorm, 
                                             std::complex<double> ***del_v2_del_umn, 
@@ -6891,20 +6781,7 @@
         }
     }
 
-<<<<<<< HEAD
 }
-=======
-        ik_prod = ik_now * nk_scph + jk_now;
-        int is_prod = ns * is_now + js_now;
-
-#pragma omp parallel for private (i)
-        for (js = 0; js < ns2; ++js) {
-
-            unsigned int ks = js / ns;
-            unsigned int ls = js % ns;
-
-            auto ret = complex_zero;
->>>>>>> 4246f649
 
 void Scph::compute_anharmonic_del_v0_del_umn(std::complex<double> *del_v0_del_umn_SCP, 
                                             std::complex<double> *del_v0_del_umn_renorm,
@@ -7198,13 +7075,8 @@
 
     kmesh_coarse = new KpointMeshUniform(kmesh_interpolate);
     kmesh_dense = new KpointMeshUniform(kmesh_scph);
-<<<<<<< HEAD
-    kmesh_coarse->setup(symmetry->SymmList, system->rlavec_p, false);
-    kmesh_dense->setup(symmetry->SymmList, system->rlavec_p, false);
-=======
     kmesh_coarse->setup(symmetry->SymmList, system->rlavec_p, true);
     kmesh_dense->setup(symmetry->SymmList, system->rlavec_p, true);
->>>>>>> 4246f649
 
     if (mympi->my_rank == 0) {
 //        if (verbosity > 0) {
@@ -9367,6 +9239,7 @@
         }
     }
 }
+
 int Scph::get_xyz_string(const int ixyz, std::string& xyz_str){
     if(ixyz == 0){
         xyz_str = "x";
