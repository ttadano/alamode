--- conflicted
+++ resolved
@@ -19,7 +19,6 @@
 
 namespace PHON_NS {
 
-<<<<<<< HEAD
 struct QuartS {
   // for an (k,s)
   // we store for a single k quartic pair and {s1,s2,s3}, with the smearing result,
@@ -42,11 +41,7 @@
 };
 
 class RelativeVector {
- public:
-=======
-class RelativeVector {
 public:
->>>>>>> 3254ef89
     double vecs[3][3];
 
     RelativeVector();
@@ -76,11 +71,7 @@
 };
 
 class PhaseFactorStorage {
-<<<<<<< HEAD
- public:
-=======
 public:
->>>>>>> 3254ef89
     PhaseFactorStorage() {};
 
     PhaseFactorStorage(const unsigned int nk_grid_in[3])
@@ -108,11 +99,7 @@
 
     std::complex<double> get_exp_type2(const double phase3_in[3]) const;
 
-<<<<<<< HEAD
- private:
-=======
 private:
->>>>>>> 3254ef89
     int nk_represent, nk_grid[3]; // This type must NOT be changed to unsigned int
     // because these variables are used as a divisor of modulo.
     // If the type is unsigned int, the phase factor returned by get_exp_type[1,2] becomes incorrect.
@@ -124,11 +111,7 @@
 };
 
 class AnharmonicCore : protected Pointers {
-<<<<<<< HEAD
- public:
-=======
 public:
->>>>>>> 3254ef89
     AnharmonicCore(class PHON *);
 
     ~AnharmonicCore();
@@ -155,7 +138,6 @@
                                   const std::complex<double> *const *const *evec_in,
                                   double *ret);
 
-<<<<<<< HEAD
     void calc_damping4_smearing(const unsigned int ntemp,
                                 const double *temp_in,
                                 const double omega_in,
@@ -193,8 +175,6 @@
     //                        double **,
     //                        std::complex<double> ***);
 
-=======
->>>>>>> 3254ef89
     int quartic_mode;
     bool use_tuned_ver;
     bool use_triplet_symmetry;
@@ -285,12 +265,8 @@
 
     int **get_evec_index(const unsigned int order) const;
 
-<<<<<<< HEAD
- private:
-=======
 
 private:
->>>>>>> 3254ef89
     void set_default_variables();
 
     void deallocate_variables();
@@ -316,7 +292,6 @@
     void setup_cubic();
 
     void setup_quartic();
-<<<<<<< HEAD
 
     std::vector<std::vector<QuartS>> reduce_pair(const int k_in,
                                                  const int s0,
@@ -334,7 +309,5 @@
                             const double *const *eval_in,
                             std::vector<KsListGroup> &quartet);
 
-=======
->>>>>>> 3254ef89
 };
 }