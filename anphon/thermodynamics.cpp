/*
 phonon_thermodynamics.cpp

 Copyright (c) 2014, 2015, 2016 Terumasa Tadano

 This file is distributed under the terms of the MIT license.
 Please see the file 'LICENCE.txt' in the root directory 
 or http://opensource.org/licenses/mit-license.php for information.
*/

#include "mpi_common.h"
#include "thermodynamics.h"
#include "anharmonic_core.h"
#include "constants.h"
#include "dynamical.h"
#include "kpoint.h"
#include "mathfunctions.h"
#include "memory.h"
#include "phonon_dos.h"
#include "pointers.h"
#include "system.h"
#include <iostream>
#include <complex>

using namespace PHON_NS;

Thermodynamics::Thermodynamics(PHON *phon) : Pointers(phon)
{
    T_to_Ryd = k_Boltzmann / Ryd;
    calc_FE_bubble = false;
    FE_bubble = nullptr;
}

Thermodynamics::~Thermodynamics()
{
    if (FE_bubble) {
        deallocate(FE_bubble);
    }
};

void Thermodynamics::setup()
{
    MPI_Bcast(&classical, 1, MPI_CXX_BOOL, 0, MPI_COMM_WORLD);
}

double Thermodynamics::Cv(const double omega,
                          const double temp_in) const
{
    if (std::abs(temp_in) < eps) return 0.0;

    const auto x = omega / (T_to_Ryd * temp_in);
    return k_Boltzmann * std::pow(x / (2.0 * sinh(0.5 * x)), 2);
}

double Thermodynamics::Cv_classical(const double omega,
                                    const double temp_in) const
{
    if (std::abs(temp_in) < eps) return 0.0;

    return k_Boltzmann;
}

double Thermodynamics::fB(const double omega,
                          const double temp_in) const
{
    if (std::abs(temp_in) < eps || omega < eps8) return 0.0;

    const auto x = omega / (T_to_Ryd * temp_in);
    return 1.0 / (std::exp(x) - 1.0);
}

double Thermodynamics::fC(const double omega,
                          const double temp_in) const
{
    if (std::abs(temp_in) < eps || omega < eps8) return 0.0;

    const auto x = omega / (T_to_Ryd * temp_in);
    return 1.0 / x;
}

double Thermodynamics::Cv_tot(const double temp_in,
                              const unsigned int nk_irred,
                              const unsigned int ns,
                              const std::vector<std::vector<KpointList>> &kp_irred,
                              const double *weight_k_irred,
                              const double *const *eval_in) const
{
    int i;
    unsigned int ik, is;
    double omega;
    auto ret = 0.0;

    const auto N = nk_irred * ns;
    int ik_irred;

    if (classical) {
#pragma omp parallel for private(ik_irred, ik, is, omega), reduction(+:ret)
        for (i = 0; i < N; ++i) {
            ik_irred = i / ns;
            ik = kp_irred[ik_irred][0].knum;
            is = i % ns;

            omega = eval_in[ik][is];

            if (omega < eps8) continue;

            ret += Cv_classical(omega, temp_in) * weight_k_irred[ik_irred];
        }
    } else {
#pragma omp parallel for private(ik_irred, ik, is, omega), reduction(+:ret)
        for (i = 0; i < N; ++i) {
            ik_irred = i / ns;
            ik = kp_irred[ik_irred][0].knum;
            is = i % ns;

            omega = eval_in[ik][is];

            if (omega < eps8) continue;

            ret += Cv(omega, temp_in) * weight_k_irred[ik_irred];
        }
    }

    return ret;
}

double Thermodynamics::Cv_anharm_correction(const double temp_in,
                                            const unsigned int nk_irred,
                                            const unsigned int ns,
                                            const std::vector<std::vector<KpointList>> &kp_irred,
                                            const double *weight_k_irred,
                                            const double *const *eval_in,
                                            const double *const *del_eval_in) const
{
    int i;
    unsigned int ik, is;
    double omega, domega_dt;
    auto ret = 0.0;

    const auto N = nk_irred * ns;
    int ik_irred;

    if (classical) {
#pragma omp parallel for private(ik_irred, ik, is, omega, domega_dt), reduction(+:ret)
        for (i = 0; i < N; ++i) {
            ik_irred = i / ns;
            ik = kp_irred[ik_irred][0].knum;
            is = i % ns;

            omega = eval_in[ik][is];
            domega_dt = del_eval_in[ik][is];

            if (omega < eps8) continue;

            ret -= Cv_classical(omega, temp_in) * (temp_in / omega) * domega_dt * weight_k_irred[ik_irred];
        }
    } else {
#pragma omp parallel for private(ik_irred, ik, is, omega, domega_dt), reduction(+:ret)
        for (i = 0; i < N; ++i) {
            ik_irred = i / ns;
            ik = kp_irred[ik_irred][0].knum;
            is = i % ns;

            omega = eval_in[ik][is];
            domega_dt = del_eval_in[ik][is];

            if (omega < eps8) continue;

            ret -= Cv(omega, temp_in) * (temp_in / omega) * domega_dt * weight_k_irred[ik_irred];
        }
    }

    return ret;
}

double Thermodynamics::internal_energy(const double temp_in,
                                       const unsigned int nk_irred,
                                       const unsigned int ns,
                                       const std::vector<std::vector<KpointList>> &kp_irred,
                                       const double *weight_k_irred,
                                       const double *const *eval_in) const
{
    int i;
    unsigned int ik, is;
    double omega;
    auto ret = 0.0;

    const auto N = nk_irred * ns;
    int ik_irred;

    if (classical) {
#pragma omp parallel for private(ik_irred, ik, is, omega), reduction(+:ret)
        for (i = 0; i < N; ++i) {
            ik_irred = i / ns;
            ik = kp_irred[ik_irred][0].knum;
            is = i % ns;
            omega = eval_in[ik][is];

            if (omega < eps8) continue;

            ret += T_to_Ryd * temp_in * weight_k_irred[ik_irred];
        }
        ret *= 2.0;

    } else {
#pragma omp parallel for private(ik_irred, ik, is, omega), reduction(+:ret)
        for (i = 0; i < N; ++i) {
            ik_irred = i / ns;
            ik = kp_irred[ik_irred][0].knum;
            is = i % ns;
            omega = eval_in[ik][is];

            if (omega < eps8) continue;

            ret += omega * coth_T(omega, temp_in) * weight_k_irred[ik_irred];
        }

    }
    return ret * 0.5;
}

double Thermodynamics::vibrational_entropy(const double temp_in,
                                           const unsigned int nk_irred,
                                           const unsigned int ns,
                                           const std::vector<std::vector<KpointList>> &kp_irred,
                                           const double *weight_k_irred,
                                           const double *const *eval_in) const
{
    int i;
    unsigned int ik, is;
    double omega, x;
    auto ret = 0.0;

    const auto N = nk_irred * ns;
    int ik_irred;

    if (classical) {
#pragma omp parallel for private(ik_irred, ik, is, omega, x), reduction(+:ret)
        for (i = 0; i < N; ++i) {
            ik_irred = i / ns;
            ik = kp_irred[ik_irred][0].knum;
            is = i % ns;
            omega = eval_in[ik][is];

            if (omega < eps8 || std::abs(temp_in) < eps) continue;

            x = omega / (temp_in * T_to_Ryd);
            ret += (std::log(x) - 1.0) * weight_k_irred[ik_irred];
        }

    } else {
#pragma omp parallel for private(ik_irred, ik, is, omega, x), reduction(+:ret)
        for (i = 0; i < N; ++i) {
            ik_irred = i / ns;
            ik = kp_irred[ik_irred][0].knum;
            is = i % ns;
            omega = eval_in[ik][is];

            if (omega < eps8 || std::abs(temp_in) < eps) continue;

            x = omega / (temp_in * T_to_Ryd);
            ret += (std::log(1.0 - std::exp(-x)) - x / (std::exp(x) - 1.0)) * weight_k_irred[ik_irred];
        }
    }
    return -k_Boltzmann * ret;
}

double Thermodynamics::free_energy_QHA(const double temp_in,
                                       const unsigned int nk_irred,
                                       const unsigned int ns,
                                       const std::vector<std::vector<KpointList>> &kp_irred,
                                       const double *weight_k_irred,
                                       const double *const *eval_in) const
{
    int i;
    unsigned int ik, is;
    double omega, x;
    auto ret = 0.0;

    const auto N = nk_irred * ns;
    int ik_irred;

    if (classical) {
#pragma omp parallel for private(ik_irred, ik, is, omega, x), reduction(+:ret)
        for (i = 0; i < N; ++i) {
            ik_irred = i / ns;
            ik = kp_irred[ik_irred][0].knum;
            is = i % ns;
            omega = eval_in[ik][is];

            if (omega < eps8) continue;

            if (std::abs(temp_in) > eps) {
                x = omega / (temp_in * T_to_Ryd);
                ret += std::log(x) * weight_k_irred[ik_irred];
            }
        }

        return temp_in * T_to_Ryd * ret;

    }
#pragma omp parallel for private(ik_irred, ik, is, omega, x), reduction(+:ret)
    for (i = 0; i < N; ++i) {
        ik_irred = i / ns;
        ik = kp_irred[ik_irred][0].knum;
        is = i % ns;
        omega = eval_in[ik][is];

        if (omega < eps8) continue;

        if (std::abs(temp_in) < eps) {
            ret += 0.5 * omega * weight_k_irred[ik_irred];
        } else {
            x = omega / (temp_in * T_to_Ryd);
            ret += (0.5 * x + std::log(1.0 - std::exp(-x))) * weight_k_irred[ik_irred];
        }
    }

    if (std::abs(temp_in) < eps) return ret;

    return temp_in * T_to_Ryd * ret;
}

double Thermodynamics::disp2_avg(const double T_in,
                                 const unsigned int ncrd1,
                                 const unsigned int ncrd2,
                                 const unsigned int nk,
                                 const unsigned int ns,
                                 const double *const *xk_in,
                                 const double *const *eval_in,
                                 std::complex<double> ***evec_in) const
{
    const double cell_shift[3]{0, 0, 0};
    return disp_corrfunc(T_in, ncrd1, ncrd2, cell_shift,
                         nk, ns, xk_in, eval_in, evec_in);
}

double Thermodynamics::disp_corrfunc(const double T_in,
                                     const unsigned int ncrd1,
                                     const unsigned int ncrd2,
                                     const double cell_shift[3],
                                     const unsigned int nk,
                                     const unsigned int ns,
                                     const double *const *xk_in,
                                     const double *const *eval_in,
                                     std::complex<double> ***evec_in) const
{
    int i;
    int N = nk * ns;
    unsigned int ik, is;
    double omega;
    double phase;
    const std::complex<double> im(0.0, 1.0);
    double ret = 0.0;

    if (classical) {
#pragma omp parallel for private(ik, is, omega, phase), reduction(+:ret)
        for (i = 0; i < N; ++i) {
            ik = i / ns;
            is = i % ns;
            omega = eval_in[ik][is];

            if (omega < eps8) continue;

            phase = 2.0 * pi * (xk_in[ik][0] * cell_shift[0]
                  + xk_in[ik][1] * cell_shift[1]
                  + xk_in[ik][2] * cell_shift[2]);

            ret += real(std::conj(evec_in[ik][is][ncrd1])
                              * evec_in[ik][is][ncrd2]
                              * std::exp(phase))
                  * T_in * T_to_Ryd / (omega * omega);

        }

    } else {
#pragma omp parallel for private(ik, is, omega, phase), reduction(+:ret)
        for (i = 0; i < N; ++i) {
            ik = i / ns;
            is = i % ns;
            omega = eval_in[ik][is];

            if (omega < eps8) continue;

            phase = 2.0 * pi * (xk_in[ik][0] * cell_shift[0]
                  + xk_in[ik][1] * cell_shift[1]
                  + xk_in[ik][2] * cell_shift[2]);

            ret += real(std::conj(evec_in[ik][is][ncrd1])
                              * evec_in[ik][is][ncrd2]
                              * std::exp(im * phase))
                  * (fB(omega, T_in) + 0.5) / omega;
        }
    }

    ret *= 1.0 / (static_cast<double>(nk)
          * std::sqrt(system->mass[system->map_p2s[ncrd1 / 3][0]]
                            * system->mass[system->map_p2s[ncrd2 / 3][0]]));

    return ret;
}

double Thermodynamics::coth_T(const double omega,
                              const double T) const
{
    // This function returns coth(hbar*omega/2*kB*T)

    // if T = 0.0 and omega > 0, coth(hbar*omega/(2*kB*T)) = 1.0
    if (T < eps) return 1.0;

    const auto x = omega / (T_to_Ryd * T * 2.0);
    return 1.0 + 2.0 / (std::exp(2.0 * x) - 1.0);
}

void Thermodynamics::compute_free_energy_bubble()
{
    const auto NT = static_cast<unsigned int>((system->Tmax - system->Tmin) / system->dT) + 1;

    if (mympi->my_rank == 0) {
        std::cout << std::endl;
        std::cout << " -----------------------------------------------------------------"
                  << std::endl;
        std::cout << " Calculating the vibrational free energy from the Bubble diagram " << std::endl;
    }

    allocate(FE_bubble, NT);

    compute_FE_bubble(dos->dymat_dos->get_eigenvalues(),
                      dos->dymat_dos->get_eigenvectors(),
                      FE_bubble);

    if (mympi->my_rank == 0) {
        std::cout << " done!" << std::endl << std::endl;
    }
}

void Thermodynamics::compute_FE_bubble(double **eval,
                                       std::complex<double> ***evec,
                                       double *FE_bubble_out) const
{
    // This function calculates the free energy of the bubble diagram
    double omega_sum[2];
    double nsum[2];
    const auto nk = dos->kmesh_dos->nk;
    const auto nk_irred = dos->kmesh_dos->nk_irred;
    const auto ns = dynamical->neval;
    unsigned int i0, iT;
    unsigned int arr_cubic[3];
    const auto nks0 = nk_irred * ns;
    const auto NT = static_cast<unsigned int>((system->Tmax - system->Tmin) / system->dT) + 1;
    const auto factor = -1.0 / (static_cast<double>(nk * nk) * 48.0);

    double n0, n1, n2;
    double *FE_local;
    double *FE_tmp;

    allocate(FE_local, NT);
    allocate(FE_tmp, NT);
    std::vector<KsListGroup> triplet;

    std::vector<int> vks_l;
    vks_l.clear();

    for (i0 = 0; i0 < nks0; ++i0) {
        if (i0 % mympi->nprocs == mympi->my_rank) {
            vks_l.push_back(i0);
        }
    }

    unsigned int nk_tmp;

    if (nks0 % mympi->nprocs != 0) {
        nk_tmp = nks0 / mympi->nprocs + 1;
    } else {
        nk_tmp = nks0 / mympi->nprocs;
    }
    if (vks_l.size() < nk_tmp) {
        vks_l.push_back(-1);
    }

    for (iT = 0; iT < NT; ++iT) FE_local[iT] = 0.0;

    for (i0 = 0; i0 < nk_tmp; ++i0) {

        if (vks_l[i0] != -1) {

            const auto ik0 = dos->kmesh_dos->kpoint_irred_all[vks_l[i0] / ns][0].knum;
            const auto is0 = vks_l[i0] % ns;

            dos->kmesh_dos->get_unique_triplet_k(vks_l[i0] / ns,
                                                 symmetry->SymmList,
                                                 anharmonic_core->use_triplet_symmetry,
                                                 true,
                                                 triplet, 1);

            const int npair_uniq = triplet.size();

            arr_cubic[0] = ns * ik0 + is0;

            for (iT = 0; iT < NT; ++iT) FE_tmp[iT] = 0.0;

            for (auto ik = 0; ik < npair_uniq; ++ik) {
                const int multi = triplet[ik].group.size();

                arr_cubic[0] = ns * ik0 + is0;

                const unsigned int ik1 = triplet[ik].group[0].ks[0];
                const unsigned int ik2 = triplet[ik].group[0].ks[1];

                for (unsigned int is1 = 0; is1 < ns; ++is1) {
                    arr_cubic[1] = ns * ik1 + is1;

                    for (unsigned int is2 = 0; is2 < ns; ++is2) {
                        arr_cubic[2] = ns * ik2 + is2;

                        const auto omega0 = eval[ik0][is0];
                        const auto omega1 = eval[ik1][is1];
                        const auto omega2 = eval[ik2][is2];

                        if (omega0 < eps8 || omega1 < eps8 || omega2 < eps8) continue;

                        omega_sum[0] = 1.0 / (omega0 + omega1 + omega2);
                        omega_sum[1] = 1.0 / (-omega0 + omega1 + omega2);

                        const auto v3_tmp = std::norm(anharmonic_core->V3(arr_cubic))
                              * static_cast<double>(multi);

                        for (iT = 0; iT < NT; ++iT) {
                            const auto temp = system->Tmin + static_cast<double>(iT) * system->dT;

                            if (classical) {
                                n0 = fC(omega0, temp);
                                n1 = fC(omega1, temp);
                                n2 = fC(omega2, temp);

                                nsum[0] = n0 * (n1 + n2) + n1 * n2;
                                nsum[1] = n0 * (n1 + n2) - n1 * n2;
                            } else {
                                n0 = fB(omega0, temp);
                                n1 = fB(omega1, temp);
                                n2 = fB(omega2, temp);

                                nsum[0] = (1.0 + n0) * (1.0 + n1 + n2) + n1 * n2;
                                nsum[1] = n0 * n1 - n1 * n2 + n2 * n0 + n0;
                            }

                            FE_tmp[iT] += v3_tmp * (nsum[0] * omega_sum[0] + 3.0 * nsum[1] * omega_sum[1]);
                        }
                    }
                }
            }
            const auto weight = static_cast<double>(dos->kmesh_dos->kpoint_irred_all[vks_l[i0] / ns].size());
            for (iT = 0; iT < NT; ++iT) FE_local[iT] += FE_tmp[iT] * weight;
        }
    }

    MPI_Allreduce(&FE_local[0], &FE_bubble_out[0], NT, MPI_DOUBLE, MPI_SUM, MPI_COMM_WORLD);

    for (iT = 0; iT < NT; ++iT) {
        FE_bubble_out[iT] *= factor;
    }

    deallocate(FE_local);
    deallocate(FE_tmp);
}

void Thermodynamics::compute_FE_bubble_SCPH(double ***eval_in,
                                            std::complex<double> ****evec_in,
                                            double *FE_bubble)
{
    // This function calculates the free energy from the bubble diagram
    // at the given temperature and lattice dynamics wavefunction
    int ik;
    int multi;
    double omega0, omega1, omega2, omega_sum[2];
    double n0, n1, n2, nsum[2];
    const auto nk = dos->kmesh_dos->nk;
    const auto nk_reduced = dos->kmesh_dos->nk_irred;
    const auto ns = dynamical->neval;
    double v3_tmp;
    unsigned int ik0, ik1, ik2, is0, is1, is2, i0, iT;
    unsigned int arr_cubic[3];
    const auto nks0 = nk_reduced * ns;
    unsigned int NT = static_cast<unsigned int>((system->Tmax - system->Tmin) / system->dT) + 1;
    double temp;
    double factor = -1.0 / (static_cast<double>(nk * nk) * 48.0);

    double *FE_local;
    double *FE_tmp;

    allocate(FE_local, NT);
    allocate(FE_tmp, NT);
    std::vector<KsListGroup> triplet;

    std::vector<int> vks_l;
    vks_l.clear();

    for (i0 = 0; i0 < nks0; ++i0) {
        if (i0 % mympi->nprocs == mympi->my_rank) {
            vks_l.push_back(i0);
        }
    }

    unsigned int nk_tmp;

    if (nks0 % mympi->nprocs != 0) {
        nk_tmp = nks0 / mympi->nprocs + 1;
    } else {
        nk_tmp = nks0 / mympi->nprocs;
    }
    if (vks_l.size() < nk_tmp) {
        vks_l.push_back(-1);
    }

    for (iT = 0; iT < NT; ++iT) FE_local[iT] = 0.0;

    if (mympi->my_rank == 0) {
        std::cout << " Total number of modes per MPI process: " << nk_tmp << std::endl;
    }

    for (i0 = 0; i0 < nk_tmp; ++i0) {

        if (vks_l[i0] != -1) {

            ik0 = dos->kmesh_dos->kpoint_irred_all[vks_l[i0] / ns][0].knum;
            is0 = vks_l[i0] % ns;

            dos->kmesh_dos->get_unique_triplet_k(vks_l[i0] / ns,
                                                 symmetry->SymmList,
                                                 anharmonic_core->use_triplet_symmetry,
                                                 true,
                                                 triplet, 1);

            int npair_uniq = triplet.size();

            arr_cubic[0] = ns * ik0 + is0;

            for (iT = 0; iT < NT; ++iT) FE_tmp[iT] = 0.0;

            for (ik = 0; ik < npair_uniq; ++ik) {
                multi = static_cast<double>(triplet[ik].group.size());

                arr_cubic[0] = ns * ik0 + is0;

                ik1 = triplet[ik].group[0].ks[0];
                ik2 = triplet[ik].group[0].ks[1];

                for (is1 = 0; is1 < ns; ++is1) {
                    arr_cubic[1] = ns * ik1 + is1;

                    for (is2 = 0; is2 < ns; ++is2) {
                        arr_cubic[2] = ns * ik2 + is2;

                        for (iT = 0; iT < NT; ++iT) {

                            temp = system->Tmin + static_cast<double>(iT) * system->dT;

                            omega0 = eval_in[iT][ik0][is0];
                            omega1 = eval_in[iT][ik1][is1];
                            omega2 = eval_in[iT][ik2][is2];

                            if (omega0 < eps8 || omega1 < eps8 || omega2 < eps8) continue;

                            omega_sum[0] = 1.0 / (omega0 + omega1 + omega2);
                            omega_sum[1] = 1.0 / (-omega0 + omega1 + omega2);

                            v3_tmp = std::norm(anharmonic_core->V3(arr_cubic,
                                                                   dos->kmesh_dos->xk,
                                                                   eval_in[iT],
                                                                   evec_in[iT])) * static_cast<double>(multi);

                            if (classical) {
                                n0 = fC(omega0, temp);
                                n1 = fC(omega1, temp);
                                n2 = fC(omega2, temp);

                                nsum[0] = n0 * (n1 + n2) + n1 * n2;
                                nsum[1] = n0 * (n1 + n2) - n1 * n2;
                            } else {
                                n0 = fB(omega0, temp);
                                n1 = fB(omega1, temp);
                                n2 = fB(omega2, temp);

                                nsum[0] = (1.0 + n0) * (1.0 + n1 + n2) + n1 * n2;
                                nsum[1] = n0 * n1 - n1 * n2 + n2 * n0 + n0;
                            }

                            FE_tmp[iT] += v3_tmp * (nsum[0] * omega_sum[0] + 3.0 * nsum[1] * omega_sum[1]);
                        }
                    }
                }
            }
            double weight = static_cast<double>(dos->kmesh_dos->kpoint_irred_all[vks_l[i0] / ns].size());
            for (iT = 0; iT < NT; ++iT) FE_local[iT] += FE_tmp[iT] * weight;
        }
    }

    MPI_Allreduce(&FE_local[0], &FE_bubble[0], NT, MPI_DOUBLE, MPI_SUM, MPI_COMM_WORLD);

    for (iT = 0; iT < NT; ++iT) {
        FE_bubble[iT] *= factor;
    }

    deallocate(FE_local);
    deallocate(FE_tmp);
}

double Thermodynamics::FE_scph_correction(unsigned int iT,
                                          double **eval,
<<<<<<< HEAD
                                          std::complex<double> ***evec,
                                          double **eval_harm_renormalized,
                                          std::complex<double> ***evec_harm_renormalized) const
{   
    using namespace Eigen;
    const auto nk = kpoint->nk;
=======
                                          std::complex<double> ***evec) const
{
    const auto nk = dos->kmesh_dos->nk;
>>>>>>> 8b693042
    const auto ns = dynamical->neval;
    const auto temp = system->Tmin + static_cast<double>(iT) * system->dT;
    const auto N = nk * ns;

    const auto eval_harm = dos->dymat_dos->get_eigenvalues();
    const auto evec_harm = dos->dymat_dos->get_eigenvectors();

    double ret = 0.0;
    // double omega2_harm;

    const auto complex_zero = std::complex<double>(0.0, 0.0);

#pragma omp parallel for reduction(+ : ret)
    for (int i = 0; i < N; ++i) {
        int ik = i / ns;
        int is = i % ns;
        const auto omega = eval[ik][is];
        if (std::abs(omega) < eps6) continue;

        MatrixXcd Cmat(ns, ns);

<<<<<<< HEAD
        // calculate Cmat
        //if(is == 0){ // is == 0 can be skipped because it contains acoustic mode at ik = 0
            for(int js = 0; js < ns; js++){
                for(int ks = 0; ks < ns; ks++){
                    Cmat(js, ks) = 0.0;
                    for(int ls = 0; ls < ns; ls++){
                        Cmat(js, ks) += std::conj(evec_harm_renormalized[ik][js][ls]) 
                                        * evec[ik][ks][ls];
                    }
                }
=======
        for (int js = 0; js < ns; ++js) {
            auto omega2_harm = eval_harm[ik][js];
            if (omega2_harm >= 0.0) {
                omega2_harm = std::pow(omega2_harm, 2);
            } else {
                omega2_harm = -std::pow(omega2_harm, 2);
>>>>>>> 8b693042
            }
        //}

<<<<<<< HEAD
        auto tmp_c = std::complex<double>(0.0, 0.0);
        double omega2_harm;

        for(int js = 0; js < ns; js++){
            if(eval_harm_renormalized[ik][js] < 0.0){
                omega2_harm = -std::pow(eval_harm_renormalized[ik][js], 2);
            }
            else{
                omega2_harm = std::pow(eval_harm_renormalized[ik][js], 2);
=======
            for (int ks = 0; ks < ns; ++ks) {
                for (int ls = 0; ls < ns; ++ls) {
                    tmp_c += omega2_harm
                          * evec_harm[ik][js][ks]
                          * std::conj(evec_harm[ik][js][ls])
                          * std::conj(evec[ik][is][ks]) * evec[ik][is][ls];
                }
>>>>>>> 8b693042
            }
            tmp_c += std::conj(Cmat(js, is)) * omega2_harm * Cmat(js, is);
        }

        if (thermodynamics->classical) {
            ret += (tmp_c.real() - omega * omega) * thermodynamics->fC(omega, temp) / (4.0 * omega);
        } else {
            ret += (tmp_c.real() - omega * omega) * (1.0 + 2.0 * thermodynamics->fB(omega, temp)) / (8.0 * omega);
        }
    }

    return ret / static_cast<double>(nk);
}<|MERGE_RESOLUTION|>--- conflicted
+++ resolved
@@ -707,18 +707,12 @@
 
 double Thermodynamics::FE_scph_correction(unsigned int iT,
                                           double **eval,
-<<<<<<< HEAD
                                           std::complex<double> ***evec,
                                           double **eval_harm_renormalized,
                                           std::complex<double> ***evec_harm_renormalized) const
 {   
     using namespace Eigen;
-    const auto nk = kpoint->nk;
-=======
-                                          std::complex<double> ***evec) const
-{
     const auto nk = dos->kmesh_dos->nk;
->>>>>>> 8b693042
     const auto ns = dynamical->neval;
     const auto temp = system->Tmin + static_cast<double>(iT) * system->dT;
     const auto N = nk * ns;
@@ -740,7 +734,6 @@
 
         MatrixXcd Cmat(ns, ns);
 
-<<<<<<< HEAD
         // calculate Cmat
         //if(is == 0){ // is == 0 can be skipped because it contains acoustic mode at ik = 0
             for(int js = 0; js < ns; js++){
@@ -751,18 +744,9 @@
                                         * evec[ik][ks][ls];
                     }
                 }
-=======
-        for (int js = 0; js < ns; ++js) {
-            auto omega2_harm = eval_harm[ik][js];
-            if (omega2_harm >= 0.0) {
-                omega2_harm = std::pow(omega2_harm, 2);
-            } else {
-                omega2_harm = -std::pow(omega2_harm, 2);
->>>>>>> 8b693042
             }
         //}
 
-<<<<<<< HEAD
         auto tmp_c = std::complex<double>(0.0, 0.0);
         double omega2_harm;
 
@@ -772,15 +756,6 @@
             }
             else{
                 omega2_harm = std::pow(eval_harm_renormalized[ik][js], 2);
-=======
-            for (int ks = 0; ks < ns; ++ks) {
-                for (int ls = 0; ls < ns; ++ls) {
-                    tmp_c += omega2_harm
-                          * evec_harm[ik][js][ks]
-                          * std::conj(evec_harm[ik][js][ls])
-                          * std::conj(evec[ik][is][ks]) * evec[ik][is][ls];
-                }
->>>>>>> 8b693042
             }
             tmp_c += std::conj(Cmat(js, is)) * omega2_harm * Cmat(js, is);
         }
