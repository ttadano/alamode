/*
relaxation.cpp

Copyright (c) 2022 Ryota Masuki, Terumasa Tadano

This file is distributed under the terms of the MIT license.
Please see the file 'LICENCE.txt' in the root directory
or http://opensource.org/licenses/mit-license.php for information.
*/

#include "mpi_common.h"
#include "relaxation.h"
#include "dynamical.h"
#include "gruneisen.h"
#include "system.h"
#include "constants.h"
#include "scph.h"
#include "parsephon.h"
#include "error.h"
#include "timer.h"
#include "mathfunctions.h"
#include <fftw3.h>
#include <iomanip>
#include <Eigen/Core>
#include <iomanip>

using namespace PHON_NS;

Relaxation::Relaxation(PHON *phon) : Pointers(phon)
{
    set_default_variables();
}

Relaxation::~Relaxation()
{
    deallocate_variables();
}

void Relaxation::set_default_variables()
{
    // variables related to the structural optimization
    relax_str = 0;
    relax_algo = 2;
    max_str_iter = 100;
    coord_conv_tol = 1.0e-5;
    mixbeta_coord = 0.5;
    alpha_steepest_decent = 1.0e4;
    cell_conv_tol = 1.0e-5;
    mixbeta_cell = 0.5;

    set_init_str = 1;
    cooling_u0_index = 0;
    cooling_u0_thr = 0.001;

    add_hess_diag = 100.0; // [cm^{-1}]
    stat_pressure = 0.0; // [GPa]

    // structure optimization
    init_u_tensor = nullptr;

}

void Relaxation::deallocate_variables()
{
    if (init_u_tensor) {
        deallocate(init_u_tensor);
    }
    if (V0) {
        deallocate(V0);
    }
}

void Relaxation::setup_relaxation()
{
    MPI_Bcast(&relax_str, 1, MPI_INTEGER, 0, MPI_COMM_WORLD);
    const auto Tmin = system->Tmin;
    const auto Tmax = system->Tmax;
    const auto dT = system->dT;
    const auto NT = static_cast<unsigned int>((Tmax - Tmin) / dT) + 1;

    allocate(V0, NT);
    for (int iT = 0; iT < NT; iT++) {
        V0[iT] = 0.0;
    }
}

void Relaxation::load_V0_from_file()
{
    const auto Tmin = system->Tmin;
    const auto Tmax = system->Tmax;
    const auto dT = system->dT;

    const auto NT = static_cast<unsigned int>((Tmax - Tmin) / dT) + 1;

    if (mympi->my_rank == 0) {

        std::vector<double> Temp_array(NT);
        double temp;

        for (int i = 0; i < NT; ++i) {
            Temp_array[i] = Tmin + dT * static_cast<double>(i);
        }

        std::ifstream ifs_v0;
        auto file_v0 = input->job_title + ".V0";
        ifs_v0.open(file_v0.c_str(), std::ios::in);

        if (!ifs_v0) {
            exit("load_V0_from_file",
                 "Cannot open V0 file.");
        }

        for (int iT = 0; iT < NT; iT++) {
            ifs_v0 >> temp >> V0[iT];

            if (std::fabs(temp - Temp_array[iT]) > eps6) {
                exit("load_V0_from_file",
                     "Temperature grid is not consistent.");
            }
        }

        ifs_v0.close();
    }
    MPI_Bcast(V0, NT, MPI_DOUBLE, 0, MPI_COMM_WORLD);
}

void Relaxation::store_V0_to_file()
{
    const auto Tmin = system->Tmin;
    const auto Tmax = system->Tmax;
    const auto dT = system->dT;

    const auto NT = static_cast<unsigned int>((Tmax - Tmin) / dT) + 1;
    std::vector<double> Temp_array(NT);

    for (int i = 0; i < NT; ++i) {
        Temp_array[i] = Tmin + dT * static_cast<double>(i);
    }

    std::ofstream ofs_v0;
    auto file_v0 = input->job_title + ".V0";

    ofs_v0.open(file_v0.c_str(), std::ios::out);

    if (!ofs_v0) {
        exit("store_V0_to_file",
             "Cannot open V0 file");
    }

    for (int i = 0; i < NT; i++) {
        ofs_v0 << std::scientific << std::setprecision(15);
        ofs_v0 << std::setw(30) << Temp_array[i] << std::setw(30) << V0[i] << '\n';
    }

    ofs_v0.close();

    std::cout << "  " << std::setw(input->job_title.length() + 12) << std::left << file_v0;
    std::cout << " : Renormalized static potential V0 (restart file)\n";

}

void Relaxation::set_elastic_constants(double *C1_array,
                                       double **C2_array,
                                       double ***C3_array)
{
    int i1, i2, i3, i4;

    // if the shape of the unit cell is relaxed,
    // read elastic constants from file
    if (relax_str == 2 || relax_str == 3) {
        read_C1_array(C1_array);
        read_elastic_constants(C2_array, C3_array);
    }
        // if the unit cell is fixed,
        // dummy values are set in the elastic constants
    else if (relax_str == 1) {
        for (i1 = 0; i1 < 9; i1++) {
            C1_array[i1] = 0.0;
        }

        // The elastic constant should be positive-definite
        // except for the rotational degrees of freedom
        for (i1 = 0; i1 < 3; i1++) {
            for (i2 = 0; i2 < 3; i2++) {
                for (i3 = 0; i3 < 3; i3++) {
                    for (i4 = 0; i4 < 3; i4++) {
                        if ((i1 == i3 && i2 == i4) || (i1 == i4 && i2 == i3)) {
                            C2_array[i1 * 3 + i2][i3 * 3 + i4] = 10.0; // This dummy value can be any positiva value
                        } else {
                            C2_array[i1 * 3 + i2][i3 * 3 + i4] = 0.0;
                        }
                    }
                }
            }
        }

        for (i1 = 0; i1 < 9; i1++) {
            for (i2 = 0; i2 < 9; i2++) {
                for (i3 = 0; i3 < 9; i3++) {
                    C3_array[i1][i2][i3] = 0.0;
                }
            }
        }
    }

}

void Relaxation::read_C1_array(double *const C1_array)
{
    std::fstream fin_C1_array;
    std::string str_tmp;
<<<<<<< HEAD
    int i1;
=======
>>>>>>> e9b4c017

    // initialize elastic constants
    for (auto i1 = 0; i1 < 9; i1++) {
        C1_array[i1] = 0.0;
    }

    fin_C1_array.open("C1_array.in");

    if (!fin_C1_array) {
        std::cout << "  Warning: file C1_array.in could not be open.\n";
        std::cout << "  The stress tensor at the reference structure is set zero.\n";
        return;
    }

    fin_C1_array >> str_tmp;
    for (auto i1 = 0; i1 < 9; i1++) {
        fin_C1_array >> C1_array[i1];
    }
}

void Relaxation::read_elastic_constants(double *const *const C2_array,
                                        double *const *const *const C3_array)
{
    std::fstream fin_elastic_constants;
    std::string str_tmp;
    int i1, i2, i3;

    // read elastic_constants.in from strain_IFC_dir directory
    fin_elastic_constants.open(strain_IFC_dir + "elastic_constants.in");

    if (!fin_elastic_constants) {
        exit("read_elastic_constants", "could not open file elastic_constants.in");
    }

    fin_elastic_constants >> str_tmp;
    for (i1 = 0; i1 < 9; i1++) {
        for (i2 = 0; i2 < 9; i2++) {
            fin_elastic_constants >> C2_array[i1][i2];
        }
    }
    fin_elastic_constants >> str_tmp;
    for (i1 = 0; i1 < 9; i1++) {
        for (i2 = 0; i2 < 9; i2++) {
            for (i3 = 0; i3 < 9; i3++) {
                fin_elastic_constants >> C3_array[i1][i2][i3];
            }
        }
    }
}


void Relaxation::set_init_structure_atT(double *q0,
                                        double **u_tensor,
                                        double *u0,
                                        bool &converged_prev,
                                        int &str_diverged,
                                        const int i_temp_loop,
                                        double **omega2_harmonic,
                                        std::complex<double> ***evec_harmonic)
{

    int i1, i2;

    if (str_diverged) {
        std::cout << " The crystal structure at the previous temperature is divergent.\n";
        std::cout << " read initial structure from input files.\n\n";

        set_initial_q0(q0, evec_harmonic);
        calculate_u0(q0, u0, omega2_harmonic, evec_harmonic);

        // set initial strain
        if (relax_str == 1) {
            for (i1 = 0; i1 < 3; i1++) {
                for (i2 = 0; i2 < 3; i2++) {
                    u_tensor[i1][i2] = 0.0;
                }
            }
        } else {
            set_initial_strain(u_tensor);
        }
        converged_prev = false;
        str_diverged = 0;

        return;
    }

    std::cout << " SET_INIT_STR = " << set_init_str << ":";

    if (set_init_str == 1) {
        std::cout << " set initial structure from the input file.\n\n";

        set_initial_q0(q0, evec_harmonic);
        calculate_u0(q0, u0, omega2_harmonic, evec_harmonic);
        if (relax_str == 1) {
            for (i1 = 0; i1 < 3; i1++) {
                for (i2 = 0; i2 < 3; i2++) {
                    u_tensor[i1][i2] = 0.0;
                }
            }
        } else {
            set_initial_strain(u_tensor);
        }
        converged_prev = false;

        return;
    } else if (set_init_str == 2) {
        if (i_temp_loop == 0) {
            std::cout << " set initial structure from the input file.\n\n";

            set_initial_q0(q0, evec_harmonic);
            calculate_u0(q0, u0, omega2_harmonic, evec_harmonic);
            if (relax_str == 1) {
                for (i1 = 0; i1 < 3; i1++) {
                    for (i2 = 0; i2 < 3; i2++) {
                        u_tensor[i1][i2] = 0.0;
                    }
                }
            } else {
                set_initial_strain(u_tensor);
            }
        } else {
            std::cout << " start from structure from the previous temperature.\n\n";
        }

        return;
    } else if (set_init_str == 3) {
        // read initial structure at initial temperature
        if (i_temp_loop == 0) {
            std::cout << " read initial structure from input files.\n\n";

            set_initial_q0(q0, evec_harmonic);
            calculate_u0(q0, u0, omega2_harmonic, evec_harmonic);
            if (relax_str == 1) {
                for (i1 = 0; i1 < 3; i1++) {
                    for (i2 = 0; i2 < 3; i2++) {
                        u_tensor[i1][i2] = 0.0;
                    }
                }
            } else {
                set_initial_strain(u_tensor);
            }
        }
            // read initial DISPLACEMENT if the structure converges
            // to the high-symmetry one.
        else if (std::fabs(u0[cooling_u0_index]) < cooling_u0_thr) {
            std::cout << '\n';
            std::cout << " u0[" << cooling_u0_index << "] < " << std::setw(15) << std::setprecision(6) << cooling_u0_thr
                      << " is satisfied.\n";
            std::cout << " the structure is back to the high-symmetry phase.\n";
            std::cout << " set again initial displacement from input file.\n\n";

            set_initial_q0(q0, evec_harmonic);
            calculate_u0(q0, u0, omega2_harmonic, evec_harmonic);
            converged_prev = false;
        } else {
            std::cout << " start from the structure at the previous temperature.\n\n";
        }
        return;
    }
}

void Relaxation::set_initial_q0(double *const q0, std::complex<double> ***evec_harmonic)
{
    auto ns = dynamical->neval;
    auto natmin = system->get_primcell().number_of_atoms;
    int is, i_atm, ixyz;

    for (is = 0; is < ns; is++) {
        q0[is] = 0.0;
        for (i_atm = 0; i_atm < natmin; i_atm++) {
            for (ixyz = 0; ixyz < 3; ixyz++) {
                q0[is] += evec_harmonic[0][is][i_atm * 3 + ixyz].real() *
                          //                          std::sqrt(system->mass[system->map_p2s[i_atm][0]])
                          std::sqrt(system->get_mass_prim()[i_atm])
                          * init_u0[i_atm * 3 + ixyz];
            }
        }
    }
}

void Relaxation::set_initial_strain(double *const *const u_tensor)
{
    int i, j;
    for (i = 0; i < 3; i++) {
        for (j = 0; j < 3; j++) {
            u_tensor[i][j] = init_u_tensor[i][j];
        }
    }
}

void Relaxation::calculate_u0(const double *const q0, double *const u0,
                              double **omega2_harmonic,
                              std::complex<double> ***evec_harmonic)
{
    int natmin = system->get_primcell().number_of_atoms;
    int is, is2, i_atm, ixyz;
    auto ns = dynamical->neval;

    for (i_atm = 0; i_atm < natmin; i_atm++) {
        for (ixyz = 0; ixyz < 3; ixyz++) {
            is = i_atm * 3 + ixyz;
            u0[is] = 0.0;
            for (is2 = 0; is2 < ns; is2++) {
                if (std::fabs(omega2_harmonic[0][is2]) < eps8) {
                    continue;
                }
                u0[is] += evec_harmonic[0][is2][is].real() * q0[is2];
            }
//            u0[is] /= std::sqrt(system->mass[system->map_p2s[i_atm][0]]);
            u0[is] /= std::sqrt(system->get_mass_prim()[i_atm]);
        }
    }
}

void Relaxation::update_cell_coordinate(double *q0,
                                        double *u0,
                                        double **u_tensor,
                                        const std::complex<double> *const v1_array_atT,
                                        const double *const *const omega2_array,
                                        const std::complex<double> *const del_v0_strain_atT,
                                        const double *const *const C2_array,
                                        const std::complex<double> *const *const *const cmat_convert,
                                        const std::vector<int> &harm_optical_modes,
                                        double *delta_q0,
                                        double *delta_u0,
                                        double *delta_umn,
                                        double &du0,
                                        double &du_tensor,
                                        double **omega2_harmonic,
                                        std::complex<double> ***evec_harmonic)
{
    using namespace Eigen;

    const auto ns = dynamical->neval;
    int is, js;
    int i1, i2;
    int itmp1, itmp2, itmp3, itmp4, itmp5, itmp6;

    MatrixXcd Cmat(ns, ns), v2_mat_full(ns, ns);
    MatrixXcd v2_mat_optical(ns - 3, ns - 3);
    VectorXcd dq0_vec(ns - 3), v1_vec_atT(ns - 3);

    MatrixXcd C2_mat_tmp(6, 6);
    VectorXcd du_tensor_vec(6), del_v0_strain_vec(6);


    double Ry_to_kayser_tmp = Hz_to_kayser / time_ry;
    double add_hess_diag_omega2 = std::pow(add_hess_diag / Ry_to_kayser_tmp, 2);

    for (is = 0; is < ns; is++) {
        delta_q0[is] = 0.0;
    }
    for (is = 0; is < 6; is++) {
        delta_umn[is] = 0.0;
    }

    if (relax_algo == 1) { // steepest decent
        for (is = 0; is < ns; is++) {
            // skip acoustic mode
            if (std::fabs(omega2_harmonic[0][is]) < eps8) {
                continue;
            }
            delta_q0[is] = -alpha_steepest_decent * v1_array_atT[is].real();
            q0[is] += delta_q0[is];
        }
    } else if (relax_algo == 2) { // iterative solution of linear equation

        // prepare harmonic IFC matrix
        for (is = 0; is < ns; is++) {
            for (js = 0; js < ns; js++) {
                Cmat(js, is) = cmat_convert[0][is][js]; // transpose
                v2_mat_full(is, js) = 0.0;
            }
            v2_mat_full(is, is) = omega2_array[0][is];
        }
        v2_mat_full = Cmat.adjoint() * v2_mat_full * Cmat;

        for (is = 0; is < ns - 3; is++) {
            for (js = 0; js < ns - 3; js++) {
                v2_mat_optical(is, js) = v2_mat_full(harm_optical_modes[is], harm_optical_modes[js]);
            }
            v2_mat_optical(is, is) += add_hess_diag_omega2;
        }
        // solve linear equation
        for (is = 0; is < ns - 3; is++) {
            v1_vec_atT(is) = v1_array_atT[harm_optical_modes[is]];
        }

        dq0_vec = v2_mat_optical.colPivHouseholderQr().solve(v1_vec_atT);

        // update q0
        for (is = 0; is < ns - 3; is++) {
            delta_q0[harm_optical_modes[is]] = -mixbeta_coord * dq0_vec(is).real();
            q0[harm_optical_modes[is]] += delta_q0[harm_optical_modes[is]];
        }

        if (relax_str == 1) {
            for (i1 = 0; i1 < 6; i1++) {
                delta_umn[i1] = 0.0;
            }
            for (i1 = 0; i1 < 3; i1++) {
                for (i2 = 0; i2 < 3; i2++) {
                    u_tensor[i1][i2] = 0.0;
                }
            }
        } else if (relax_str == 2) {
            // prepare matrix of elastic constants and vector of del_v0_strain_atT
            for (itmp1 = 0; itmp1 < 3; itmp1++) {
                del_v0_strain_vec(itmp1) = del_v0_strain_atT[itmp1 * 3 + itmp1];

                itmp2 = (itmp1 + 1) % 3;
                itmp3 = (itmp1 + 2) % 3;
                del_v0_strain_vec(itmp1 + 3) = del_v0_strain_atT[itmp2 * 3 + itmp3];
            }

            for (itmp1 = 0; itmp1 < 3; itmp1++) {
                for (itmp2 = 0; itmp2 < 3; itmp2++) {
                    C2_mat_tmp(itmp1, itmp2) = C2_array[itmp1 * 3 + itmp1][itmp2 * 3 + itmp2];
                }
            }
            for (itmp1 = 0; itmp1 < 3; itmp1++) {
                for (itmp2 = 0; itmp2 < 3; itmp2++) {
                    itmp3 = (itmp2 + 1) % 3;
                    itmp4 = (itmp2 + 2) % 3;
                    C2_mat_tmp(itmp1, itmp2 + 3) = 2.0 * C2_array[itmp1 * 3 + itmp1][itmp3 * 3 + itmp4];
                    C2_mat_tmp(itmp2 + 3, itmp1) = C2_array[itmp3 * 3 + itmp4][itmp1 * 3 + itmp1];
                }
            }
            for (itmp1 = 0; itmp1 < 3; itmp1++) {
                for (itmp2 = 0; itmp2 < 3; itmp2++) {
                    itmp3 = (itmp1 + 1) % 3;
                    itmp4 = (itmp1 + 2) % 3;
                    itmp5 = (itmp2 + 1) % 3;
                    itmp6 = (itmp2 + 2) % 3;
                    C2_mat_tmp(itmp1 + 3, itmp2 + 3) = 2.0 * C2_array[itmp3 * 3 + itmp4][itmp5 * 3 + itmp6];
                }
            }

            du_tensor_vec = C2_mat_tmp.colPivHouseholderQr().solve(del_v0_strain_vec);

            // update u tensor
            for (is = 0; is < 6; is++) {
                delta_umn[is] = -mixbeta_cell * du_tensor_vec(is).real();
                if (is < 3) {
                    u_tensor[is][is] += delta_umn[is];
                } else {
                    itmp1 = (is + 1) % 3;
                    itmp2 = (is + 2) % 3;
                    u_tensor[itmp1][itmp2] += delta_umn[is];
                    u_tensor[itmp2][itmp1] += delta_umn[is];
                }
            }
        }
    }

    calculate_u0(q0, u0, omega2_harmonic, evec_harmonic);

    du0 = 0.0;
    calculate_u0(delta_q0, delta_u0, omega2_harmonic, evec_harmonic);
    for (is = 0; is < ns; is++) {
        du0 += delta_u0[is] * delta_u0[is];
    }
    du0 = std::sqrt(du0);

    du_tensor = 0.0;
    for (is = 0; is < 6; is++) {
        du_tensor += delta_umn[is] * delta_umn[is];
        if (is >= 3) {
            du_tensor += delta_umn[is] * delta_umn[is];
        }
    }
    du_tensor = std::sqrt(du_tensor);

}

void Relaxation::check_str_divergence(int &diverged,
                                      const double *const q0,
                                      const double *const u0,
                                      const double *const *const u_tensor)
{
    auto ns = dynamical->neval;

    int i, j;

    int flag_diverged = 0;

    for (i = 0; i < ns; i++) {
        if (std::isfinite(q0[i]) && std::isfinite(u0[i])) {
            continue;
        } else {
            flag_diverged = 1;
            break;
        }
    }

    for (i = 0; i < 3; i++) {
        for (j = 0; j < 3; j++) {
            if (!std::isfinite(u_tensor[i][j])) {
                flag_diverged = 1;
                i = 3;
                break;
            }
        }
    }

    diverged = flag_diverged;
}


void Relaxation::compute_del_v_strain(const KpointMeshUniform *kmesh_coarse,
                                      const KpointMeshUniform *kmesh_dense,
                                      std::complex<double> **del_v1_del_umn,
                                      std::complex<double> **del2_v1_del_umn2,
                                      std::complex<double> **del3_v1_del_umn3,
                                      std::complex<double> ***del_v2_del_umn,
                                      std::complex<double> ***del2_v2_del_umn2,
                                      std::complex<double> ****del_v3_del_umn,
                                      double **omega2_harmonic,
                                      std::complex<double> ***evec_harmonic,
                                      int relax_str,
                                      MinimumDistList ***mindist_list,
                                      const PhaseFactorStorage *phase_storage_in)
{
    int ns = dynamical->neval;
    const auto nk = kmesh_dense->nk;
    const auto nk_interpolate = kmesh_coarse->nk;
    constexpr auto complex_zero = std::complex<double>(0.0, 0.0);

    int i1, is1, is2, ik1;

    // relax_str == 1 : keep the unit cell fixed and relax internal coordinates
    // set renormalization from strain as zero
    if (relax_str == 1) {
        for (i1 = 0; i1 < 9; i1++) {
            for (is1 = 0; is1 < ns; is1++) {
                del_v1_del_umn[i1][is1] = complex_zero;
            }
        }

        for (i1 = 0; i1 < 81; i1++) {
            for (is1 = 0; is1 < ns; is1++) {
                del2_v1_del_umn2[i1][is1] = complex_zero;
            }
        }

        for (i1 = 0; i1 < 729; i1++) {
            for (is1 = 0; is1 < ns; is1++) {
                del3_v1_del_umn3[i1][is1] = complex_zero;
            }
        }

        for (i1 = 0; i1 < 9; i1++) {
            for (ik1 = 0; ik1 < nk; ik1++) {
                for (is1 = 0; is1 < ns * ns; is1++) {
                    del_v2_del_umn[i1][ik1][is1] = complex_zero;
                }
            }
        }

        for (i1 = 0; i1 < 81; i1++) {
            for (ik1 = 0; ik1 < nk; ik1++) {
                for (is1 = 0; is1 < ns * ns; is1++) {
                    del2_v2_del_umn2[i1][ik1][is1] = complex_zero;
                }
            }
        }

        for (i1 = 0; i1 < 9; i1++) {
            for (ik1 = 0; ik1 < nk; ik1++) {
                for (is1 = 0; is1 < ns; is1++) {
                    for (is2 = 0; is2 < ns * ns; is2++) {
                        del_v3_del_umn[i1][ik1][is1][is2] = complex_zero;
                    }
                }
            }
        }
    }
        // relax_str == 2  : relax both the cell shape and the internal coordinates.
    else if (relax_str == 2) {

        // first-order derivative of first-order IFCs
        if (renorm_2to1st == 0) {
            if (mympi->my_rank == 0)
                std::cout << "  - first-order derivatives of first-order IFCs (set as zero) ... ";
            for (i1 = 0; i1 < 9; i1++) {
                for (is1 = 0; is1 < ns; is1++) {
                    del_v1_del_umn[i1][is1] = complex_zero;
                }
            }
        } else if (renorm_2to1st == 1) {
            if (mympi->my_rank == 0)
                std::cout << "  - first-order derivatives of first-order IFCs (from harmonic IFCs) ... ";
            compute_del_v1_del_umn(del_v1_del_umn, evec_harmonic);

        } else if (renorm_2to1st == 2) {
            if (mympi->my_rank == 0)
                std::cout << "  - first-order derivatives of first-order IFCs (finite difference method) ... ";
            calculate_delv1_delumn_finite_difference(del_v1_del_umn, evec_harmonic);
        }
        if (mympi->my_rank == 0) {
            std::cout << "  done!\n";
        }

        // second and third-order derivatives of first-order IFCs
        if (renorm_34to1st == 0) {
            if (mympi->my_rank == 0)
                std::cout << "  - second-order derivatives of first-order IFCs (set zero) ... ";
            for (i1 = 0; i1 < 81; i1++) {
                for (is1 = 0; is1 < ns; is1++) {
                    del2_v1_del_umn2[i1][is1] = complex_zero;
                }
            }
            if (mympi->my_rank == 0) {
                std::cout << "  done!\n";
                std::cout << "  - third-order derivatives of first-order IFCs (set zero) ... ";
            }
            for (i1 = 0; i1 < 729; i1++) {
                for (is1 = 0; is1 < ns; is1++) {
                    del3_v1_del_umn3[i1][is1] = complex_zero;
                }
            }
            if (mympi->my_rank == 0) {
                std::cout << "  done!\n";
            }
        } else if (renorm_34to1st == 1) {
            if (mympi->my_rank == 0)
                std::cout << "  - second-order derivatives of first-order IFCs (from cubic IFCs) ... ";

            compute_del2_v1_del_umn2(del2_v1_del_umn2, evec_harmonic);

            if (mympi->my_rank == 0) {
                std::cout << "  done!\n";
                std::cout << "  - third-order derivatives of first-order IFCs (from quartic IFCs) ... ";
            }
            compute_del3_v1_del_umn3(del3_v1_del_umn3, evec_harmonic);

            if (mympi->my_rank == 0) {
                std::cout << "  done!\n";
            }
        }

        // first-order derivatives of harmonic IFCs
        if (renorm_3to2nd == 1) {
            if (mympi->my_rank == 0)
                std::cout << "  - first-order derivatives of harmonic IFCs (from cubic IFCs) ... ";

            compute_del_v2_del_umn(del_v2_del_umn, evec_harmonic,
                                   nk,
                                   nk_interpolate,
                                   kmesh_coarse->xk);
        } else if (renorm_3to2nd == 2 || renorm_3to2nd == 3) {
            if (mympi->my_rank == 0) {
                std::cout << "  - first-order derivatives of harmonic IFCs (finite displacement method)\n";
                if (renorm_3to2nd == 2) {
                    std::cout << "    use inputs with all strain patterns ... ";
                } else if (renorm_3to2nd == 3) {
                    std::cout << "    use inputs with specified strain patterns ... ";
                }
            }

            calculate_delv2_delumn_finite_difference(omega2_harmonic,
                                                     evec_harmonic,
                                                     del_v2_del_umn,
                                                     kmesh_coarse,
                                                     kmesh_dense,
                                                     mindist_list);
        } else if (renorm_3to2nd == 4) {
            if (mympi->my_rank == 0) {
                std::cout << "  - first-order derivatives of harmonic IFCs\n";
                std::cout << "    (read from file in k-space representation) ... ";
            }

            read_del_v2_del_umn_in_kspace(omega2_harmonic,
                                          evec_harmonic,
                                          del_v2_del_umn,
                                          nk,
                                          nk_interpolate);
        }
        if (mympi->my_rank == 0) {
            std::cout << "  done!\n";
        }

        // second order derivatives of harmonic IFCs
        if (mympi->my_rank == 0)
            std::cout << "  - second-order derivatives of harmonic IFCs (from quartic IFCs) ... ";

        compute_del2_v2_del_umn2(del2_v2_del_umn2,
                                 evec_harmonic,
                                 nk,
                                 kmesh_dense->xk);

        if (mympi->my_rank == 0) {
            std::cout << "  done!\n";
            std::cout << "  - first-order derivatives of cubic IFCs (from quartic IFCs) ... ";
        }

        // first order derivatives of cubic IFCs
        compute_del_v3_del_umn(del_v3_del_umn,
                               omega2_harmonic,
                               evec_harmonic,
                               kmesh_coarse,
                               kmesh_dense,
                               phase_storage_in);

        if (mympi->my_rank == 0) {
            std::cout << "  done!\n";
        }

    }
        // relax_str == 3 : calculate lowest-order linear equation of QHA.
    else if (relax_str == 3) {

        // first-order derivative of first-order IFCs
        if (renorm_2to1st == 0) {
            if (mympi->my_rank == 0)
                std::cout << "  - first-order derivatives of first-order IFCs (set as zero) ... ";
            for (i1 = 0; i1 < 9; i1++) {
                for (is1 = 0; is1 < ns; is1++) {
                    del_v1_del_umn[i1][is1] = complex_zero;
                }
            }
        } else if (renorm_2to1st == 1) {
            if (mympi->my_rank == 0)
                std::cout << "  - first-order derivatives of first-order IFCs (from harmonic IFCs) ... ";
            compute_del_v1_del_umn(del_v1_del_umn, evec_harmonic);

        } else if (renorm_2to1st == 2) {
            if (mympi->my_rank == 0)
                std::cout << "  - first-order derivatives of first-order IFCs (finite difference method) ... ";
            calculate_delv1_delumn_finite_difference(del_v1_del_umn, evec_harmonic);
        }
        if (mympi->my_rank == 0) {
            std::cout << "  done!\n";
        }

        // second-order derivatives of 1st order IFCs
        if (renorm_34to1st == 0) {
            if (mympi->my_rank == 0)
                std::cout << "  - second-order derivatives of first-order IFCs (set zero) ... ";
            for (i1 = 0; i1 < 81; i1++) {
                for (is1 = 0; is1 < ns; is1++) {
                    del2_v1_del_umn2[i1][is1] = complex_zero;
                }
            }

        } else if (renorm_34to1st == 1) {
            if (mympi->my_rank == 0)
                std::cout << "  - second-order derivatives of first-order IFCs (from cubic IFCs) ... ";
            compute_del2_v1_del_umn2(del2_v1_del_umn2, evec_harmonic);

        }
        if (mympi->my_rank == 0) {
            std::cout << "  done!\n";
        }

        // first-order derivatives of harmonic IFCs
        if (renorm_3to2nd == 1) {
            if (mympi->my_rank == 0)
                std::cout << "  - first-order derivatives of harmonic IFCs (from cubic IFCs) ... ";

            compute_del_v2_del_umn(del_v2_del_umn, evec_harmonic,
                                   nk,
                                   nk_interpolate,
                                   kmesh_coarse->xk);
        } else if (renorm_3to2nd == 2 || renorm_3to2nd == 3) {
            if (mympi->my_rank == 0) {
                std::cout << "  - first-order derivatives of harmonic IFCs (finite displacement method)\n";
                if (renorm_3to2nd == 2) {
                    std::cout << "   use inputs with all strain patterns ...\n";
                } else if (renorm_3to2nd == 3) {
                    std::cout << "   use inputs with specified strain patterns ...\n";
                }
            }

            calculate_delv2_delumn_finite_difference(omega2_harmonic,
                                                     evec_harmonic,
                                                     del_v2_del_umn,
                                                     kmesh_coarse,
                                                     kmesh_dense,
                                                     mindist_list);
        } else if (renorm_3to2nd == 4) {
            if (mympi->my_rank == 0) {
                std::cout << "  - first-order derivatives of harmonic IFCs\n";
                std::cout << "    (read from file in k-space representation) ... ";
            }
            read_del_v2_del_umn_in_kspace(omega2_harmonic,
                                          evec_harmonic, del_v2_del_umn, nk, nk_interpolate);
        }
        if (mympi->my_rank == 0) {
            std::cout << "  done!\n";
        }
    }
    if (mympi->my_rank == 0) timer->print_elapsed();

}


void Relaxation::compute_del_v1_del_umn(std::complex<double> **del_v1_del_umn,
                                        const std::complex<double> *const *const *const evec_harmonic)
{
    // calculate renormalization in real space
<<<<<<< HEAD
    int natmin = system->get_primcell().number_of_atoms;
=======
    int natmin = system->natmin;
>>>>>>> e9b4c017
    int ns = dynamical->neval;
    double **del_v1_del_umn_in_real_space;
    allocate(del_v1_del_umn_in_real_space, 9, ns);

    double *inv_sqrt_mass;

    int i, ind1, is1;
    int ixyz, ixyz1;
    double vec[3];

    // prepare supercell shift
//    double **xshift_s;
//    const auto ncell_s = 27;

//    allocate(xshift_s, ncell_s, 3);

//    unsigned int icell = 0;
//    int ix, iy, iz;
//    for (i = 0; i < 3; ++i) xshift_s[0][i] = 0;
//    icell = 1;
//    for (ix = -1; ix <= 1; ++ix) {
//        for (iy = -1; iy <= 1; ++iy) {
//            for (iz = -1; iz <= 1; ++iz) {
//                if (ix == 0 && iy == 0 && iz == 0) continue;
//
//                xshift_s[icell][0] = ix * 1.0;
//                xshift_s[icell][1] = iy * 1.0;
//                xshift_s[icell][2] = iz * 1.0;
//
//                ++icell;
//            }
//        }
//    }

    // calculate renormalization in real space
    for (ixyz = 0; ixyz < 9; ixyz++) {
        for (i = 0; i < ns; i++) {
            del_v1_del_umn_in_real_space[ixyz][i] = 0.0;
        }
    }

    for (const auto &it: fcs_phonon->force_constant_with_cell[0]) {

//        ind1 = it.atm1 * 3 + it.xyz1;
        ind1 = it.pairs[0].index;

//        for (ixyz1 = 0; ixyz1 < 3; ixyz1++) {
//            vec[ixyz1] = system->xr_s[it.atm2][ixyz1]
//                         - system->xr_s[system->map_p2s[it.atm1][0]][ixyz1]
//                         + xshift_s[it.cell_s][ixyz1];
//        }
//        rotvec(vec, vec, system->lavec_s);
        for (ixyz1 = 0; ixyz1 < 3; ixyz1++) {
//            del_v1_del_umn_in_real_space[it.xyz2 * 3 + ixyz1][ind1] += it.fcs_val * vec[ixyz1];
            del_v1_del_umn_in_real_space[it.coords[1] * 3 + ixyz1][ind1] += it.fcs_val * it.relvecs_velocity[0][ixyz1];
        }
    }

    // transform to Fourier space
    allocate(inv_sqrt_mass, natmin);
    for (i = 0; i < natmin; i++) {
        //inv_sqrt_mass[i] = 1.0 / std::sqrt(system->mass[system->map_p2s[i][0]]);
        inv_sqrt_mass[i] = 1.0 / std::sqrt(system->get_mass_prim()[i]);

    }

    for (ixyz = 0; ixyz < 9; ixyz++) {
        for (is1 = 0; is1 < ns; is1++) {
            del_v1_del_umn[ixyz][is1] = 0.0;
            for (i = 0; i < natmin; i++) {
                for (ixyz1 = 0; ixyz1 < 3; ixyz1++) {
                    del_v1_del_umn[ixyz][is1] += evec_harmonic[0][is1][i * 3 + ixyz1] * inv_sqrt_mass[i] *
                                                 del_v1_del_umn_in_real_space[ixyz][i * 3 + ixyz1];
                }
            }
        }
    }

    deallocate(del_v1_del_umn_in_real_space);
    deallocate(inv_sqrt_mass);
//    deallocate(xshift_s);
}

void Relaxation::compute_del2_v1_del_umn2(std::complex<double> **del2_v1_del_umn2,
                                          const std::complex<double> *const *const *const evec_harmonic)
{
    // calculate renormalization in real space
    int natmin = system->get_primcell().number_of_atoms;
    int ns = dynamical->neval;
    double **del2_v1_del_umn2_in_real_space;
    allocate(del2_v1_del_umn2_in_real_space, 81, ns);

    double *inv_sqrt_mass;

    int i, ind1, is1;
    int ixyz, ixyz1, ixyz2;
    int ixyz_comb;
    double vec1[3], vec2[3];

    // prepare supercell shift
//    double **xshift_s;
//    const auto ncell_s = 27;

//    allocate(xshift_s, ncell_s, 3);

//    unsigned int icell = 0;
//    int ix, iy, iz;
//    for (i = 0; i < 3; ++i) xshift_s[0][i] = 0;
//    icell = 1;
//    for (ix = -1; ix <= 1; ++ix) {
//        for (iy = -1; iy <= 1; ++iy) {
//            for (iz = -1; iz <= 1; ++iz) {
//                if (ix == 0 && iy == 0 && iz == 0) continue;
//
//                xshift_s[icell][0] = ix * 1.0;
//                xshift_s[icell][1] = iy * 1.0;
//                xshift_s[icell][2] = iz * 1.0;
//
//                ++icell;
//            }
//        }
//    }

    // calculate renormalization in real space
    for (ixyz = 0; ixyz < 81; ixyz++) {
        for (i = 0; i < ns; i++) {
            del2_v1_del_umn2_in_real_space[ixyz][i] = 0.0;
        }
    }

    for (auto &it: fcs_phonon->force_constant_with_cell[1]) {

        ind1 = it.pairs[0].index;

//        for (ixyz1 = 0; ixyz1 < 3; ixyz1++) {
//            vec1[ixyz1] = system->xr_s_anharm[system->map_p2s_anharm[it.pairs[1].index / 3][it.pairs[1].tran]][ixyz1]
//                          - system->xr_s_anharm[system->map_p2s_anharm[it.pairs[0].index / 3][0]][ixyz1]
//                          + xshift_s[it.pairs[1].cell_s][ixyz1];
//            vec2[ixyz1] = system->xr_s_anharm[system->map_p2s_anharm[it.pairs[2].index / 3][it.pairs[2].tran]][ixyz1]
//                          - system->xr_s_anharm[system->map_p2s_anharm[it.pairs[0].index / 3][0]][ixyz1]
//                          + xshift_s[it.pairs[2].cell_s][ixyz1];
//        }
//        rotvec(vec1, vec1, system->lavec_s_anharm);
//        rotvec(vec2, vec2, system->lavec_s_anharm);

        for (ixyz1 = 0; ixyz1 < 3; ixyz1++) {
            for (ixyz2 = 0; ixyz2 < 3; ixyz2++) {
//                ixyz_comb = (it.pairs[1].index % 3) * 27 + ixyz1 * 9 + (it.pairs[2].index % 3) * 3 + ixyz2;
//                del2_v1_del_umn2_in_real_space[ixyz_comb][ind1] += it.fcs_val * vec1[ixyz1] * vec2[ixyz2];
                ixyz_comb = it.coords[1] * 27 + ixyz1 * 9 + it.coords[2] * 3 + ixyz2;
                del2_v1_del_umn2_in_real_space[ixyz_comb][ind1] += it.fcs_val
                                                                   * it.relvecs_velocity[0][ixyz1]
                                                                   * it.relvecs_velocity[1][ixyz2];
            }
        }
    }


    // transform to Fourier space
    allocate(inv_sqrt_mass, natmin);
    for (i = 0; i < natmin; i++) {
//        inv_sqrt_mass[i] = 1.0 / std::sqrt(system->mass[system->map_p2s[i][0]]);
        inv_sqrt_mass[i] = 1.0 / std::sqrt(system->get_mass_prim()[i]);
    }

    for (ixyz = 0; ixyz < 81; ixyz++) {
        for (is1 = 0; is1 < ns; is1++) {
            del2_v1_del_umn2[ixyz][is1] = 0.0;
            for (i = 0; i < natmin; i++) {
                for (ixyz1 = 0; ixyz1 < 3; ixyz1++) {
                    del2_v1_del_umn2[ixyz][is1] += evec_harmonic[0][is1][i * 3 + ixyz1] * inv_sqrt_mass[i] *
                                                   del2_v1_del_umn2_in_real_space[ixyz][i * 3 + ixyz1];
                }
            }
        }
    }
    deallocate(del2_v1_del_umn2_in_real_space);
    deallocate(inv_sqrt_mass);
<<<<<<< HEAD
//    deallocate(xshift_s);
=======
    deallocate(xshift_s);
>>>>>>> e9b4c017
}

void Relaxation::compute_del3_v1_del_umn3(std::complex<double> **del3_v1_del_umn3,
                                          const std::complex<double> *const *const *const evec_harmonic)
{
    // calculate renormalization in real space
    int natmin = system->get_primcell().number_of_atoms;
    int ns = dynamical->neval;
    double **del3_v1_del_umn3_in_real_space;

    allocate(del3_v1_del_umn3_in_real_space, 729, ns);

    double *inv_sqrt_mass;

    int i, ind1, is1;
    int ixyz, ixyz1, ixyz2, ixyz3;
    int ixyz_comb;
//    double vec1[3], vec2[3], vec3[3];

    // prepare supercell shift
//    double **xshift_s;
//    const auto ncell_s = 27;

//    allocate(xshift_s, ncell_s, 3);

//    unsigned int icell = 0;
//    int ix, iy, iz;
//    for (i = 0; i < 3; ++i) xshift_s[0][i] = 0;
//    icell = 1;
//    for (ix = -1; ix <= 1; ++ix) {
//        for (iy = -1; iy <= 1; ++iy) {
//            for (iz = -1; iz <= 1; ++iz) {
//                if (ix == 0 && iy == 0 && iz == 0) continue;
//
//                xshift_s[icell][0] = ix * 1.0;
//                xshift_s[icell][1] = iy * 1.0;
//                xshift_s[icell][2] = iz * 1.0;
//
//                ++icell;
//            }
//        }
//    }

    // calculate renormalization in real space
    for (ixyz = 0; ixyz < 729; ixyz++) {
        for (i = 0; i < ns; i++) {
            del3_v1_del_umn3_in_real_space[ixyz][i] = 0.0;
        }
    }

    for (auto &it: fcs_phonon->force_constant_with_cell[2]) {

        ind1 = it.pairs[0].index;

//        for (ixyz1 = 0; ixyz1 < 3; ixyz1++) {
//            vec1[ixyz1] = system->xr_s_anharm[system->map_p2s_anharm[it.pairs[1].index / 3][it.pairs[1].tran]][ixyz1]
//                          - system->xr_s_anharm[system->map_p2s_anharm[it.pairs[0].index / 3][0]][ixyz1]
//                          + xshift_s[it.pairs[1].cell_s][ixyz1];
//            vec2[ixyz1] = system->xr_s_anharm[system->map_p2s_anharm[it.pairs[2].index / 3][it.pairs[2].tran]][ixyz1]
//                          - system->xr_s_anharm[system->map_p2s_anharm[it.pairs[0].index / 3][0]][ixyz1]
//                          + xshift_s[it.pairs[2].cell_s][ixyz1];
//            vec3[ixyz1] = system->xr_s_anharm[system->map_p2s_anharm[it.pairs[3].index / 3][it.pairs[3].tran]][ixyz1]
//                          - system->xr_s_anharm[system->map_p2s_anharm[it.pairs[0].index / 3][0]][ixyz1]
//                          + xshift_s[it.pairs[3].cell_s][ixyz1];
//        }
//        rotvec(vec1, vec1, system->lavec_s_anharm);
//        rotvec(vec2, vec2, system->lavec_s_anharm);
//        rotvec(vec3, vec3, system->lavec_s_anharm);

        for (ixyz1 = 0; ixyz1 < 3; ixyz1++) {
            for (ixyz2 = 0; ixyz2 < 3; ixyz2++) {
                for (ixyz3 = 0; ixyz3 < 3; ixyz3++) {
//                    ixyz_comb = (it.pairs[1].index % 3) * 243 + ixyz1 * 81 + (it.pairs[2].index % 3) * 27 + ixyz2 * 9 +
//                                (it.pairs[3].index % 3) * 3 + ixyz3;
//                    del3_v1_del_umn3_in_real_space[ixyz_comb][ind1] +=
//                            it.fcs_val * vec1[ixyz1] * vec2[ixyz2] * vec3[ixyz3];
                    ixyz_comb =
                            it.coords[1] * 243 + ixyz1 * 81 + it.coords[2] * 27 + ixyz2 * 9 + it.coords[3] * 3 + ixyz3;
                    del3_v1_del_umn3_in_real_space[ixyz_comb][ind1] +=
                            it.fcs_val * it.relvecs_velocity[0][ixyz1] * it.relvecs_velocity[1][ixyz2] *
                            it.relvecs_velocity[2][ixyz3];
                }
            }
        }
    }

    // transform to Fourier space
    allocate(inv_sqrt_mass, natmin);
    for (i = 0; i < natmin; i++) {
//        inv_sqrt_mass[i] = 1.0 / std::sqrt(system->mass[system->map_p2s[i][0]]);
        inv_sqrt_mass[i] = 1.0 / std::sqrt(system->get_mass_prim()[i]);
    }

    for (ixyz = 0; ixyz < 729; ixyz++) {
        for (is1 = 0; is1 < ns; is1++) {
            del3_v1_del_umn3[ixyz][is1] = 0.0;
            for (i = 0; i < natmin; i++) {
                for (ixyz1 = 0; ixyz1 < 3; ixyz1++) {
                    del3_v1_del_umn3[ixyz][is1] += evec_harmonic[0][is1][i * 3 + ixyz1] * inv_sqrt_mass[i] *
                                                   del3_v1_del_umn3_in_real_space[ixyz][i * 3 + ixyz1];
                }
            }
        }
    }
    deallocate(del3_v1_del_umn3_in_real_space);
    deallocate(inv_sqrt_mass);
<<<<<<< HEAD
//    deallocate(xshift_s);
=======
    deallocate(xshift_s);
>>>>>>> e9b4c017
}

void Relaxation::compute_del_v2_del_umn(std::complex<double> ***del_v2_del_umn,
                                        const std::complex<double> *const *const *const evec_harmonic,
                                        const unsigned int nk,
                                        const unsigned int nk_interpolate,
                                        double **xk_in)
{
    // Calculate the correction to the second-order force constants coming from the third-order force constants
    // due to strain.

    using namespace Eigen;

    const auto ns = dynamical->neval;
    int ixyz1, ixyz2;
    int is1, is2, ik, knum;

    std::vector<FcsArrayWithCell> delta_fcs;
    FcsClassExtent fc_extent_tmp;

    std::complex<double> **mat_tmp;
    allocate(mat_tmp, ns, ns);

    MatrixXcd Dymat(ns, ns);
    MatrixXcd evec_tmp(ns, ns);

    std::vector<FcsAlignedForGruneisen> fcs_aligned;

    fcs_aligned.clear();

    for (const auto &it: fcs_phonon->force_constant_with_cell[1]) {
        fcs_aligned.emplace_back(it.fcs_val, it.pairs);
    }
    std::sort(fcs_aligned.begin(), fcs_aligned.end());


    for (ixyz1 = 0; ixyz1 < 3; ixyz1++) {
        for (ixyz2 = 0; ixyz2 < 3; ixyz2++) {
            // calculate renormalization in real space
            compute_del_v_strain_in_real_space1(fcs_aligned, delta_fcs, ixyz1, ixyz2, 1);


            for (ik = 0; ik < nk; ik++) {
                // Fourier transformation
//                anharmonic_core->calc_analytic_k_from_FcsArrayWithCell(xk_in[ik],
//                                                                       delta_fcs,
//                                                                       mat_tmp);

                // TODO: Check if delta_fcs contains the information of relvecs
                dynamical->calc_analytic_k(xk_in[ik], delta_fcs, mat_tmp);

                // Unitary transformation
                knum = ik;
                for (is1 = 0; is1 < ns; is1++) {
                    for (is2 = 0; is2 < ns; is2++) {
                        Dymat(is1, is2) = mat_tmp[is1][is2];
                        evec_tmp(is1, is2) = evec_harmonic[knum][is2][is1]; // transpose
                    }
                }
                Dymat = evec_tmp.adjoint() * Dymat * evec_tmp;

                // copy result to del_v2_del_umn
                for (is1 = 0; is1 < ns; is1++) {
                    for (is2 = 0; is2 < ns; is2++) {
                        del_v2_del_umn[ixyz1 * 3 + ixyz2][ik][is1 * ns + is2] = Dymat(is1, is2);
                    }
                }
            }
        }
    }

    deallocate(mat_tmp);
}

void Relaxation::compute_del2_v2_del_umn2(std::complex<double> ***del2_v2_del_umn2,
                                          const std::complex<double> *const *const *const evec_harmonic,
                                          const unsigned int nk,
                                          double **xk_in)
{
    using namespace Eigen;

    const auto ns = dynamical->neval;
    int ixyz11, ixyz12, ixyz21, ixyz22, ixyz, itmp;
    int is1, is2, ik, knum;

    std::vector<FcsAlignedForGruneisen> fcs_aligned;

    fcs_aligned.clear();
    for (const auto &it: fcs_phonon->force_constant_with_cell[2]) {
        fcs_aligned.emplace_back(it.fcs_val, it.pairs);
    }
    std::sort(fcs_aligned.begin(), fcs_aligned.end(), less_FcsAlignedForGruneisen2);


#pragma omp parallel private(ixyz, itmp, ixyz11, ixyz12, ixyz21, ixyz22, is1, is2, ik, knum)
    {
        std::vector<FcsArrayWithCell> delta_fcs;

        std::complex<double> **mat_tmp;
        allocate(mat_tmp, ns, ns);

        MatrixXcd Dymat(ns, ns);
        MatrixXcd evec_tmp(ns, ns);
#pragma omp for
        for (ixyz = 0; ixyz < 81; ixyz++) {
            itmp = ixyz;
            ixyz22 = itmp % 3;
            itmp /= 3;
            ixyz21 = itmp % 3;
            itmp /= 3;
            ixyz12 = itmp % 3;
            ixyz11 = itmp / 3;

            // calculate renormalization in real space
            compute_del_v_strain_in_real_space2(fcs_aligned,
                                                delta_fcs, ixyz11, ixyz12, ixyz21, ixyz22, 1);


            for (ik = 0; ik < nk; ik++) {
                //anharmonic_core->calc_analytic_k_from_FcsArrayWithCell(xk_in[ik],
                //                                                       delta_fcs,
                //                                                       mat_tmp);

                // TODO: check if delta_fcs containts the information of relvecs
                dynamical->calc_analytic_k(xk_in[ik], delta_fcs, mat_tmp);

                // Unitary transformation
                knum = ik;
                for (is1 = 0; is1 < ns; is1++) {
                    for (is2 = 0; is2 < ns; is2++) {
                        Dymat(is1, is2) = mat_tmp[is1][is2];
                        evec_tmp(is1, is2) = evec_harmonic[knum][is2][is1]; // transpose
                    }
                }
                Dymat = evec_tmp.adjoint() * Dymat * evec_tmp;

                // copy result to del2_v2_del_umn2
                for (is1 = 0; is1 < ns; is1++) {
                    for (is2 = 0; is2 < ns; is2++) {
                        del2_v2_del_umn2[ixyz][ik][is1 * ns + is2] = Dymat(is1, is2);
                    }
                }
            }
        }

        deallocate(mat_tmp);
    }

}

void Relaxation::compute_del_v3_del_umn(std::complex<double> ****del_v3_del_umn,
                                        double **omega2_harmonic,
                                        const std::complex<double> *const *const *const evec_harmonic,
                                        const KpointMeshUniform *kmesh_coarse_in,
                                        const KpointMeshUniform *kmesh_dense_in,
                                        const PhaseFactorStorage *phase_storage_in)
{
    using namespace Eigen;

    int ngroup_tmp;
    double *invmass_v3_tmp;
    int **evec_index_v3_tmp;
    std::vector<double> *fcs_group_tmp;
    std::vector<RelativeVector> *relvec_tmp;
    std::complex<double> *phi3_reciprocal_tmp;

    int i;
    int ixyz1, ixyz2, itmp;
    int is1, is2, ik, knum;

    double *invsqrt_mass_p;
    allocate(invsqrt_mass_p, system->get_primcell().number_of_atoms);
    for (i = 0; i < system->get_primcell().number_of_atoms; ++i) {
//        invsqrt_mass_p[i] = std::sqrt(1.0 / system->mass[system->map_p2s[i][0]]);
        invsqrt_mass_p[i] = std::sqrt(1.0 / system->get_mass_prim()[i]);
    }

    // calculate renormalization in real space
    std::vector<FcsArrayWithCell> delta_fcs;
    std::vector<FcsAlignedForGruneisen> fcs_aligned;
    fcs_aligned.clear();
    for (const auto &it: fcs_phonon->force_constant_with_cell[2]) {
        fcs_aligned.emplace_back(it.fcs_val, it.pairs);
    }
    std::sort(fcs_aligned.begin(), fcs_aligned.end());


    for (ixyz1 = 0; ixyz1 < 3; ixyz1++) {
        for (ixyz2 = 0; ixyz2 < 3; ixyz2++) {

            // calculate renormalization in real space
            compute_del_v_strain_in_real_space1(fcs_aligned, delta_fcs, ixyz1, ixyz2, 1);

            // prepare for the Fourier-transformation
            std::sort(delta_fcs.begin(), delta_fcs.end());

            anharmonic_core->prepare_group_of_force_constants(delta_fcs, 3,
                                                              ngroup_tmp, fcs_group_tmp);

            allocate(invmass_v3_tmp, ngroup_tmp);
            allocate(evec_index_v3_tmp, ngroup_tmp, 3);
            allocate(relvec_tmp, ngroup_tmp);
            allocate(phi3_reciprocal_tmp, ngroup_tmp);

            anharmonic_core->prepare_relative_vector(delta_fcs,
                                                     3,
                                                     ngroup_tmp,
                                                     fcs_group_tmp,
                                                     relvec_tmp);

            int k = 0;
            for (i = 0; i < ngroup_tmp; ++i) {
                for (int j = 0; j < 3; ++j) {
                    evec_index_v3_tmp[i][j] = delta_fcs[k].pairs[j].index;
                }
                invmass_v3_tmp[i]
                        = invsqrt_mass_p[evec_index_v3_tmp[i][0] / 3]
                          * invsqrt_mass_p[evec_index_v3_tmp[i][1] / 3]
                          * invsqrt_mass_p[evec_index_v3_tmp[i][2] / 3];
                k += fcs_group_tmp[i].size();
            }

            scph->compute_V3_elements_for_given_IFCs(del_v3_del_umn[ixyz1 * 3 + ixyz2],
                                                     omega2_harmonic,
                                                     ngroup_tmp,
                                                     fcs_group_tmp,
                                                     relvec_tmp,
                                                     invmass_v3_tmp,
                                                     evec_index_v3_tmp,
                                                     evec_harmonic,
                                                     true, // selfenergy_offdiagonal = true
                                                     kmesh_coarse_in,
                                                     kmesh_dense_in,
                                                     phase_storage_in);

            deallocate(fcs_group_tmp);
            deallocate(invmass_v3_tmp);
            deallocate(evec_index_v3_tmp);
            deallocate(relvec_tmp);
            deallocate(phi3_reciprocal_tmp);

        }
    }
    deallocate(invsqrt_mass_p);
}


void Relaxation::read_del_v2_del_umn_in_kspace(double **omega2_harmonic,
                                               const std::complex<double> *const *const *const evec_harmonic,
                                               std::complex<double> ***del_v2_del_umn,
                                               const unsigned int nk,
                                               const unsigned int nk_interpolate)
{
    using namespace Eigen;

<<<<<<< HEAD
    int natmin = system->get_primcell().number_of_atoms;
//    int nat = system->nat;
//    int ntran = system->ntran;
    //int nk_interpolate = kmesh_coarse->nk;
    //int nk = kmesh_dense->nk;
=======
    int natmin = system->natmin;
>>>>>>> e9b4c017
    int ns = dynamical->neval;

    int ixyz1, ixyz2;
    int ik, is, js;

    double re_tmp, im_tmp;

    MatrixXcd dymat_tmp_mode(ns, ns);
    MatrixXcd dymat_tmp_alphamu(ns, ns);
    MatrixXcd evec_tmp(ns, ns);

    // read input
    std::fstream fin_strain_mode_coupling_kspace;

    // temporary
    // (alpha,mu) representation in k-space
    std::complex<double> ***del_v2_del_umn_alphamu;
    allocate(del_v2_del_umn_alphamu, 9, nk, ns * ns);

    // read from file
    fin_strain_mode_coupling_kspace.open("B_array_kspace.txt");

    for (ixyz1 = 0; ixyz1 < 3; ixyz1++) {
        for (ixyz2 = 0; ixyz2 < 3; ixyz2++) {
            for (ik = 0; ik < nk; ik++) {
                for (is = 0; is < ns * ns; is++) {
                    fin_strain_mode_coupling_kspace >> re_tmp >> im_tmp;
                    del_v2_del_umn_alphamu[ixyz1 * 3 + ixyz2][ik][is] = std::complex<double>(re_tmp, im_tmp);
                }
            }
        }
    }

    // transform to mode-representation
    for (ixyz1 = 0; ixyz1 < 3; ixyz1++) {
        for (ixyz2 = 0; ixyz2 < 3; ixyz2++) {
            for (ik = 0; ik < nk; ik++) {

                for (is = 0; is < ns; is++) {
                    for (js = 0; js < ns; js++) {
                        evec_tmp(is, js) = evec_harmonic[ik][js][is]; // transpose
                        dymat_tmp_alphamu(is, js) = del_v2_del_umn_alphamu[ixyz1 * 3 + ixyz2][ik][is * ns + js];
                    }
                }
                dymat_tmp_mode = evec_tmp.adjoint() * dymat_tmp_alphamu * evec_tmp;

                for (is = 0; is < ns; is++) {
                    for (js = 0; js < ns; js++) {
                        del_v2_del_umn[ixyz1 * 3 + ixyz2][ik][is * ns + js] = dymat_tmp_mode(is, js);
                    }
                }
            }

        }
    }
    deallocate(del_v2_del_umn_alphamu);

    // assign ASR
    int *is_acoustic;
    allocate(is_acoustic, 3 * natmin);

    double threshold_acoustic = 1.0e-16;
    int count_acoustic = 0;
    const auto complex_zero = std::complex<double>(0.0, 0.0);

    for (is = 0; is < ns; is++) {
        if (std::fabs(omega2_harmonic[0][is]) < threshold_acoustic) {
            is_acoustic[is] = 1;
            count_acoustic++;
        } else {
            is_acoustic[is] = 0;
        }
    }

    // check number of acoustic modes
    if (count_acoustic != 3) {
        std::cout << "Warning in calculate_del_v2_strain_from_cubic_by_finite_difference: ";
        std::cout << count_acoustic << " acoustic modes are detected in Gamma point.\n\n";
    }

    // set acoustic sum rule (ASR)
    for (ixyz1 = 0; ixyz1 < 9; ixyz1++) {
        for (is = 0; is < ns; is++) {
            // mode is is an acoustic mode at Gamma point
            if (is_acoustic[is] == 0) {
                continue;
            }
            for (js = 0; js < ns; js++) {
                del_v2_del_umn[ixyz1][0][is * ns + js] = complex_zero;
                del_v2_del_umn[ixyz1][0][js * ns + is] = complex_zero;
            }
        }
    }

}


// calculate strain-force coupling using finite-difference method.
// use finite difference for all 6 strains
void Relaxation::calculate_delv1_delumn_finite_difference(std::complex<double> **del_v1_del_umn,
                                                          const std::complex<double> *const *const *const evec_harmonic)
{

    int natmin = system->get_primcell().number_of_atoms;
    auto ns = dynamical->neval;

    int ixyz1, ixyz2, ixyz3, ixyz12, ixyz22, ixyz32, i1, i2;
    int iat1, iat2, is1, isymm;
    double dtmp;
    std::string mode_tmp;
    double smag, weight;
    double weight_sum[3][3];
    std::fstream fin_strain_force_coupling;

    double *inv_sqrt_mass;

    double **del_v1_del_umn_in_real_space;
    double **del_v1_del_umn_in_real_space_symm;
    allocate(del_v1_del_umn_in_real_space, 9, ns);
    allocate(del_v1_del_umn_in_real_space_symm, 9, ns);

    fin_strain_force_coupling.open(strain_IFC_dir + "strain_force.in");

    if (!fin_strain_force_coupling) {
        exit("calculate_delv1_delumn_finite_difference",
             "strain_force.in not found");
    }

    for (ixyz1 = 0; ixyz1 < 3; ixyz1++) {
        for (ixyz2 = 0; ixyz2 < 3; ixyz2++) {
            weight_sum[ixyz1][ixyz2] = 0.0;
        }
    }

    for (ixyz1 = 0; ixyz1 < 9; ixyz1++) {
        for (is1 = 0; is1 < ns; is1++) {
            del_v1_del_umn_in_real_space[ixyz1][is1] = 0.0;
        }
    }

    // read input file
    while (true) {
        if (fin_strain_force_coupling >> mode_tmp >> smag >> weight) {
            if (mode_tmp == "xx") {
                ixyz1 = ixyz2 = 0;
            } else if (mode_tmp == "yy") {
                ixyz1 = ixyz2 = 1;
            } else if (mode_tmp == "zz") {
                ixyz1 = ixyz2 = 2;
            } else if (mode_tmp == "xy") {
                ixyz1 = 0;
                ixyz2 = 1;
            } else if (mode_tmp == "yz") {
                ixyz1 = 1;
                ixyz2 = 2;
            } else if (mode_tmp == "zx") {
                ixyz1 = 2;
                ixyz2 = 0;
            }

            for (iat1 = 0; iat1 < natmin; iat1++) {
                for (ixyz3 = 0; ixyz3 < 3; ixyz3++) {
                    fin_strain_force_coupling >> dtmp;
                    del_v1_del_umn_in_real_space[ixyz1 * 3 + ixyz2][iat1 * 3 + ixyz3] += dtmp * -1.0 / smag * weight;

                    if (ixyz1 != ixyz2) {
                        del_v1_del_umn_in_real_space[ixyz2 * 3 + ixyz1][iat1 * 3 + ixyz3]
                                = del_v1_del_umn_in_real_space[ixyz1 * 3 + ixyz2][iat1 * 3 + ixyz3];
                    }
                }
            }

            if (ixyz1 == ixyz2) {
                weight_sum[ixyz1][ixyz2] += weight;
            } else {
                weight_sum[ixyz1][ixyz2] += weight;
                weight_sum[ixyz2][ixyz1] += weight;
            }
        } else {
            break;
        }
    }

    // check weight_sum
    for (ixyz1 = 0; ixyz1 < 3; ixyz1++) {
        for (ixyz2 = 0; ixyz2 < 3; ixyz2++) {
            if (std::fabs(weight_sum[ixyz1][ixyz2] - 1.0) > eps6) {
                exit("calculate_delv1_delumn_finite_difference",
                     "Sum of weights must be 1.");
            }
        }
    }


    // convert from eV/Angst to Ry/Bohr
    double eV_to_Ry = 1.6021766208e-19 / Ryd;
    for (ixyz1 = 0; ixyz1 < 9; ixyz1++) {
        for (is1 = 0; is1 < ns; is1++) {
            del_v1_del_umn_in_real_space[ixyz1][is1] *= Bohr_in_Angstrom * eV_to_Ry;
        }
    }

    // symmetrize
    for (ixyz1 = 0; ixyz1 < 9; ixyz1++) {
        for (is1 = 0; is1 < ns; is1++) {
            del_v1_del_umn_in_real_space_symm[ixyz1][is1] = 0.0;
        }
    }

    for (isymm = 0; isymm < symmetry->SymmListWithMap_ref.size(); isymm++) {
        for (iat1 = 0; iat1 < natmin; iat1++) {
            iat2 = symmetry->SymmListWithMap_ref[isymm].mapping[iat1];

            for (i1 = 0; i1 < 27; i1++) {
                ixyz1 = i1 / 9;
                ixyz2 = (i1 % 9) / 3;
                ixyz3 = i1 % 3;
                for (i2 = 0; i2 < 27; i2++) {
                    ixyz12 = i2 / 9;
                    ixyz22 = (i2 % 9) / 3;
                    ixyz32 = i2 % 3;

                    del_v1_del_umn_in_real_space_symm[ixyz12 * 3 + ixyz22][iat2 * 3 + ixyz32]
                            += del_v1_del_umn_in_real_space[ixyz1 * 3 + ixyz2][iat1 * 3 + ixyz3]
                               * symmetry->SymmListWithMap_ref[isymm].rot[ixyz12 * 3 + ixyz1]
                               * symmetry->SymmListWithMap_ref[isymm].rot[ixyz22 * 3 + ixyz2]
                               * symmetry->SymmListWithMap_ref[isymm].rot[ixyz32 * 3 + ixyz3];
                }
            }
        }
    }

    for (ixyz1 = 0; ixyz1 < 9; ixyz1++) {
        for (is1 = 0; is1 < ns; is1++) {
            del_v1_del_umn_in_real_space_symm[ixyz1][is1] /= symmetry->SymmListWithMap_ref.size();
        }
    }

    // transform to Fourier space
    allocate(inv_sqrt_mass, natmin);
    for (iat1 = 0; iat1 < natmin; iat1++) {
//        inv_sqrt_mass[iat1] = 1.0 / std::sqrt(system->mass[system->map_p2s[iat1][0]]);
        inv_sqrt_mass[iat1] = 1.0 / std::sqrt(system->get_mass_prim()[iat1]);
    }

    for (ixyz1 = 0; ixyz1 < 9; ixyz1++) {
        for (is1 = 0; is1 < ns; is1++) {
            del_v1_del_umn[ixyz1][is1] = 0.0;
            for (iat1 = 0; iat1 < natmin; iat1++) {
                for (ixyz2 = 0; ixyz2 < 3; ixyz2++) {
                    del_v1_del_umn[ixyz1][is1] += evec_harmonic[0][is1][iat1 * 3 + ixyz2] * inv_sqrt_mass[iat1]
                                                  * del_v1_del_umn_in_real_space_symm[ixyz1][iat1 * 3 + ixyz2];
                }
            }
        }
    }

    deallocate(inv_sqrt_mass);
    deallocate(del_v1_del_umn_in_real_space);
    deallocate(del_v1_del_umn_in_real_space_symm);
}

// calculate strain-force coupling using finite-difference method.
void Relaxation::calculate_delv2_delumn_finite_difference(double **omega2_harmonic,
                                                          const std::complex<double> *const *const *const evec_harmonic,
                                                          std::complex<double> ***del_v2_del_umn,
                                                          const KpointMeshUniform *kmesh_coarse,
                                                          const KpointMeshUniform *kmesh_dense,
                                                          MinimumDistList ***mindist_list)
{
    using namespace Eigen;

<<<<<<< HEAD
    const auto natmin = system->get_primcell().number_of_atoms;
    const auto nat = system->get_supercell(0).number_of_atoms;
=======
    const auto natmin = system->natmin;
    const auto nat = system->nat;
    const auto ntran = system->ntran;
>>>>>>> e9b4c017
    const auto nk_interpolate = kmesh_coarse->nk;
    const auto nk = kmesh_dense->nk;
    const auto ns = dynamical->neval;

    int **symm_mapping_s;
    int **inv_translation_mapping;

    std::vector<FcsClassExtent> fc2_tmp;
    FcsClassExtent fce_tmp;

    int ixyz1, ixyz2, ixyz3, ixyz4;
    int ixyz1_2, ixyz2_2, ixyz3_2, ixyz4_2;
    int ixyz_comb1, ixyz_comb2;
    int i1, i2;
    int iat1, iat2, iat1_2, iat2_2, iat2_2_prim;
    int itran1, itran2;
    int ik, is1, is2, is, js;
    int isymm, imode;

    std::complex<double> ***dymat_q, **dymat_tmp;
    std::complex<double> ***dymat_new;

    const auto nk1 = kmesh_coarse->nk_i[0];
    const auto nk2 = kmesh_coarse->nk_i[1];
    const auto nk3 = kmesh_coarse->nk_i[2];

    MatrixXcd dymat_tmp_mode(ns, ns);
    MatrixXcd dymat_tmp_alphamu(ns, ns);
    MatrixXcd evec_tmp(ns, ns);

    // read input
    std::fstream fin_strain_mode_coupling;
    int nmode;
    std::vector<std::string> mode_list;
    std::vector<double> smag_list;
    std::vector<double> weight_list;
    std::vector<std::string> filename_list;

    double smag_tmp, weight_tmp;
    std::string mode_tmp, filename_tmp;

    double ****dphi2_dumn_realspace_in;
    double ****dphi2_dumn_realspace_symm;
    double **dphi2_dumn_realspace_tmp;
    int exist_in[3][3];
    double weight_sum[3][3];
    int mapping_xyz[3];
    int ****count_tmp;

    allocate(dphi2_dumn_realspace_tmp, natmin * 3, nat * 3);
    allocate(dphi2_dumn_realspace_in, 3, 3, natmin * 3, nat * 3);
    allocate(dphi2_dumn_realspace_symm, 3, 3, natmin * 3, nat * 3);
    allocate(count_tmp, 3, 3, natmin * 3, nat * 3);

    // temporary
    // (alpha,mu) representation in k-space
    std::complex<double> ***del_v2_strain_from_cubic_alphamu;
    allocate(del_v2_strain_from_cubic_alphamu, 9, nk, ns * ns);


    for (ixyz1 = 0; ixyz1 < 3; ixyz1++) {
        for (ixyz2 = 0; ixyz2 < 3; ixyz2++) {
            exist_in[ixyz1][ixyz2] = 0;
            weight_sum[ixyz1][ixyz2] = 0.0;
            for (i1 = 0; i1 < natmin * 3; i1++) {
                for (i2 = 0; i2 < nat * 3; i2++) {
                    dphi2_dumn_realspace_in[ixyz1][ixyz2][i1][i2] = 0.0;
                    dphi2_dumn_realspace_symm[ixyz1][ixyz2][i1][i2] = 0.0;
                    count_tmp[ixyz1][ixyz2][i1][i2] = 0.0;
                }
            }
        }
    }

    // read information on strain patterns and names of corresponding XML files.
    fin_strain_mode_coupling.open(strain_IFC_dir + "strain_harmonic.in");

    if (!fin_strain_mode_coupling) {
        exit("calculate_delv2_delumn_finite_difference",
             "strain_harmonic.in not found");
    }

    mode_list.clear();
    smag_list.clear();
    weight_list.clear();
    filename_list.clear();

    nmode = 0;
    while (true) {
        if (fin_strain_mode_coupling >> mode_tmp >> smag_tmp >> weight_tmp >> filename_tmp) {
            mode_list.push_back(mode_tmp);
            smag_list.push_back(smag_tmp);
            weight_list.push_back(weight_tmp);
            filename_list.push_back(filename_tmp);
            nmode++;
        } else {
            break;
        }
    }

    // read IFCs with strain.
    std::vector<std::vector<FcsArrayWithCell>> fc2_deformed(nmode);

    for (imode = 0; imode < nmode; imode++) {
        fcs_phonon->get_fcs_from_file(strain_IFC_dir + filename_list[imode], 1, fc2_deformed[imode]);
    }

    for (ixyz1 = 0; ixyz1 < 3; ixyz1++) {
        for (ixyz2 = 0; ixyz2 < 3; ixyz2++) {
            weight_sum[ixyz1][ixyz2] = 0.0;
        }
    }

    for (imode = 0; imode < nmode; imode++) {
        if (mode_list[imode] == "xx") {
            ixyz1 = ixyz2 = 0;
        } else if (mode_list[imode] == "yy") {
            ixyz1 = ixyz2 = 1;
        } else if (mode_list[imode] == "zz") {
            ixyz1 = ixyz2 = 2;
        } else if (mode_list[imode] == "xy") {
            ixyz1 = 0;
            ixyz2 = 1;
        } else if (mode_list[imode] == "yz") {
            ixyz1 = 1;
            ixyz2 = 2;
        } else if (mode_list[imode] == "zx") {
            ixyz1 = 2;
            ixyz2 = 0;
        } else {
            exit("calculate_delv2_delumn_finite_difference",
                 "Invalid name of strain mode in strain_harmonic.in.");
        }

        // calculate finite difference
        for (i1 = 0; i1 < natmin * 3; i1++) {
            for (i2 = 0; i2 < nat * 3; i2++) {
                dphi2_dumn_realspace_tmp[i1][i2] = 0.0;
            }
        }

        for (const auto &it: fc2_deformed[imode]) {
///            dphi2_dumn_realspace_tmp[it.atm1 * 3 + it.xyz1][it.atm2 * 3 + it.xyz2] += it.fcs_val;
            dphi2_dumn_realspace_tmp[it.pairs[0].index][it.pairs[1].index] += it.fcs_val;
        }
        for (const auto &it: fcs_phonon->force_constant_with_cell[0]) {
//            dphi2_dumn_realspace_tmp[it.atm1 * 3 + it.xyz1][it.atm2 * 3 + it.xyz2] -= it.fcs_val;
            dphi2_dumn_realspace_tmp[it.pairs[0].index][it.pairs[1].index] -= it.fcs_val;
        }

        if (ixyz1 == ixyz2) {
            for (i1 = 0; i1 < natmin * 3; i1++) {
                for (i2 = 0; i2 < nat * 3; i2++) {
                    dphi2_dumn_realspace_in[ixyz1][ixyz2][i1][i2] +=
                            dphi2_dumn_realspace_tmp[i1][i2] / smag_list[imode] * weight_list[imode];
                }
            }
            weight_sum[ixyz1][ixyz2] += weight_list[imode];
        } else {
            for (i1 = 0; i1 < natmin * 3; i1++) {
                for (i2 = 0; i2 < nat * 3; i2++) {
                    dphi2_dumn_realspace_in[ixyz1][ixyz2][i1][i2] +=
                            dphi2_dumn_realspace_tmp[i1][i2] / smag_list[imode] * weight_list[imode];
                    dphi2_dumn_realspace_in[ixyz2][ixyz1][i1][i2] +=
                            dphi2_dumn_realspace_tmp[i1][i2] / smag_list[imode] * weight_list[imode];
                }
            }
            weight_sum[ixyz1][ixyz2] += weight_list[imode];
            weight_sum[ixyz2][ixyz1] += weight_list[imode];
        }
    }

    // check weight_sum
    if (renorm_3to2nd == 2) {
        for (ixyz1 = 0; ixyz1 < 3; ixyz1++) {
            for (ixyz2 = 0; ixyz2 < 3; ixyz2++) {
                if (std::fabs(weight_sum[ixyz1][ixyz2] - 1.0) < eps6) {
                    exist_in[ixyz1][ixyz2] = 1;
                } else {
                    exit("calculate_delv2_delumn_finite_difference",
                         "Sum of weights must be 1.");
                }
            }
        }
    } else if (renorm_3to2nd == 3) {
        // finite difference method.
        // read input from specified strain modes.
        for (ixyz1 = 0; ixyz1 < 3; ixyz1++) {
            for (ixyz2 = 0; ixyz2 < 3; ixyz2++) {
                if (std::fabs(weight_sum[ixyz1][ixyz2] - 1.0) < eps6) {
                    exist_in[ixyz1][ixyz2] = 1;
                } else if (std::fabs(weight_sum[ixyz1][ixyz2]) < eps6) {
                    exist_in[ixyz1][ixyz2] = 0;
                } else {
                    exit("calculate_delv2_delumn_finite_difference",
                         "Sum of weights must be 1 or 0 for each mode.");
                }
            }
        }
    }

    // make mapping information
    allocate(symm_mapping_s, symmetry->SymmListWithMap_ref.size(), nat);
    make_supercell_mapping_by_symmetry_operations(symm_mapping_s);

    // TODO: check if index=0 can be used here.
    const auto ntran = system->get_map_p2s(0).size();

    allocate(inv_translation_mapping, ntran, ntran);
    make_inverse_translation_mapping(inv_translation_mapping);

    // symmetrize and replicate
    if (renorm_3to2nd == 2) {
        // input is given for all strain modes.
        for (isymm = 0; isymm < symmetry->SymmListWithMap_ref.size(); isymm++) {

            for (iat1 = 0; iat1 < natmin; iat1++) {

                for (ixyz_comb1 = 0; ixyz_comb1 < 81; ixyz_comb1++) {
                    ixyz1 = ixyz_comb1 / 27;
                    ixyz2 = (ixyz_comb1 / 9) % 3;
                    ixyz3 = (ixyz_comb1 / 3) % 3;
                    ixyz4 = ixyz_comb1 % 3;
                    for (ixyz_comb2 = 0; ixyz_comb2 < 81; ixyz_comb2++) {
                        ixyz1_2 = ixyz_comb2 / 27;
                        ixyz2_2 = (ixyz_comb2 / 9) % 3;
                        ixyz3_2 = (ixyz_comb2 / 3) % 3;
                        ixyz4_2 = ixyz_comb2 % 3;

                        iat1_2 = symmetry->SymmListWithMap_ref[isymm].mapping[iat1];

                        for (i1 = 0; i1 < ntran; i1++) {
                            if (system->get_map_p2s(0)[iat1_2][i1] ==
                                symm_mapping_s[isymm][system->get_map_p2s(0)[iat1][0]]) {
                                itran1 = i1;
                            }
                        }

                        for (iat2 = 0; iat2 < nat; iat2++) {
                            iat2_2 = symm_mapping_s[isymm][iat2]; // temporary
                            iat2_2_prim = system->get_map_s2p(0)[iat2_2].atom_num;
                            itran2 = system->get_map_s2p(0)[iat2_2].tran_num;

                            iat2_2 = system->get_map_p2s(0)[iat2_2_prim][inv_translation_mapping[itran1][itran2]];

                            dphi2_dumn_realspace_symm[ixyz1_2][ixyz2_2][iat1_2 * 3 + ixyz3_2][iat2_2 * 3 + ixyz4_2]
                                    += dphi2_dumn_realspace_in[ixyz1][ixyz2][iat1 * 3 + ixyz3][iat2 * 3 + ixyz4]
                                       * symmetry->SymmListWithMap_ref[isymm].rot[ixyz1_2 * 3 + ixyz1]
                                       * symmetry->SymmListWithMap_ref[isymm].rot[ixyz2_2 * 3 + ixyz2]
                                       * symmetry->SymmListWithMap_ref[isymm].rot[ixyz3_2 * 3 + ixyz3]
                                       * symmetry->SymmListWithMap_ref[isymm].rot[ixyz4_2 * 3 + ixyz4];
                        }
                    }
                }
            }
        }

        for (ixyz1 = 0; ixyz1 < 3; ixyz1++) {
            for (ixyz2 = 0; ixyz2 < 3; ixyz2++) {
                for (i1 = 0; i1 < natmin * 3; i1++) {
                    for (i2 = 0; i2 < nat * 3; i2++) {
                        dphi2_dumn_realspace_symm[ixyz1][ixyz2][i1][i2] /= symmetry->SymmListWithMap_ref.size();
                    }
                }
            }
        }
    } else if (renorm_3to2nd == 3) {
        for (isymm = 0; isymm < symmetry->SymmListWithMap_ref.size(); isymm++) {

            // make mapping of xyz by the rotation matrix
            for (ixyz1 = 0; ixyz1 < 3; ixyz1++) {
                mapping_xyz[ixyz1] = -1;
            }

            for (ixyz1 = 0; ixyz1 < 3; ixyz1++) {
                for (ixyz2 = 0; ixyz2 < 3; ixyz2++) {
                    if (std::fabs(std::fabs(symmetry->SymmListWithMap_ref[isymm].rot[ixyz1 * 3 + ixyz2]) - 1.0) <
                        eps6) {
                        mapping_xyz[ixyz2] = ixyz1;
                    }
                }
            }

            for (ixyz1 = 0; ixyz1 < 3; ixyz1++) {
                if (mapping_xyz[ixyz1] == -1) {
                    exit("calculate_delv2_delumn_finite_difference",
                         "RENORM_3TO2ND == 3 cannot be used for this material.");
                }
            }

            for (ixyz1 = 0; ixyz1 < 3; ixyz1++) {
                for (ixyz2 = 0; ixyz2 < 3; ixyz2++) {
                    // skip if dphi2_dumn_realspace[ixyz1][ixyz2] is not included in the input
                    if (exist_in[ixyz1][ixyz2] == 0) {
                        continue;
                    }

                    for (iat1 = 0; iat1 < natmin; iat1++) {

                        iat1_2 = symmetry->SymmListWithMap_ref[isymm].mapping[iat1];
                        ixyz1_2 = mapping_xyz[ixyz1];
                        ixyz2_2 = mapping_xyz[ixyz2];

                        for (i1 = 0; i1 < ntran; i1++) {
                            if (system->get_map_p2s(0)[iat1_2][i1] ==
                                symm_mapping_s[isymm][system->get_map_p2s(0)[iat1][0]]) {
                                itran1 = i1;
                            }
                        }

                        for (iat2 = 0; iat2 < nat; iat2++) {
                            iat2_2 = symm_mapping_s[isymm][iat2]; // temporary
                            iat2_2_prim = system->get_map_s2p(0)[iat2_2].atom_num;
                            itran2 = system->get_map_s2p(0)[iat2_2].tran_num;

                            iat2_2 = system->get_map_p2s(0)[iat2_2_prim][inv_translation_mapping[itran1][itran2]];

                            for (ixyz3 = 0; ixyz3 < 3; ixyz3++) {
                                for (ixyz4 = 0; ixyz4 < 3; ixyz4++) {
                                    ixyz3_2 = mapping_xyz[ixyz3];
                                    ixyz4_2 = mapping_xyz[ixyz4];

                                    dphi2_dumn_realspace_symm[ixyz1_2][ixyz2_2][iat1_2 * 3 + ixyz3_2][iat2_2 * 3 +
                                                                                                      ixyz4_2]
                                            += dphi2_dumn_realspace_in[ixyz1][ixyz2][iat1 * 3 + ixyz3][iat2 * 3 + ixyz4]
                                               * symmetry->SymmListWithMap_ref[isymm].rot[ixyz1_2 * 3 + ixyz1]
                                               * symmetry->SymmListWithMap_ref[isymm].rot[ixyz2_2 * 3 + ixyz2]
                                               * symmetry->SymmListWithMap_ref[isymm].rot[ixyz3_2 * 3 + ixyz3]
                                               * symmetry->SymmListWithMap_ref[isymm].rot[ixyz4_2 * 3 + ixyz4];

                                    count_tmp[ixyz1_2][ixyz2_2][iat1_2 * 3 + ixyz3_2][iat2_2 * 3 + ixyz4_2]++;

                                }
                            }
                        }
                    }
                }
            }
        }

        for (ixyz1 = 0; ixyz1 < 3; ixyz1++) {
            for (ixyz2 = 0; ixyz2 < 3; ixyz2++) {
                for (i1 = 0; i1 < natmin * 3; i1++) {
                    for (i2 = 0; i2 < nat * 3; i2++) {
                        if (count_tmp[ixyz1][ixyz2][i1][i2] == 0) {
                            std::cout << "Warning: dphi2_dumn_realspace[" << ixyz1 << "][" << ixyz2 << "][" << i1
                                      << "][" << i2 << "] is not given\n";
                            std::cout << "The corresponding component is set zero.\n";
                            dphi2_dumn_realspace_symm[ixyz1][ixyz2][i1][i2] = 0.0;
                        } else {
                            dphi2_dumn_realspace_symm[ixyz1][ixyz2][i1][i2] /= count_tmp[ixyz1][ixyz2][i1][i2];
                        }
                    }
                }
            }
        }
    }

    deallocate(symm_mapping_s);
    deallocate(inv_translation_mapping);

    // Fourier transform and interpolate
    allocate(dymat_q, ns, ns, nk_interpolate);
    allocate(dymat_new, ns, ns, nk_interpolate);
    allocate(dymat_tmp, ns, ns);

    for (ixyz1 = 0; ixyz1 < 3; ixyz1++) {
        for (ixyz2 = 0; ixyz2 < 3; ixyz2++) {

            // put dphi2_dumn_realspace_symm to std::vector<FcsClassExtent> format
            fc2_tmp.clear();
            for (i1 = 0; i1 < natmin * 3; i1++) {
                for (i2 = 0; i2 < nat * 3; i2++) {
                    fce_tmp.atm1 = i1 / 3;
                    fce_tmp.atm2 = i2 / 3;
                    fce_tmp.xyz1 = i1 % 3;
                    fce_tmp.xyz2 = i2 % 3;
                    fce_tmp.cell_s = 0;
                    fce_tmp.fcs_val = dphi2_dumn_realspace_symm[ixyz1][ixyz2][i1][i2];
                    fc2_tmp.push_back(fce_tmp);
                }
            }

            // Fourier transform
            for (ik = 0; ik < nk_interpolate; ik++) {

                dynamical->calc_analytic_k(kmesh_coarse->xk[ik], fc2_tmp, dymat_tmp);

                for (is1 = 0; is1 < ns; is1++) {
                    for (is2 = 0; is2 < ns; is2++) {
                        dymat_q[is1][is2][ik] = dymat_tmp[is1][is2];
                    }
                }
            }

            // interpolation
            for (is1 = 0; is1 < ns; is1++) {
                for (is2 = 0; is2 < ns; is2++) {
                    fftw_plan plan = fftw_plan_dft_3d(nk1, nk2, nk3,
                                                      reinterpret_cast<fftw_complex *>(dymat_q[is1][is2]),
                                                      reinterpret_cast<fftw_complex *>(dymat_new[is1][is2]),
                                                      FFTW_FORWARD, FFTW_ESTIMATE);
                    fftw_execute(plan);
                    fftw_destroy_plan(plan);

                    for (ik = 0; ik < nk_interpolate; ++ik) {
                        dymat_new[is1][is2][ik] /= static_cast<double>(nk_interpolate);
                    }
                }
            }

            for (ik = 0; ik < nk; ik++) {
                dynamical->r2q(kmesh_dense->xk[ik], nk1, nk2, nk3, ns,
                               mindist_list, dymat_new, dymat_tmp);

                // (alpha,mu) representation in k-space (this is temporary)
                for (is = 0; is < ns; is++) {
                    for (js = 0; js < ns; js++) {
                        del_v2_strain_from_cubic_alphamu[ixyz1 * 3 + ixyz2][ik][is * ns + js] = dymat_tmp[is][js];
                    }
                }

                // transform to mode representation
                for (is = 0; is < ns; is++) {
                    for (js = 0; js < ns; js++) {
                        evec_tmp(is, js) = evec_harmonic[ik][js][is]; // transpose
                        dymat_tmp_alphamu(is, js) = dymat_tmp[is][js];
                    }
                }
                dymat_tmp_mode = evec_tmp.adjoint() * dymat_tmp_alphamu * evec_tmp;

                for (is = 0; is < ns; is++) {
                    for (js = 0; js < ns; js++) {
                        del_v2_del_umn[ixyz1 * 3 + ixyz2][ik][is * ns + js] = dymat_tmp_mode(is, js);
                    }
                }
            }

        }
    }

    // Assign ASR to del_v2_del_umn from here.
    // set elements of acoustic mode at Gamma point exactly zero

    double threshold_acoustic = 1.0e-16;
    int count_acoustic = 0;

    const auto complex_zero = std::complex<double>(0.0, 0.0);

    int *is_acoustic;
    allocate(is_acoustic, ns);

    for (is = 0; is < ns; is++) {
        if (std::fabs(omega2_harmonic[0][is]) < threshold_acoustic) {
            is_acoustic[is] = 1;
            count_acoustic++;
        } else {
            is_acoustic[is] = 0;
        }
    }

    // check number of acoustic modes
    if (count_acoustic != 3) {
        exit("calculate_delv2_delumn_finite_difference",
             "the number of detected acoustic modes is not three.");
    }

    // set acoustic sum rule (ASR)
    for (ixyz1 = 0; ixyz1 < 9; ixyz1++) {
        for (is = 0; is < ns; is++) {
            if (is_acoustic[is] == 0) {
                continue;
            }
            for (js = 0; js < ns; js++) {
                del_v2_del_umn[ixyz1][0][is * ns + js] = complex_zero;
                del_v2_del_umn[ixyz1][0][js * ns + is] = complex_zero;
            }
        }
    }

    // write the result in k-space and (alpha,mu) representation in a file
    // std::ofstream fout_B_array_kspace;
    // fout_B_array_kspace.open("B_array_kspace.txt");

    // for(ik = 0; ik < nk; ik++){
    //     std::cout << kmesh_dense->xk[ik][0] << " " << kmesh_dense->xk[ik][1] << " " << kmesh_dense->xk[ik][2] << std::endl;
    // }


    // for(ixyz1 = 0; ixyz1 < 3; ixyz1++){
    //     for(ixyz2 = 0; ixyz2 < 3; ixyz2++){
    //         for(ik = 0; ik < nk; ik++){
    //             for(is = 0; is < ns*ns; is++){
    //                 fout_B_array_kspace << std::scientific << std::setprecision(15);
    //                 fout_B_array_kspace << del_v2_strain_from_cubic_alphamu[ixyz1*3+ixyz2][ik][is].real() << " " << del_v2_strain_from_cubic_alphamu[ixyz1*3+ixyz2][ik][is].imag() << std::endl;
    //             }
    //         }
    //     }
    // }
    // fout_B_array_kspace.close();


    deallocate(dphi2_dumn_realspace_tmp);
    deallocate(dphi2_dumn_realspace_symm);
    deallocate(dphi2_dumn_realspace_in);
    deallocate(count_tmp);

    deallocate(dymat_q);
    deallocate(dymat_tmp);
    deallocate(dymat_new);

    deallocate(is_acoustic);
}

void Relaxation::renormalize_v0_from_umn(double &v0_with_umn,
                                         double v0_ref,
                                         double **eta_tensor,
                                         double *C1_array,
                                         double **C2_array,
                                         double ***C3_array,
                                         double **u_tensor,
                                         const double pvcell)
{
    int ixyz1, ixyz2, ixyz3, ixyz4, ixyz5, ixyz6;

    double factor1 = 0.5;
    double factor2 = 1.0 / 6.0;

    v0_with_umn = v0_ref;

    for (ixyz1 = 0; ixyz1 < 3; ixyz1++) {
        for (ixyz2 = 0; ixyz2 < 3; ixyz2++) {
            v0_with_umn += C1_array[ixyz1 * 3 + ixyz2] * eta_tensor[ixyz1][ixyz2];
            for (ixyz3 = 0; ixyz3 < 3; ixyz3++) {
                for (ixyz4 = 0; ixyz4 < 3; ixyz4++) {
                    v0_with_umn += factor1 * C2_array[ixyz1 * 3 + ixyz2][ixyz3 * 3 + ixyz4] * eta_tensor[ixyz1][ixyz2] *
                                   eta_tensor[ixyz3][ixyz4];
                    for (ixyz5 = 0; ixyz5 < 3; ixyz5++) {
                        for (ixyz6 = 0; ixyz6 < 3; ixyz6++) {
                            v0_with_umn += factor2 * C3_array[ixyz1 * 3 + ixyz2][ixyz3 * 3 + ixyz4][ixyz5 * 3 + ixyz6]
                                           * eta_tensor[ixyz1][ixyz2] * eta_tensor[ixyz3][ixyz4] *
                                           eta_tensor[ixyz5][ixyz6];
                        }
                    }
                }
            }
        }
    }

    // add pV term
    Eigen::Vector3d vec_tmp1, vec_tmp2, vec_tmp3;
    for (ixyz1 = 0; ixyz1 < 3; ixyz1++) {
        vec_tmp1[ixyz1] = u_tensor[0][ixyz1];
        vec_tmp2[ixyz1] = u_tensor[1][ixyz1];
        vec_tmp3[ixyz1] = u_tensor[2][ixyz1];
    }
    vec_tmp1[0] += 1.0;
    vec_tmp2[1] += 1.0;
    vec_tmp3[2] += 1.0;

    double det_F_tensor = std::abs(vec_tmp1.dot(vec_tmp2.cross(vec_tmp3)));
    v0_with_umn += pvcell * det_F_tensor;

}

void Relaxation::renormalize_v1_from_umn(std::complex<double> *v1_with_umn,
                                         const std::complex<double> *const v1_ref,
                                         const std::complex<double> *const *const del_v1_del_umn,
                                         const std::complex<double> *const *const del2_v1_del_umn2,
                                         const std::complex<double> *const *const del3_v1_del_umn3,
                                         const double *const *const u_tensor)
{
    const auto ns = dynamical->neval;

    int ixyz1, ixyz2, ixyz3, ixyz4, ixyz5, ixyz6;
    int ixyz_comb;
    int is;

    double factor1 = 0.5;
    double factor2 = 1.0 / 6.0;

    for (is = 0; is < ns; is++) {
        // original 1st-order IFCs
        v1_with_umn[is] = v1_ref[is];

        for (ixyz1 = 0; ixyz1 < 3; ixyz1++) {
            for (ixyz2 = 0; ixyz2 < 3; ixyz2++) {
                // renormalization from harmonic IFCs
                v1_with_umn[is] += del_v1_del_umn[ixyz1 * 3 + ixyz2][is] * u_tensor[ixyz1][ixyz2];

                for (ixyz3 = 0; ixyz3 < 3; ixyz3++) {
                    for (ixyz4 = 0; ixyz4 < 3; ixyz4++) {
                        // renormalization from cubic IFCs
                        ixyz_comb = ixyz1 * 27 + ixyz2 * 9 + ixyz3 * 3 + ixyz4;
                        v1_with_umn[is] += factor1 * del2_v1_del_umn2[ixyz_comb][is]
                                           * u_tensor[ixyz1][ixyz2] * u_tensor[ixyz3][ixyz4];

                        for (ixyz5 = 0; ixyz5 < 3; ixyz5++) {
                            for (ixyz6 = 0; ixyz6 < 3; ixyz6++) {
                                // renormalization from quartic IFCs
                                ixyz_comb = ixyz1 * 243 + ixyz2 * 81 + ixyz3 * 27 + ixyz4 * 9 + ixyz5 * 3 + ixyz6;
                                v1_with_umn[is] += factor2 * del3_v1_del_umn3[ixyz_comb][is]
                                                   * u_tensor[ixyz1][ixyz2] * u_tensor[ixyz3][ixyz4] *
                                                   u_tensor[ixyz5][ixyz6];
                            }
                        }
                    }
                }
            }
        }
    }
}

void Relaxation::renormalize_v2_from_umn(const KpointMeshUniform *kmesh_coarse,
                                         const KpointMeshUniform *kmesh_dense,
                                         const std::vector<int> &kmap_coarse_to_dense,
                                         std::complex<double> **delta_v2_renorm,
                                         std::complex<double> ***del_v2_del_umn,
                                         std::complex<double> ***del2_v2_del_umn2,
                                         double **u_tensor)
{
    const auto nk_interpolate = kmesh_coarse->nk;
    const auto ns = dynamical->neval;
    unsigned int ik, knum;
    unsigned int is1, is2;
    int ixyz1, ixyz2;
    int ixyz, ixyz11, ixyz12, ixyz21, ixyz22, itmp;

    const auto ns2 = ns * ns;
    const auto nkns2 = nk_interpolate * ns2;

#pragma omp parallel for private(ik, is1, is2, knum, ixyz1, ixyz2, ixyz, ixyz11, ixyz12, ixyz21, ixyz22, itmp)
    for (int iks = 0; iks < nkns2; ++iks) {
        ik = iks / ns2;
        is1 = (iks % ns2) / ns;
        is2 = iks % ns;

        knum = kmap_coarse_to_dense[ik];

        // initialize delta_v2_renorm
        delta_v2_renorm[ik][is1 * ns + is2] = 0.0;

        // renormalization from cubic IFCs
        for (ixyz1 = 0; ixyz1 < 3; ixyz1++) {
            for (ixyz2 = 0; ixyz2 < 3; ixyz2++) {
                delta_v2_renorm[ik][is1 * ns + is2] +=
                        del_v2_del_umn[ixyz1 * 3 + ixyz2][knum][is1 * ns + is2] * u_tensor[ixyz1][ixyz2];
            }
        }

        // renormalization from quartic IFCs
        for (ixyz = 0; ixyz < 81; ixyz++) {
            itmp = ixyz;
            ixyz22 = itmp % 3;
            itmp /= 3;
            ixyz21 = itmp % 3;
            itmp /= 3;
            ixyz12 = itmp % 3;
            ixyz11 = itmp / 3;

            delta_v2_renorm[ik][is1 * ns + is2] +=
                    0.5 * del2_v2_del_umn2[ixyz][knum][is1 * ns + is2] * u_tensor[ixyz11][ixyz12] *
                    u_tensor[ixyz21][ixyz22];
        }
    }
}

void Relaxation::renormalize_v3_from_umn(const KpointMeshUniform *kmesh_coarse,
                                         const KpointMeshUniform *kmesh_dense,
                                         std::complex<double> ***v3_with_umn,
                                         std::complex<double> ***v3_ref,
                                         std::complex<double> ****del_v3_del_umn,
                                         double **u_tensor)
{
    const auto nk_scph = kmesh_dense->nk;
//    const auto nk_interpolate = kmesh_coarse->nk;
    const auto ns = dynamical->neval;
    unsigned int ik;
    unsigned int is1, is2, is3;
    unsigned int ixyz1, ixyz2;

    const auto ns2 = ns * ns;
    const auto ns3 = ns * ns2;
    const auto nkns3 = nk_scph * ns3;

#pragma omp parallel for private(ik, is1, is2, is3, ixyz1, ixyz2)
    for (int iks = 0; iks < nkns3; ++iks) {
        ik = iks / ns3;
        is1 = (iks % ns3) / ns2;
        is2 = (iks % ns2) / ns;
        is3 = iks % ns;

        // initialize v3_with_umn
        v3_with_umn[ik][is1][is2 * ns + is3] = v3_ref[ik][is1][is2 * ns + is3];

        // renormalization from cubic IFCs
        for (ixyz1 = 0; ixyz1 < 3; ixyz1++) {
            for (ixyz2 = 0; ixyz2 < 3; ixyz2++) {
                v3_with_umn[ik][is1][is2 * ns + is3] +=
                        del_v3_del_umn[ixyz1 * 3 + ixyz2][ik][is1][is2 * ns + is3] * u_tensor[ixyz1][ixyz2];
            }
        }
    }
}

void Relaxation::renormalize_v1_from_q0(double **omega2_harmonic,
                                        const KpointMeshUniform *kmesh_coarse,
                                        const KpointMeshUniform *kmesh_dense,
                                        std::complex<double> *v1_renorm,
                                        std::complex<double> *v1_ref,
                                        std::complex<double> **delta_v2_array_original,
                                        std::complex<double> ***v3_ref,
                                        std::complex<double> ***v4_ref,
                                        double *q0)
{
    int is, is1, is2, is3;
    int ik_irred0 = kmesh_coarse->kpoint_map_symmetry[0].knum_irred_orig;
    const auto ns = dynamical->neval;
    double factor = 0.5 * 4.0 * kmesh_dense->nk;
    double factor2 = 1.0 / 6.0 * 4.0 * kmesh_dense->nk;

    // renormalize v1 array
    for (is = 0; is < ns; is++) {

        v1_renorm[is] = v1_ref[is];
        v1_renorm[is] += omega2_harmonic[0][is] * q0[is]; // original v2 is assumed to be diagonal

        for (is1 = 0; is1 < ns; is1++) {
            v1_renorm[is] += delta_v2_array_original[0][is * ns + is1] * q0[is1];
        }

        for (is1 = 0; is1 < ns; is1++) {
            for (is2 = 0; is2 < ns; is2++) {
                v1_renorm[is] += factor * v3_ref[0][is][is1 * ns + is2]
                                 * q0[is1] * q0[is2];
            }
        }

        for (is1 = 0; is1 < ns; is1++) {
            for (is2 = 0; is2 < ns; is2++) {
                for (is3 = 0; is3 < ns; is3++) {

                    v1_renorm[is] += factor2 * v4_ref[ik_irred0 * kmesh_dense->nk][is * ns + is1][is2 * ns + is3]
                                     * q0[is1] * q0[is2] * q0[is3];
                    // the factor 4.0 appears due to the definition of v4_array = 1.0/(4.0*N_scph) Phi_4
                }
            }
        }

    }
}

void Relaxation::renormalize_v2_from_q0(std::complex<double> ***evec_harmonic,
                                        const KpointMeshUniform *kmesh_coarse,
                                        const KpointMeshUniform *kmesh_dense,
                                        const std::vector<int> &kmap_coarse_to_dense,
                                        std::complex<double> ****mat_transform_sym,
                                        std::complex<double> **delta_v2_renorm,
                                        std::complex<double> **delta_v2_array_original,
                                        std::complex<double> ***v3_ref,
                                        std::complex<double> ***v4_ref,
                                        double *q0)
{
    using namespace Eigen;

    int ik;
    int is1, is2, js1, js2;
    unsigned int knum, knum_interpolate;
    const auto nk_scph = kmesh_dense->nk;
    const auto nk_interpolate = kmesh_coarse->nk;
    double factor = 4.0 * nk_scph;
    double factor2 = 4.0 * nk_scph * 0.5;

    const auto complex_zero = std::complex<double>(0.0, 0.0);

    const auto ns = dynamical->neval;
    const auto nk_irred_interpolate = kmesh_coarse->nk_irred;

    std::complex<double> ***dymat_q;
    MatrixXcd Dymat(ns, ns);
    MatrixXcd evec_tmp(ns, ns);
    allocate(dymat_q, ns, ns, nk_interpolate);

    for (ik = 0; ik < nk_irred_interpolate; ik++) {

        knum_interpolate = kmesh_coarse->kpoint_irred_all[ik][0].knum;
        knum = kmap_coarse_to_dense[knum_interpolate];

        // calculate renormalization
        for (is1 = 0; is1 < ns; is1++) {
            for (is2 = 0; is2 < ns; is2++) {
                Dymat(is1, is2) = complex_zero;
                for (js1 = 0; js1 < ns; js1++) {
                    // cubic reormalization
                    Dymat(is1, is2) += factor * v3_ref[knum][js1][is2 * ns + is1]
                                       * q0[js1];
                    // quartic renormalization
                    for (js2 = 0; js2 < ns; js2++) {
                        Dymat(is1, is2) += factor2 * v4_ref[ik * nk_scph][is1 * ns + is2][js1 * ns + js2]
                                           * q0[js1] * q0[js2];
                    }
                }
            }
        }

        // unitary transform Dymat
        for (is1 = 0; is1 < ns; is1++) {
            for (is2 = 0; is2 < ns; is2++) {
                evec_tmp(is1, is2) = evec_harmonic[knum][is2][is1]; // transpose
            }
        }
        Dymat = evec_tmp * Dymat * evec_tmp.adjoint();

        // symmetrize dynamical matrix
        dynamical->symmetrize_dynamical_matrix(ik, kmesh_coarse,
                                               mat_transform_sym, Dymat);

        // store to dymat_q
        for (is1 = 0; is1 < ns; is1++) {
            for (is2 = 0; is2 < ns; is2++) {
                dymat_q[is1][is2][knum_interpolate] = Dymat(is1, is2);
            }
        }
    }

    // replicate dymat_q to all q
    dynamical->replicate_dymat_for_all_kpoints(kmesh_coarse, mat_transform_sym,
                                               dymat_q);

    // copy to delta_v2_renorm
    for (ik = 0; ik < nk_interpolate; ik++) {
        knum = kmap_coarse_to_dense[ik];
        // unitary transform Dymat
        for (is1 = 0; is1 < ns; is1++) {
            for (is2 = 0; is2 < ns; is2++) {
                Dymat(is1, is2) = dymat_q[is1][is2][ik];
                evec_tmp(is1, is2) = evec_harmonic[knum][is2][is1]; // transpose
            }
        }
        Dymat = evec_tmp.adjoint() * Dymat * evec_tmp;

        for (is1 = 0; is1 < ns; is1++) {
            for (is2 = 0; is2 < ns; is2++) {
                delta_v2_renorm[ik][is1 * ns + is2] = Dymat(is1, is2);
            }
        }
    }

    for (ik = 0; ik < nk_interpolate; ik++) {
        for (is1 = 0; is1 < ns * ns; is1++) {
            delta_v2_renorm[ik][is1] += delta_v2_array_original[ik][is1];
        }
    }

    deallocate(dymat_q);

}

void Relaxation::renormalize_v3_from_q0(const KpointMeshUniform *kmesh_dense,
                                        const KpointMeshUniform *kmesh_coarse,
                                        std::complex<double> ***v3_renorm,
                                        std::complex<double> ***v3_ref,
                                        std::complex<double> ***v4_ref,
                                        double *q0)
{
    const auto ns = dynamical->neval;
    const auto ik_irred0 = kmesh_coarse->kpoint_map_symmetry[0].knum_irred_orig;
    const auto nk_scph = kmesh_dense->nk;

    const auto ns2 = ns * ns;
    const auto ns3 = ns * ns2;
    const auto nkns3 = nk_scph * ns3;

    unsigned int ik, is1, is2, is3, js;

#pragma omp parallel for private(ik, is1, is2, is3, js)
    for (int iks = 0; iks < nkns3; ++iks) {
        ik = iks / ns3;
        is1 = (iks % ns3) / ns2;
        is2 = (iks % ns2) / ns;
        is3 = iks % ns;
        v3_renorm[ik][is1][is2 * ns + is3] = v3_ref[ik][is1][is2 * ns + is3];
        for (js = 0; js < ns; js++) {
            v3_renorm[ik][is1][is2 * ns + is3] += v4_ref[ik_irred0 * nk_scph + ik][js * ns + is1][is2 * ns + is3] * q0[js];
        }
    }
}

void Relaxation::renormalize_v0_from_q0(double **omega2_harmonic,
                                        const KpointMeshUniform *kmesh_dense,
                                        double &v0_renorm,
                                        double v0_ref,
                                        std::complex<double> *v1_ref,
                                        std::complex<double> **delta_v2_array_original,
                                        std::complex<double> ***v3_ref,
                                        std::complex<double> ***v4_ref,
                                        double *q0)
{
    int is1, is2, is3, is4;
    const auto ns = dynamical->neval;
    int nk_scph = kmesh_dense->nk;
    double factor2 = 1.0 / 2.0;
    double factor3 = 1.0 / 6.0 * 4.0 * nk_scph;;
    double factor4 = 1.0 / 24.0 * 4.0 * nk_scph;;

    std::complex<double> v0_renorm_tmp;

    v0_renorm_tmp = v0_ref;
    // renormalize from the 1st order, harmonic IFC
    for (is1 = 0; is1 < ns; is1++) {
        v0_renorm_tmp += v1_ref[is1] * q0[is1];
        v0_renorm_tmp += factor2 * omega2_harmonic[0][is1] * q0[is1] * q0[is1]; // original v2 is assumed to be diagonal
    }
    // renormalize from the delta_v2_array
    for (is1 = 0; is1 < ns; is1++) {
        for (is2 = 0; is2 < ns; is2++) {
            v0_renorm_tmp += factor2 * delta_v2_array_original[0][is1 * ns + is2] * q0[is1] * q0[is2];
        }
    }
    // renormalize from the cubic, quartic IFC
    for (is1 = 0; is1 < ns; is1++) {
        for (is2 = 0; is2 < ns; is2++) {
            for (is3 = 0; is3 < ns; is3++) {
                v0_renorm_tmp += factor3 * v3_ref[0][is1][is2 * ns + is3] * q0[is1] * q0[is2] * q0[is3];
                for (is4 = 0; is4 < ns; is4++) {
                    v0_renorm_tmp +=
                            factor4 * v4_ref[0][is2 * ns + is1][is3 * ns + is4] * q0[is1] * q0[is2] * q0[is3] * q0[is4];
                }
            }
        }
    }

    v0_renorm = v0_renorm_tmp.real();

}

void Relaxation::compute_del_v_strain_in_real_space1(const std::vector<FcsAlignedForGruneisen> &fcs_aligned,
                                                     std::vector<FcsArrayWithCell> &delta_fcs,
                                                     const int ixyz1,
                                                     const int ixyz2,
                                                     const int mirror_image_mode)
{
    unsigned int i, j;
    Eigen::Vector3d vec, vec_origin;
    double fcs_tmp = 0.0;

<<<<<<< HEAD
    std::vector<FcsArrayWithCell> fcs_aligned;
=======
>>>>>>> e9b4c017
    std::vector<AtomCellSuper> pairs_vec;
    std::vector<int> index_old, index_now;
    std::vector<int> index_with_cell, index_with_cell_old;
    std::set<std::vector<int>> set_index_uniq;
    AtomCellSuper pairs_tmp;

<<<<<<< HEAD
    std::vector<int> relvecs_int_old, relvecs_int_now;
    std::vector<unsigned int> atoms_s_now, atoms_s_old;

    std::vector<Eigen::Vector3d> relvecs_tmp, relvecs_tmp2;
    std::vector<Eigen::Vector3d> relvecs_now, relvecs_old;
    std::vector<Eigen::Vector3d> relvecs_vel_now, relvecs_vel_old;

    delta_fcs.clear();
    fcs_aligned.clear();

    // it seems inefficient to sort the array everytime
    for (const auto &it: fcs_in) {
        fcs_aligned.emplace_back(it);
    }
    sort_by_heading_indices operator_fcs(1);
    std::sort(fcs_aligned.begin(), fcs_aligned.end(), operator_fcs);

    const auto convmat = system->get_primcell().lattice_vector;
    const auto norder = fcs_in[0].pairs.size();
    const auto nelems = norder - 1;
=======
    const auto norder = fcs_aligned[0].pairs.size();
    unsigned int nmulti;

    delta_fcs.clear();
    // prepare supercell shift
    double **xshift_s;
    const auto ncell_s = 27;

    allocate(xshift_s, ncell_s, 3);

    unsigned int icell = 0;
    int ix, iy, iz;
    for (i = 0; i < 3; ++i) xshift_s[0][i] = 0;
    icell = 1;
    for (ix = -1; ix <= 1; ++ix) {
        for (iy = -1; iy <= 1; ++iy) {
            for (iz = -1; iz <= 1; ++iz) {
                if (ix == 0 && iy == 0 && iz == 0) continue;

                xshift_s[icell][0] = ix * 1.0;
                xshift_s[icell][1] = iy * 1.0;
                xshift_s[icell][2] = iz * 1.0;
>>>>>>> e9b4c017

    // calculate IFC renormalization separately for each mirror image combinations.
    index_old.clear();
    for (i = 0; i < nelems; ++i) {
        index_old.push_back(-1);
    }
    for (i = 0; i < nelems - 1; ++i) {
        for (j = 0; j < 3; ++j) {
            relvecs_int_old.push_back(1000000);
        }
    }
    index_with_cell.clear();

    relvecs_tmp.resize(nelems - 1);
    relvecs_tmp2.resize(nelems - 1);

    relvecs_now.resize(nelems - 1);
    relvecs_old.resize(nelems - 1);
    relvecs_vel_now.resize(nelems - 1);
    relvecs_vel_old.resize(nelems - 1);

    for (i = 0; i < nelems; ++i) index_with_cell_old.push_back(-1);

    for (const auto &it: fcs_aligned) {

        // if the xyz does not match the considering coponent
        if (it.pairs[norder - 1].index % 3 != ixyz1) {
            continue;
        }

        index_now.clear();
        relvecs_int_now.clear();
        index_with_cell.clear();
        atoms_s_now.clear();

        index_now.push_back(it.pairs[0].index);
        index_with_cell.push_back(it.pairs[0].index);
        atoms_s_now.emplace_back(it.atoms_s[0]);

        for (i = 1; i < nelems; ++i) {
            index_now.push_back(it.pairs[i].index);
            for (j = 0; j < 3; ++j) {
                relvecs_int_now.push_back(nint(it.relvecs[i - 1][j]));
            }

            index_with_cell.push_back(it.pairs[i].index);
            index_with_cell.push_back(it.pairs[i].tran);
            index_with_cell.push_back(it.pairs[i].cell_s);
            atoms_s_now.emplace_back(it.atoms_s[i]);
            relvecs_now[i - 1] = it.relvecs[i - 1];
            relvecs_vel_now[i - 1] = it.relvecs_velocity[i - 1];
        }

        if ((index_now != index_old) || (relvecs_int_now != relvecs_int_old)) {

            if (index_old[0] != -1) {

                if (std::abs(fcs_tmp) > eps15) {

                    pairs_vec.clear();
                    pairs_tmp.index = index_with_cell_old[0];
                    pairs_tmp.tran = 0;
                    pairs_tmp.cell_s = 0;
                    pairs_vec.push_back(pairs_tmp);
                    for (i = 1; i < nelems; ++i) {
                        pairs_tmp.index = index_with_cell_old[3 * i - 2];
                        pairs_tmp.tran = index_with_cell_old[3 * i - 1];
                        pairs_tmp.cell_s = index_with_cell_old[3 * i];
                        pairs_vec.push_back(pairs_tmp);
                    }
                    delta_fcs.emplace_back(fcs_tmp,
                                           pairs_vec,
                                           atoms_s_old,
                                           relvecs_old,
                                           relvecs_vel_old);
                }
            }

            fcs_tmp = 0.0;
            index_old = index_now;
            relvecs_int_old = relvecs_int_now;
            atoms_s_old = atoms_s_now;
            relvecs_old = relvecs_now;
            relvecs_vel_old = relvecs_vel_now;
            index_with_cell_old = index_with_cell;
        }

//        for (i = 0; i < 3; i++) {
//            vec_origin[i] = system->xr_s_anharm[system->map_p2s_anharm[it.pairs[0].index / 3][0]][i];
//
//            for (j = 1; j < norder - 1; j++) {
//                vec_origin[i] +=
//                        system->xr_s_anharm[system->map_p2s_anharm[it.pairs[j].index / 3][it.pairs[j].tran]][i]
//                        + xshift_s[it.pairs[j].cell_s][i];
//            }
//            vec_origin[i] /= (norder - 1);
//        }

        vec_origin.setZero();
        vec.setZero();

        for (j = 1; j < nelems; ++j) {
            vec_origin += it.relvecs_velocity[j - 1];
        }
        vec_origin /= static_cast<double>(nelems);

//        for (i = 0; i < 3; ++i) {
//            vec[i] = system->xr_s_anharm[system->map_p2s_anharm[it.pairs[norder - 1].index / 3][it.pairs[norder -
//                                                                                                         1].tran]][i]
//                     - vec_origin[i]
//                     + xshift_s[it.pairs[norder - 1].cell_s][i];
//        }

        vec = it.relvecs_velocity[nelems] - vec_origin;
        vec = convmat * vec;
//        rotvec(vec, vec, system->lavec_s_anharm);
        fcs_tmp += it.fcs_val * vec[ixyz2];
        // it.pairs[norder - 1].index % 3 == ixyz1 has been checked.
    }

    if (std::abs(fcs_tmp) > eps15) {
        pairs_vec.clear();
        pairs_tmp.index = index_with_cell[0];
        pairs_tmp.tran = 0;
        pairs_tmp.cell_s = 0;
        pairs_vec.push_back(pairs_tmp);
        for (i = 1; i < norder - 1; ++i) {
            pairs_tmp.index = index_with_cell[3 * i - 2];
            pairs_tmp.tran = index_with_cell[3 * i - 1];
            pairs_tmp.cell_s = index_with_cell[3 * i];
            pairs_vec.push_back(pairs_tmp);
        }
        delta_fcs.emplace_back(fcs_tmp,
                               pairs_vec,
                               atoms_s_now,
                               relvecs_now,
                               relvecs_vel_now);
    }

<<<<<<< HEAD
    fcs_aligned.clear();
=======
    deallocate(xshift_s);

    //fcs_aligned.clear();
>>>>>>> e9b4c017
    set_index_uniq.clear();
}

// mirror_image_mode = 1 is used.
// mirror_image_mode = 0 has not been thoroughly tested.
void Relaxation::compute_del_v_strain_in_real_space2(const std::vector<FcsAlignedForGruneisen> &fcs_aligned,
                                                     std::vector<FcsArrayWithCell> &delta_fcs,
                                                     const int ixyz11,
                                                     const int ixyz12,
                                                     const int ixyz21,
                                                     const int ixyz22,
                                                     const int mirror_image_mode)
{
    unsigned int i, j;
//    double vec1[3], vec2[3], vec_origin[3];
    Eigen::Vector3d vec1, vec2, vec_origin;

    double fcs_tmp = 0.0;

<<<<<<< HEAD
    std::vector<FcsArrayWithCell> fcs_aligned;
=======
>>>>>>> e9b4c017
    std::vector<AtomCellSuper> pairs_vec;
    std::vector<int> index_old, index_now;
    std::vector<int> index_with_cell, index_with_cell_old;
    AtomCellSuper pairs_tmp;
    std::vector<int> relvecs_int_old, relvecs_int_now;
    std::vector<unsigned int> atoms_s_now, atoms_s_old;
    std::vector<Eigen::Vector3d> relvecs_tmp, relvecs_tmp2;
    std::vector<Eigen::Vector3d> relvecs_now, relvecs_old;
    std::vector<Eigen::Vector3d> relvecs_vel_now, relvecs_vel_old;

<<<<<<< HEAD
    unsigned int nmulti;

    delta_fcs.clear();
    fcs_aligned.clear();

    for (const auto &it: fcs_in) {
        fcs_aligned.emplace_back(it);
    }
    sort_by_heading_indices operator_fcs(2);
    std::sort(fcs_aligned.begin(), fcs_aligned.end(), operator_fcs);
=======
    const auto norder = fcs_aligned[0].pairs.size();
    unsigned int nmulti;

    delta_fcs.clear();
    // prepare supercell shift
    double **xshift_s;
    const auto ncell_s = 27;

    allocate(xshift_s, ncell_s, 3);
>>>>>>> e9b4c017

    // new implementation
    // calculate IFC renormalization separately for each mirror image combinations.
    const auto convmat = system->get_primcell().lattice_vector;
    const auto norder = fcs_in[0].pairs.size();
    const auto nelems = norder - 2;

    index_old.clear();
    for (i = 0; i < nelems; ++i) {
        index_old.push_back(-1);
    }
    for (i = 0; i < nelems - 1; ++i) {
        for (j = 0; j < 3; ++j) {
            relvecs_int_old.push_back(1000000);
        }
    }
    index_with_cell.clear();

    relvecs_tmp.resize(nelems - 1);
    relvecs_tmp2.resize(nelems - 1);

    relvecs_now.resize(nelems - 1);
    relvecs_old.resize(nelems - 1);
    relvecs_vel_now.resize(nelems - 1);
    relvecs_vel_old.resize(nelems - 1);

    for (i = 0; i < nelems; ++i) index_with_cell_old.push_back(-1);


    for (const auto &it: fcs_aligned) {

        // if the xyz does not match the considering coponent
        if (it.coords[norder - 2] != ixyz11 || it.coords[norder - 1] != ixyz21) {
            continue;
        }

        index_now.clear();
        relvecs_int_now.clear();
        index_with_cell.clear();
        atoms_s_now.clear();

        index_now.push_back(it.pairs[0].index);
        index_with_cell.push_back(it.pairs[0].index);
        atoms_s_now.emplace_back(it.atoms_s[0]);

        for (i = 1; i < nelems; ++i) {
            index_now.push_back(it.pairs[i].index);
            for (j = 0; j < 3; ++j) {
                relvecs_int_now.push_back(nint(it.relvecs[i - 1][j]));
            }

            index_with_cell.push_back(it.pairs[i].index);
            index_with_cell.push_back(it.pairs[i].tran);
            index_with_cell.push_back(it.pairs[i].cell_s);
            atoms_s_now.emplace_back(it.atoms_s[i]);
            relvecs_now[i - 1] = it.relvecs[i - 1];
            relvecs_vel_now[i - 1] = it.relvecs_velocity[i - 1];
        }

        if ((index_now != index_old) || (relvecs_int_now != relvecs_int_old)) {

            if (index_old[0] != -1) {

                if (std::abs(fcs_tmp) > eps15) {

                    pairs_vec.clear();
                    pairs_tmp.index = index_with_cell_old[0];
                    pairs_tmp.tran = 0;
                    pairs_tmp.cell_s = 0;
                    pairs_vec.push_back(pairs_tmp);
                    for (i = 1; i < nelems; ++i) {
                        pairs_tmp.index = index_with_cell_old[3 * i - 2];
                        pairs_tmp.tran = index_with_cell_old[3 * i - 1];
                        pairs_tmp.cell_s = index_with_cell_old[3 * i];
                        pairs_vec.push_back(pairs_tmp);
                    }
                    delta_fcs.emplace_back(fcs_tmp,
                                           pairs_vec,
                                           atoms_s_old,
                                           relvecs_old,
                                           relvecs_vel_old);
                }
            }

            fcs_tmp = 0.0;
            index_old = index_now;
            relvecs_int_old = relvecs_int_now;
            atoms_s_old = atoms_s_now;
            relvecs_old = relvecs_now;
            relvecs_vel_old = relvecs_vel_now;
            index_with_cell_old = index_with_cell;
        }

        vec_origin.setZero();
        vec1.setZero();
        vec2.setZero();

        for (j = 1; j < nelems; ++j) {
            vec_origin += it.relvecs_velocity[j - 1];
        }
        vec_origin /= static_cast<double>(nelems);

//
//        for (i = 0; i < 3; i++) {
//            vec_origin[i] = system->xr_s_anharm[system->map_p2s_anharm[it.pairs[0].index / 3][0]][i];
//            for (j = 1; j < norder - 2; j++) {
//                vec_origin[i] +=
//                        system->xr_s_anharm[system->map_p2s_anharm[it.pairs[j].index / 3][it.pairs[j].tran]][i]
//                        + xshift_s[it.pairs[j].cell_s][i];
//            }
//            vec_origin[i] /= (norder - 2);
//        }

        vec1 = it.relvecs_velocity[nelems - 1] - vec_origin;
        vec2 = it.relvecs_velocity[nelems] - vec_origin;

        vec1 = convmat * vec1;
        vec2 = convmat * vec2;

//        for (i = 0; i < 3; ++i) {
//            vec1[i] = system->xr_s_anharm[system->map_p2s_anharm[it.pairs[norder - 2].index / 3][it.pairs[norder -
//                                                                                                          2].tran]][i]
//                      - vec_origin[i]
//                      + xshift_s[it.pairs[norder - 2].cell_s][i];
//
//            vec2[i] = system->xr_s_anharm[system->map_p2s_anharm[it.pairs[norder - 1].index / 3][it.pairs[norder -
//                                                                                                          1].tran]][i]
//                      - vec_origin[i]
//                      + xshift_s[it.pairs[norder - 1].cell_s][i];
//        }
//
//        rotvec(vec1, vec1, system->lavec_s_anharm);
//        rotvec(vec2, vec2, system->lavec_s_anharm);

        fcs_tmp += it.fcs_val * vec1[ixyz12] * vec2[ixyz22];
        // xyz components of IFC have been checked
    }

    if (std::abs(fcs_tmp) > eps15) {

        pairs_vec.clear();
        pairs_tmp.index = index_with_cell_old[0];
        pairs_tmp.tran = 0;
        pairs_tmp.cell_s = 0;
        pairs_vec.push_back(pairs_tmp);
        for (i = 1; i < nelems; ++i) {
            pairs_tmp.index = index_with_cell_old[3 * i - 2];
            pairs_tmp.tran = index_with_cell_old[3 * i - 1];
            pairs_tmp.cell_s = index_with_cell_old[3 * i];
            pairs_vec.push_back(pairs_tmp);
        }
        delta_fcs.emplace_back(fcs_tmp,
                               pairs_vec,
                               atoms_s_old,
                               relvecs_old,
                               relvecs_vel_old);
    }
<<<<<<< HEAD
    fcs_aligned.clear();
=======

    deallocate(xshift_s);

    //fcs_aligned.clear();
    set_index_uniq.clear();
>>>>>>> e9b4c017
}


void Relaxation::make_supercell_mapping_by_symmetry_operations(int **symm_mapping_s)
{
    int natmin = system->get_primcell().number_of_atoms;
    int nat = system->get_supercell(0).number_of_atoms;
    int ntran = system->get_map_p2s().size();

//    double rotmat[3][3];
//    double shift[3];
    Eigen::Matrix3d rotmat;
    Eigen::Vector3d shift, xr_tmp;
    Eigen::MatrixXd xtmp(nat, 3);
//    double **xtmp;
//    double xr_tmp[3];
    int i, j;
    int iat1, jat1, itran1, iat_prim;
    int isymm;
    int atm_found, iflag;
    double dtmp, dtmp2;

    // atomic positions in cartesian coordinate
    //allocate(xtmp, nat, 3);

    xtmp = system->get_supercell(0).x_cartesian;
//    for (auto i = 0; i < nat; ++i) {
//        for (auto j = 0; j < 3; ++j) {
//            xtmp(i, j) = system->get_supercell(0).x_cartesian(i, j);
//        }
//       rotvec(xtmp[i], system->xr_s[i], system->lavec_s);
//    }

    // make mapping
    isymm = -1;
    for (const auto &it: symmetry->SymmListWithMap_ref) {

        isymm++;

        for (i = 0; i < 3; ++i) {
            for (j = 0; j < 3; ++j) {
//                rotmat[i][j] = it.rot[3 * i + j];
                rotmat(i, j) = it.rot[3 * i + j];
            }
        }
        for (i = 0; i < 3; ++i) {
            shift[i] = it.shift[i];
        }
        shift = system->get_primcell().lattice_vector * shift;
        //rotvec(shift, shift, system->lavec_p);

        for (iat1 = 0; iat1 < nat; iat1++) {
            // apply symmetry operation in cartesian coordinate
            xr_tmp = rotmat * xtmp.row(iat1).transpose() + shift;
            //rotvec(xr_tmp, xtmp[iat1], rotmat);
            //for (i = 0; i < 3; i++) {
            //    xr_tmp[i] += shift[i];
            //}

            // transform to fractional coordinate of supercell
            //rotvec(xr_tmp, xr_tmp, system->rlavec_s);
            //for (i = 0; i < 3; i++) {
            //   xr_tmp[i] /= 2.0 * pi;
            //}
            xr_tmp = system->get_supercell(0).reciprocal_lattice_vector * xr_tmp * inv_tpi;

            for (i = 0; i < 3; i++) {
                xr_tmp[i] = std::fmod(xr_tmp[i] + 1.0, 1.0);
            }

            // search for corresponding atom in the supercell
            atm_found = 0;
            for (itran1 = 0; itran1 < ntran; itran1++) {
                jat1 = system->get_map_p2s(0)[it.mapping[system->get_map_s2p(0)[iat1].atom_num]][itran1];
                iflag = 1;
                for (i = 0; i < 3; i++) {
                    // This is for robustness when numerical error is present.
                    dtmp = std::min(std::fabs(system->get_supercell(0).x_fractional(jat1, i) - xr_tmp[i]),
                                    std::min(
                                            std::fabs(system->get_supercell(0).x_fractional(jat1, i) - xr_tmp[i] + 1.0),
                                            std::fabs(system->get_supercell(0).x_fractional(jat1, i) - xr_tmp[i] - 1.0))
                    );
                    if (dtmp > eps6) {
                        iflag = 0;
                    }
                }
                if (iflag == 1) {
                    atm_found = 1;
                    symm_mapping_s[isymm][iat1] = jat1;
                    break;
                }

            }
            if (atm_found == 0) {
                exit("make_supercell_mapping_by_symmetry_operations",
                     "corresponding atom is not found.");
            }
        }
    }

//    deallocate(xtmp);

    // check one-to-one correspondence
    int *map_tmp;
    allocate(map_tmp, nat);

    for (isymm = 0; isymm < symmetry->SymmListWithMap_ref.size(); isymm++) {
        // initialize
        for (iat1 = 0; iat1 < nat; iat1++) {
            map_tmp[iat1] = 0;
        }
        // check
        for (iat1 = 0; iat1 < nat; iat1++) {
            map_tmp[symm_mapping_s[isymm][iat1]] = 1;
        }
        for (iat1 = 0; iat1 < nat; iat1++) {
            if (map_tmp[iat1] == 0) {
                exit("make_supercell_mapping_by_symmetry_operations",
                     " the mapping of atoms is not a one-to-one mapping.");
            }
        }
    }

    deallocate(map_tmp);
}

void Relaxation::make_inverse_translation_mapping(int **inv_translation_mapping)
{
    int ntran = system->get_map_p2s(0).size();

    int i1, i2, i3;
    int ixyz1, ixyz2;
    double x_tran1[3], x_tran2[3];

    int is_found, itmp;
    double dtmp;

    for (i1 = 0; i1 < ntran; i1++) {
        // bring i1-th primitive cell to the original primitive cell
        for (ixyz1 = 0; ixyz1 < 3; ixyz1++) {
            x_tran1[ixyz1] = system->get_supercell(0).x_fractional(system->get_map_p2s(0)[0][i1], ixyz1)
                             - system->get_supercell(0).x_fractional(system->get_map_p2s(0)[0][0], ixyz1);
            x_tran1[ixyz1] = std::fmod(x_tran1[ixyz1] + 1.0, 1.0);
        }

        // check i2-th primitive cell is moved to i3-th primitive cell
        for (i2 = 0; i2 < ntran; i2++) {
            is_found = 0;
            for (i3 = 0; i3 < ntran; i3++) {
                // calculate translation vector
                for (ixyz1 = 0; ixyz1 < 3; ixyz1++) {
                    x_tran2[ixyz1] =
                            system->get_supercell(0).x_fractional(system->get_map_p2s(0)[0][i2], ixyz1)
                            - system->get_supercell(0).x_fractional(system->get_map_p2s(0)[0][i3], ixyz1);
                    x_tran2[ixyz1] = std::fmod(x_tran2[ixyz1] + 1.0, 1.0);
                }

                // compare translation vector
                itmp = 1;
                for (ixyz1 = 0; ixyz1 < 3; ixyz1++) {
                    dtmp = std::min(std::fabs(x_tran1[ixyz1] - x_tran2[ixyz1]),
                                    std::fabs(x_tran1[ixyz1] - x_tran2[ixyz1] + 1.0));
                    dtmp = std::min(dtmp, std::fabs(x_tran1[ixyz1] - x_tran2[ixyz1] - 1.0));

                    if (dtmp > eps6) {
                        itmp = 0;
                        break;
                    }
                }
                if (itmp == 1) {
                    inv_translation_mapping[i1][i2] = i3;
                    is_found = 1;
                    break;
                }
            }
            if (is_found == 0) {
                exit("make_inverse_translation_mapping",
                     "failed to find the mapping of primitive cells for inverse translation operations.");
            }
        }
    }
}


void Relaxation::write_resfile_header(std::ofstream &fout_q0,
                                      std::ofstream &fout_u0,
                                      std::ofstream &fout_u_tensor)
{
    const auto ns = dynamical->neval;

    int is1, iat1, ixyz1, ixyz2;
    std::string str_tmp, str_tmp2;

    // atomic displacement (normal coordinate)
    fout_q0 << "#";
    fout_q0 << std::setw(14) << "temp [K]";
    for (is1 = 0; is1 < ns; is1++) {
        fout_q0 << std::setw(15) << ("q_{" + std::to_string(is1) + "}");
    }
    fout_q0 << '\n';

    // atomic displacement
    fout_u0 << "#";
    fout_u0 << std::setw(14) << "temp [K]";
    for (iat1 = 0; iat1 < system->get_primcell().number_of_atoms; iat1++) {
        for (ixyz1 = 0; ixyz1 < 3; ixyz1++) {
            get_xyz_string(ixyz1, str_tmp);
            fout_u0 << std::setw(15) << ("u_{" + std::to_string(iat1) + "," + str_tmp + "}");
        }
    }
    fout_u0 << '\n';

    // if the cell shape is relaxed
    if (fout_u_tensor) {
        fout_u_tensor << "#";
        fout_u_tensor << std::setw(14) << "temp [K]";
        for (ixyz1 = 0; ixyz1 < 3; ixyz1++) {
            for (ixyz2 = 0; ixyz2 < 3; ixyz2++) {
                get_xyz_string(ixyz1, str_tmp);
                get_xyz_string(ixyz2, str_tmp2);
                fout_u_tensor << std::setw(15) << ("u_{" + str_tmp + str_tmp2 + "}");
            }
        }
        fout_u_tensor << '\n';
    }

}

void Relaxation::write_resfile_atT(const double *const q0,
                                   const double *const *const u_tensor,
                                   const double *const u0,
                                   const double temp,
                                   std::ofstream &fout_q0,
                                   std::ofstream &fout_u0,
                                   std::ofstream &fout_u_tensor)
{
    int is;
    const auto ns = dynamical->neval;

    if (fout_q0) {
        fout_q0 << std::scientific << std::setw(15) << std::setprecision(6) << temp;
        for (is = 0; is < ns; is++) {
            fout_q0 << std::scientific << std::setw(15) << std::setprecision(6) << q0[is];
        }
        fout_q0 << '\n';
    }

    if (fout_u0) {
        fout_u0 << std::scientific << std::setw(15) << std::setprecision(6) << temp;
        for (is = 0; is < ns; is++) {
            fout_u0 << std::scientific << std::setw(15) << std::setprecision(6) << u0[is];
        }
        fout_u0 << '\n';
    }

    if (fout_u_tensor) {
        fout_u_tensor << std::scientific << std::setw(15) << std::setprecision(6) << temp;
        for (is = 0; is < 9; is++) {
            fout_u_tensor << std::scientific << std::setw(15) << std::setprecision(6) << u_tensor[is / 3][is % 3];
        }
        fout_u_tensor << '\n';
    }

}


void Relaxation::write_stepresfile_header_atT(std::ofstream &fout_step_q0,
                                              std::ofstream &fout_step_u0,
                                              std::ofstream &fout_step_u_tensor,
                                              const double temp)
{
    const auto ns = dynamical->neval;

    int is1, iat1, ixyz1, ixyz2;
    std::string str_tmp, str_tmp2;

    if (fout_step_q0) {
        fout_step_q0 << "Temperature :" << std::scientific << std::setw(15) << std::setprecision(6) << temp << " K\n";
        fout_step_q0 << std::setw(6) << "step";
        for (is1 = 0; is1 < ns; is1++) {
            fout_step_q0 << std::setw(15) << ("q_{" + std::to_string(is1) + "}");
        }
        fout_step_q0 << '\n';
    }

    if (fout_step_u0) {
        fout_step_u0 << "Temperature :" << std::scientific << std::setw(15) << std::setprecision(6) << temp << " K\n";
        fout_step_u0 << std::setw(6) << "step";
        for (iat1 = 0; iat1 < system->get_primcell().number_of_atoms; iat1++) {
            for (ixyz1 = 0; ixyz1 < 3; ixyz1++) {
                get_xyz_string(ixyz1, str_tmp);
                fout_step_u0 << std::setw(15) << ("u_{" + std::to_string(iat1) + "," + str_tmp + "}");
            }
        }
        fout_step_u0 << '\n';
    }

    if (fout_step_u_tensor) {
        fout_step_u_tensor << "Temperature :" << std::scientific << std::setw(15) << std::setprecision(6) << temp
                           << " K\n";
        for (ixyz1 = 0; ixyz1 < 3; ixyz1++) {
            for (ixyz2 = 0; ixyz2 < 3; ixyz2++) {
                get_xyz_string(ixyz1, str_tmp);
                get_xyz_string(ixyz2, str_tmp2);
                fout_step_u_tensor << std::setw(15) << ("u_{" + str_tmp + str_tmp2 + "}");
            }
        }
        fout_step_u_tensor << '\n';
    }

}

void Relaxation::write_stepresfile(const double *const q0,
                                   const double *const *const u_tensor,
                                   const double *const u0,
                                   const int i_str_loop,
                                   std::ofstream &fout_step_q0,
                                   std::ofstream &fout_step_u0,
                                   std::ofstream &fout_step_u_tensor)
{
    const auto ns = dynamical->neval;

    int is, i1;

    if (fout_step_q0) {
        fout_step_q0 << std::setw(6) << i_str_loop;
        for (is = 0; is < ns; is++) {
            fout_step_q0 << std::scientific << std::setw(15) << std::setprecision(6) << q0[is];
        }
        fout_step_q0 << '\n';
    }

    if (fout_step_u0) {
        fout_step_u0 << std::setw(6) << i_str_loop;
        for (is = 0; is < ns; is++) {
            fout_step_u0 << std::scientific << std::setw(15) << std::setprecision(6) << u0[is];
        }
        fout_step_u0 << '\n';
    }

    if (fout_step_u_tensor) {
        fout_step_u_tensor << std::setw(6) << i_str_loop;
        for (i1 = 0; i1 < 9; i1++) {
            fout_step_u_tensor << std::scientific << std::setw(15) << std::setprecision(6) << u_tensor[i1 / 3][i1 % 3];
        }
        fout_step_u_tensor << '\n';
    }

}

int Relaxation::get_xyz_string(const int ixyz, std::string &xyz_str)
{
    if (ixyz == 0) {
        xyz_str = "x";
    } else if (ixyz == 1) {
        xyz_str = "y";
    } else {
        xyz_str = "z";
    }
    return 0;

}

void Relaxation::calculate_eta_tensor(double **eta_tensor,
                                      const double *const *const u_tensor)
{
    for (auto i1 = 0; i1 < 3; i1++) {
        for (auto i2 = 0; i2 < 3; i2++) {
            eta_tensor[i1][i2] = 0.5 * (u_tensor[i1][i2] + u_tensor[i2][i1]);
            for (auto j = 0; j < 3; j++) {
                eta_tensor[i1][i2] += u_tensor[i1][j] * u_tensor[i2][j];
            }
        }
    }
}
<|MERGE_RESOLUTION|>--- conflicted
+++ resolved
@@ -209,10 +209,6 @@
 {
     std::fstream fin_C1_array;
     std::string str_tmp;
-<<<<<<< HEAD
-    int i1;
-=======
->>>>>>> e9b4c017
 
     // initialize elastic constants
     for (auto i1 = 0; i1 < 9; i1++) {
@@ -914,11 +910,7 @@
                                         const std::complex<double> *const *const *const evec_harmonic)
 {
     // calculate renormalization in real space
-<<<<<<< HEAD
     int natmin = system->get_primcell().number_of_atoms;
-=======
-    int natmin = system->natmin;
->>>>>>> e9b4c017
     int ns = dynamical->neval;
     double **del_v1_del_umn_in_real_space;
     allocate(del_v1_del_umn_in_real_space, 9, ns);
@@ -1097,11 +1089,7 @@
     }
     deallocate(del2_v1_del_umn2_in_real_space);
     deallocate(inv_sqrt_mass);
-<<<<<<< HEAD
 //    deallocate(xshift_s);
-=======
-    deallocate(xshift_s);
->>>>>>> e9b4c017
 }
 
 void Relaxation::compute_del3_v1_del_umn3(std::complex<double> **del3_v1_del_umn3,
@@ -1208,11 +1196,7 @@
     }
     deallocate(del3_v1_del_umn3_in_real_space);
     deallocate(inv_sqrt_mass);
-<<<<<<< HEAD
 //    deallocate(xshift_s);
-=======
-    deallocate(xshift_s);
->>>>>>> e9b4c017
 }
 
 void Relaxation::compute_del_v2_del_umn(std::complex<double> ***del_v2_del_umn,
@@ -1239,14 +1223,22 @@
     MatrixXcd Dymat(ns, ns);
     MatrixXcd evec_tmp(ns, ns);
 
-    std::vector<FcsAlignedForGruneisen> fcs_aligned;
-
+    std::vector<FcsArrayWithCell> fcs_aligned;
+
+//    fcs_aligned.clear();
+
+//    for (const auto &it: fcs_phonon->force_constant_with_cell[1]) {
+//        fcs_aligned.emplace_back(it);
+//    }
+//    std::sort(fcs_aligned.begin(), fcs_aligned.end());
+//
     fcs_aligned.clear();
 
     for (const auto &it: fcs_phonon->force_constant_with_cell[1]) {
-        fcs_aligned.emplace_back(it.fcs_val, it.pairs);
-    }
-    std::sort(fcs_aligned.begin(), fcs_aligned.end());
+        fcs_aligned.emplace_back(it);
+    }
+    sort_by_heading_indices operator_fcs(1);
+    std::sort(fcs_aligned.begin(), fcs_aligned.end(), operator_fcs);
 
 
     for (ixyz1 = 0; ixyz1 < 3; ixyz1++) {
@@ -1298,14 +1290,19 @@
     int ixyz11, ixyz12, ixyz21, ixyz22, ixyz, itmp;
     int is1, is2, ik, knum;
 
-    std::vector<FcsAlignedForGruneisen> fcs_aligned;
+    std::vector<FcsArrayWithCell> fcs_aligned;
+//    fcs_aligned.clear();
+//    for (const auto &it: fcs_phonon->force_constant_with_cell[2]) {
+//        fcs_aligned.emplace_back(it.fcs_val, it.pairs);
+//    }
+//    std::sort(fcs_aligned.begin(), fcs_aligned.end(), less_FcsAlignedForGruneisen2);
 
     fcs_aligned.clear();
     for (const auto &it: fcs_phonon->force_constant_with_cell[2]) {
-        fcs_aligned.emplace_back(it.fcs_val, it.pairs);
-    }
-    std::sort(fcs_aligned.begin(), fcs_aligned.end(), less_FcsAlignedForGruneisen2);
-
+        fcs_aligned.emplace_back(it);
+    }
+    sort_by_heading_indices operator_fcs(2);
+    std::sort(fcs_aligned.begin(), fcs_aligned.end(), operator_fcs);
 
 #pragma omp parallel private(ixyz, itmp, ixyz11, ixyz12, ixyz21, ixyz22, is1, is2, ik, knum)
     {
@@ -1392,10 +1389,10 @@
 
     // calculate renormalization in real space
     std::vector<FcsArrayWithCell> delta_fcs;
-    std::vector<FcsAlignedForGruneisen> fcs_aligned;
+    std::vector<FcsArrayWithCell> fcs_aligned;
     fcs_aligned.clear();
     for (const auto &it: fcs_phonon->force_constant_with_cell[2]) {
-        fcs_aligned.emplace_back(it.fcs_val, it.pairs);
+        fcs_aligned.emplace_back(it);
     }
     std::sort(fcs_aligned.begin(), fcs_aligned.end());
 
@@ -1468,15 +1465,7 @@
 {
     using namespace Eigen;
 
-<<<<<<< HEAD
     int natmin = system->get_primcell().number_of_atoms;
-//    int nat = system->nat;
-//    int ntran = system->ntran;
-    //int nk_interpolate = kmesh_coarse->nk;
-    //int nk = kmesh_dense->nk;
-=======
-    int natmin = system->natmin;
->>>>>>> e9b4c017
     int ns = dynamical->neval;
 
     int ixyz1, ixyz2;
@@ -1749,14 +1738,8 @@
 {
     using namespace Eigen;
 
-<<<<<<< HEAD
     const auto natmin = system->get_primcell().number_of_atoms;
     const auto nat = system->get_supercell(0).number_of_atoms;
-=======
-    const auto natmin = system->natmin;
-    const auto nat = system->nat;
-    const auto ntran = system->ntran;
->>>>>>> e9b4c017
     const auto nk_interpolate = kmesh_coarse->nk;
     const auto nk = kmesh_dense->nk;
     const auto ns = dynamical->neval;
@@ -1782,6 +1765,7 @@
     const auto nk1 = kmesh_coarse->nk_i[0];
     const auto nk2 = kmesh_coarse->nk_i[1];
     const auto nk3 = kmesh_coarse->nk_i[2];
+
 
     MatrixXcd dymat_tmp_mode(ns, ns);
     MatrixXcd dymat_tmp_alphamu(ns, ns);
@@ -2640,7 +2624,8 @@
         is3 = iks % ns;
         v3_renorm[ik][is1][is2 * ns + is3] = v3_ref[ik][is1][is2 * ns + is3];
         for (js = 0; js < ns; js++) {
-            v3_renorm[ik][is1][is2 * ns + is3] += v4_ref[ik_irred0 * nk_scph + ik][js * ns + is1][is2 * ns + is3] * q0[js];
+            v3_renorm[ik][is1][is2 * ns + is3] +=
+                    v4_ref[ik_irred0 * nk_scph + ik][js * ns + is1][is2 * ns + is3] * q0[js];
         }
     }
 }
@@ -2693,7 +2678,7 @@
 
 }
 
-void Relaxation::compute_del_v_strain_in_real_space1(const std::vector<FcsAlignedForGruneisen> &fcs_aligned,
+void Relaxation::compute_del_v_strain_in_real_space1(const std::vector<FcsArrayWithCell> &fcs_aligned,
                                                      std::vector<FcsArrayWithCell> &delta_fcs,
                                                      const int ixyz1,
                                                      const int ixyz2,
@@ -2703,17 +2688,12 @@
     Eigen::Vector3d vec, vec_origin;
     double fcs_tmp = 0.0;
 
-<<<<<<< HEAD
-    std::vector<FcsArrayWithCell> fcs_aligned;
-=======
->>>>>>> e9b4c017
     std::vector<AtomCellSuper> pairs_vec;
     std::vector<int> index_old, index_now;
     std::vector<int> index_with_cell, index_with_cell_old;
     std::set<std::vector<int>> set_index_uniq;
     AtomCellSuper pairs_tmp;
 
-<<<<<<< HEAD
     std::vector<int> relvecs_int_old, relvecs_int_now;
     std::vector<unsigned int> atoms_s_now, atoms_s_old;
 
@@ -2722,42 +2702,11 @@
     std::vector<Eigen::Vector3d> relvecs_vel_now, relvecs_vel_old;
 
     delta_fcs.clear();
-    fcs_aligned.clear();
-
-    // it seems inefficient to sort the array everytime
-    for (const auto &it: fcs_in) {
-        fcs_aligned.emplace_back(it);
-    }
-    sort_by_heading_indices operator_fcs(1);
-    std::sort(fcs_aligned.begin(), fcs_aligned.end(), operator_fcs);
+
 
     const auto convmat = system->get_primcell().lattice_vector;
-    const auto norder = fcs_in[0].pairs.size();
+    const auto norder = fcs_aligned[0].pairs.size();
     const auto nelems = norder - 1;
-=======
-    const auto norder = fcs_aligned[0].pairs.size();
-    unsigned int nmulti;
-
-    delta_fcs.clear();
-    // prepare supercell shift
-    double **xshift_s;
-    const auto ncell_s = 27;
-
-    allocate(xshift_s, ncell_s, 3);
-
-    unsigned int icell = 0;
-    int ix, iy, iz;
-    for (i = 0; i < 3; ++i) xshift_s[0][i] = 0;
-    icell = 1;
-    for (ix = -1; ix <= 1; ++ix) {
-        for (iy = -1; iy <= 1; ++iy) {
-            for (iz = -1; iz <= 1; ++iz) {
-                if (ix == 0 && iy == 0 && iz == 0) continue;
-
-                xshift_s[icell][0] = ix * 1.0;
-                xshift_s[icell][1] = iy * 1.0;
-                xshift_s[icell][2] = iz * 1.0;
->>>>>>> e9b4c017
 
     // calculate IFC renormalization separately for each mirror image combinations.
     index_old.clear();
@@ -2897,19 +2846,13 @@
                                relvecs_vel_now);
     }
 
-<<<<<<< HEAD
-    fcs_aligned.clear();
-=======
-    deallocate(xshift_s);
-
     //fcs_aligned.clear();
->>>>>>> e9b4c017
     set_index_uniq.clear();
 }
 
 // mirror_image_mode = 1 is used.
 // mirror_image_mode = 0 has not been thoroughly tested.
-void Relaxation::compute_del_v_strain_in_real_space2(const std::vector<FcsAlignedForGruneisen> &fcs_aligned,
+void Relaxation::compute_del_v_strain_in_real_space2(const std::vector<FcsArrayWithCell> &fcs_aligned,
                                                      std::vector<FcsArrayWithCell> &delta_fcs,
                                                      const int ixyz11,
                                                      const int ixyz12,
@@ -2923,10 +2866,6 @@
 
     double fcs_tmp = 0.0;
 
-<<<<<<< HEAD
-    std::vector<FcsArrayWithCell> fcs_aligned;
-=======
->>>>>>> e9b4c017
     std::vector<AtomCellSuper> pairs_vec;
     std::vector<int> index_old, index_now;
     std::vector<int> index_with_cell, index_with_cell_old;
@@ -2937,33 +2876,14 @@
     std::vector<Eigen::Vector3d> relvecs_now, relvecs_old;
     std::vector<Eigen::Vector3d> relvecs_vel_now, relvecs_vel_old;
 
-<<<<<<< HEAD
     unsigned int nmulti;
 
     delta_fcs.clear();
-    fcs_aligned.clear();
-
-    for (const auto &it: fcs_in) {
-        fcs_aligned.emplace_back(it);
-    }
-    sort_by_heading_indices operator_fcs(2);
-    std::sort(fcs_aligned.begin(), fcs_aligned.end(), operator_fcs);
-=======
-    const auto norder = fcs_aligned[0].pairs.size();
-    unsigned int nmulti;
-
-    delta_fcs.clear();
-    // prepare supercell shift
-    double **xshift_s;
-    const auto ncell_s = 27;
-
-    allocate(xshift_s, ncell_s, 3);
->>>>>>> e9b4c017
 
     // new implementation
     // calculate IFC renormalization separately for each mirror image combinations.
     const auto convmat = system->get_primcell().lattice_vector;
-    const auto norder = fcs_in[0].pairs.size();
+    const auto norder = fcs_aligned[0].pairs.size();
     const auto nelems = norder - 2;
 
     index_old.clear();
@@ -3108,7 +3028,7 @@
             pairs_tmp.index = index_with_cell_old[3 * i - 2];
             pairs_tmp.tran = index_with_cell_old[3 * i - 1];
             pairs_tmp.cell_s = index_with_cell_old[3 * i];
-            pairs_vec.push_back(pairs_tmp);
+            //fcs_aligned.clear();
         }
         delta_fcs.emplace_back(fcs_tmp,
                                pairs_vec,
@@ -3116,15 +3036,6 @@
                                relvecs_old,
                                relvecs_vel_old);
     }
-<<<<<<< HEAD
-    fcs_aligned.clear();
-=======
-
-    deallocate(xshift_s);
-
-    //fcs_aligned.clear();
-    set_index_uniq.clear();
->>>>>>> e9b4c017
 }
 
 
