/*
cluster.cpp

Copyright (c) 2014, 2015, 2016 Terumasa Tadano

This file is distributed under the terms of the MIT license.
Please see the file 'LICENCE.txt' in the root directory
or http://opensource.org/licenses/mit-license.php for information.
*/

#include "cluster.h"
#include "combination.h"
#include "memory.h"
#include "symmetry.h"
#include "system.h"
#include "timer.h"
#include "error.h"
#include <iostream>
#include <iomanip>
#include <vector>
#include <algorithm>
#include <set>
#include <cmath>
#include <numeric>

using namespace ALM_NS;

Cluster::Cluster()
{
    set_default_variables();
}

Cluster::~Cluster()
{
    deallocate_variables();
}

<<<<<<< HEAD
void Cluster::init(const std::unique_ptr<System> &system,
                   const std::unique_ptr<Symmetry> &symmetry,
                   const int mirror_image_conv,
=======
void Cluster::init(const System *system,
                   const Symmetry *symmetry,
                   const int periodic_image_conv,
>>>>>>> d68e7b6b
                   const int verbosity,
                   std::unique_ptr<Timer> &timer)
{
    timer->start_clock("cluster");

    int i;
    size_t j, k;
    const auto nat = system->get_supercell().number_of_atoms;
    const auto nkd = system->get_supercell().number_of_elems;

    if (verbosity > 0) {
        std::cout << " =============\n";
        std::cout << "  INTERACTION \n";
        std::cout << " =============\n\n";
    }

    // Default values of cutoof_radii and nbody_include
    if (!cutoff_radii) {
        allocate(cutoff_radii, maxorder, nkd, nkd);
        for (i = 0; i < maxorder; ++i) {
            for (j = 0; j < nkd; ++j) {
                for (k = 0; k < nkd; ++k) {
                    cutoff_radii[i][j][k] = -1.0;
                }
            }
        }
    }
    if (!nbody_include) {
        allocate(nbody_include, maxorder);
        for (i = 0; i < maxorder; ++i) {
            nbody_include[i] = i + 2;
        }
    }

    get_pairs_of_minimum_distance(nat,
                                  system->get_x_image(),
                                  system->get_exist_image(),
                                  distance_table);

    set_interaction_by_cutoff(system->get_supercell().number_of_atoms,
                              system->get_supercell().kind,
                              symmetry->get_nat_trueprim(),
                              symmetry->get_map_trueprim_to_super(),
                              atoms_in_cutoff);

    interaction_cluster.clear();
    interaction_cluster.resize(maxorder,
                               std::vector<std::set<InteractionCluster>>(symmetry->get_nat_trueprim()));

    calc_interaction_clusters(symmetry->get_nat_trueprim(),
                              system->get_supercell().kind,
                              symmetry->get_map_trueprim_to_super(),
                              system->get_x_image(),
                              system->get_exist_image(),
                              periodic_image_conv);

    unique_clusters.clear();
    unique_clusters.resize(maxorder);

    generate_unique_clusters(symmetry->get_nat_trueprim(),
                             symmetry->get_map_trueprim_to_super(),
                             unique_clusters);

    // check permutation symmetry of anharmonic IFC
<<<<<<< HEAD
    if (mirror_image_conv > 0) {
        std::cout << "check permutation symmetry of the clusters.\n";
        std::cout << "(if no message is printed out, the permutation symmetry is satisfied.)\n";
=======
    if (periodic_image_conv > 0) {
        std::cout << "check permutation symmetry of the clusters." << std::endl;
        std::cout << "(if no message is printed out, the permutation symmetry is satisfied.)" << std::endl;
>>>>>>> d68e7b6b
        for (auto order = 1; order < maxorder; ++order) {
            if (order == 1) {
                std::cout << "  CUBIC ...\n";
            } else if (order == 2) {
                std::cout << "  QUARTIC ...\n";
            } else {
                std::cout << "" << order + 2 << "-th ORDER ...\n";
            }
            check_permutation_symmetry(system, symmetry, order);
        }
        std::cout << "done.\n\n";
    }


    if (verbosity > 0) {
        std::cout << "  +++ Cutoff Radii Matrix (NKD x NKD matrix) +++\n";

        for (i = 0; i < maxorder; ++i) {
            std::cout << "  " << std::setw(9) << get_ordername(i) << '\n';
            for (j = 0; j < nkd; ++j) {
                for (k = 0; k < nkd; ++k) {
                    if (cutoff_radii[i][j][k] < 0.0) {
                        std::cout << std::setw(9) << "None";
                    } else {
                        std::cout << std::setw(9) << cutoff_radii[i][j][k];
                    }
                }
                std::cout << '\n';
            }
            std::cout << '\n';
        }

        print_neighborlist(system->get_supercell().number_of_atoms,
                           symmetry->get_nat_trueprim(),
                           symmetry->get_map_trueprim_to_super(),
                           system->get_supercell().kind,
                           system->get_kdname());
    }

    if (verbosity > 1) {
        print_interaction_information(symmetry->get_nat_trueprim(),
                                      symmetry->get_map_trueprim_to_super(),
                                      system->get_supercell().kind,
                                      system->get_kdname(),
                                      atoms_in_cutoff);
    }

    if (verbosity > 0) {
        for (i = 0; i < maxorder; ++i) {
            if (i + 2 > nbody_include[i]) {
                std::cout << "  For " << std::setw(8) << get_ordername(i) << ", ";
                std::cout << "interactions related to more than" << std::setw(2) << nbody_include[i];
                std::cout << " atoms will be neglected.\n";
            }
        }
        timer->print_elapsed();
        std::cout << " -------------------------------------------------------------------\n\n";
    }

    timer->stop_clock("cluster");
}

void Cluster::generate_unique_clusters(const size_t natmin,
                                       const std::vector<std::vector<int>> &map_p2s,
                                       std::vector<std::set<IntList>> &cluster_out) const
{
    int *pair_tmp;

    for (auto order = 0; order < maxorder; ++order) {

        cluster_out[order].clear();

        allocate(pair_tmp, order + 2);

        for (size_t i = 0; i < natmin; ++i) {

            const auto iat = map_p2s[i][0];

            for (const auto &it: interaction_cluster[order][i]) {

                pair_tmp[0] = iat;
                for (auto j = 0; j < order + 1; ++j) {
                    pair_tmp[j + 1] = it.atom[j];
                }
                insort(order + 2, pair_tmp);

                // Ignore many-body case
                // if (!satisfy_nbody_rule(order + 2, pair_tmp, order)) continue;
                cluster_out[order].insert(IntList(order + 2, pair_tmp));
            }
        }
        deallocate(pair_tmp);
    }
}

void Cluster::check_permutation_symmetry(const std::unique_ptr<System> &system,
                                         const std::unique_ptr<Symmetry> &symmetry,
                                         int order)
{
    const auto nat = system->get_supercell().number_of_atoms;
    int natmin = symmetry->get_nat_trueprim();

    int isym_tran, isym;
    int j, j2;
    int iat, jat, j2at;
    int iat_translated, jat_translated, j2at_translated;
    int iat_prim;
    int jat_prim;
    int i_periodic;
    std::vector<int> data_now;
    std::vector<std::vector<int>> cell_dummy;

    std::vector<class RelativeVectors> relvecs1(order), relvecs2(order);

    int is_found;
    std::vector<int> is_checked;

    int itmp, jtmp, xyztmp, itmp2;
    double dtmp1;
    std::vector<double> relvec_tmp;

    // find translation symmetry to bring the atom to the primitive cell
    std::vector<int> symnum_tran_to_prim(nat);
    make_symnum_tran_to_prim(system, symmetry, symnum_tran_to_prim);

    // check permutation symmetry
    int i_ifc = 0;
    for (iat_prim = 0; iat_prim < natmin; iat_prim++) {
        for (auto &cluster_tmp: interaction_cluster[order][iat_prim]) {

            i_ifc++;

            for (j = 0; j < order + 1; j++) {

                // bring j-th atom of the cluster to the primitive cell
                jat = cluster_tmp.atom[j];
                isym_tran = symnum_tran_to_prim[jat];
                isym = symmetry->get_symnum_tran()[isym_tran];

                jat_translated = symmetry->get_map_sym()[jat][isym];
                jat_prim = symmetry->get_map_super_to_trueprim()[jat].atom_num;

                data_now.clear();
                // original center
                iat = symmetry->get_map_trueprim_to_super()[iat_prim][0];
                iat_translated = symmetry->get_map_sym()[iat][isym];
                data_now.push_back(iat_translated);

                // other atoms
                for (j2 = 0; j2 < order + 1; j2++) {
                    j2at = cluster_tmp.atom[j2];
                    j2at_translated = symmetry->get_map_sym()[j2at][isym];

                    if (j2 == j) {
                        continue;
                    }
                    data_now.push_back(j2at_translated);
                }
                std::sort(data_now.begin(), data_now.end());

                // search for the corresponding cluster
                auto cluster_tmp2 = interaction_cluster[order][jat_prim].find(InteractionCluster(data_now, cell_dummy));
                if (cluster_tmp2 == interaction_cluster[order][jat_prim].end()) {
                    std::cout << "permutation symmetry is NOT satisfied: ";
                    std::cout << "corresponding cluster does not exist\n";

                    std::cout << "information on current cluster: \n";
                    std::cout << "center atom(in primitive cell) = " << iat_prim;
                    std::cout << "other atoms = ";
                    for (itmp2 = 0; itmp2 < order + 1; itmp2++) {
                        std::cout << cluster_tmp.atom[itmp2];
                        if (itmp2 < order) {
                            std::cout << ", ";
                        }
                    }
                    std::cout << "permutation of center atom and atom " << jat << " is considered.\n";
                    continue;
                }

                // prepare relative vector for comparison
                relvecs1.clear();
<<<<<<< HEAD
                for (i_mirror = 0; i_mirror < cluster_tmp.cell.size(); i_mirror++) {
                    relvecs1.emplace_back(order);
                    // first relative vector
                    relvec_tmp.clear();
                    for (xyztmp = 0; xyztmp < 3; xyztmp++) {
                        dtmp1 = system->get_x_image()[0](iat, xyztmp) -
                                system->get_x_image()[cluster_tmp.cell[i_mirror][j]](jat, xyztmp);
=======
                for (i_periodic = 0; i_periodic < cluster_tmp.cell.size(); i_periodic++) {
                    relvecs1.emplace_back(RelativeVectors(order));
                    // first relative vector
                    relvec_tmp.clear();
                    for (xyztmp = 0; xyztmp < 3; xyztmp++) {
                        dtmp1 = system->get_x_image()[0][iat][xyztmp] -
                                system->get_x_image()[cluster_tmp.cell[i_periodic][j]][jat][xyztmp];
>>>>>>> d68e7b6b
                        relvec_tmp.push_back(dtmp1);
                    }
                    relvecs1[i_periodic].relvecs_cartesian.push_back(relvec_tmp);

                    // other relative vectors
                    for (j2 = 0; j2 < order + 1; j2++) {
                        if (j2 == j) {
                            continue;
                        }
                        relvec_tmp.clear();
                        for (xyztmp = 0; xyztmp < 3; xyztmp++) {
                            j2at = cluster_tmp.atom[j2];
<<<<<<< HEAD
                            dtmp1 = system->get_x_image()[cluster_tmp.cell[i_mirror][j2]](j2at, xyztmp) -
                                    system->get_x_image()[cluster_tmp.cell[i_mirror][j]](jat, xyztmp);
=======
                            dtmp1 = system->get_x_image()[cluster_tmp.cell[i_periodic][j2]][j2at][xyztmp] -
                                    system->get_x_image()[cluster_tmp.cell[i_periodic][j]][jat][xyztmp];
>>>>>>> d68e7b6b
                            relvec_tmp.push_back(dtmp1);
                        }
                        relvecs1[i_periodic].relvecs_cartesian.push_back(relvec_tmp);
                    }

                    relvecs1[i_periodic].make_fractional_from_cartesian(
                            system->get_supercell().reciprocal_lattice_vector);
                }

                relvecs2.clear();
<<<<<<< HEAD
                for (i_mirror = 0; i_mirror < (*cluster_tmp2).cell.size(); i_mirror++) {
                    relvecs2.emplace_back(order);
=======
                for (i_periodic = 0; i_periodic < (*cluster_tmp2).cell.size(); i_periodic++) {
                    relvecs2.emplace_back(RelativeVectors(order));
>>>>>>> d68e7b6b

                    for (j2 = 0; j2 < order + 1; j2++) {
                        relvec_tmp.clear();
                        for (xyztmp = 0; xyztmp < 3; xyztmp++) {
                            j2at = (*cluster_tmp2).atom[j2];
<<<<<<< HEAD
                            dtmp1 = system->get_x_image()[(*cluster_tmp2).cell[i_mirror][j2]](j2at, xyztmp) -
                                    system->get_x_image()[0](symmetry->get_map_trueprim_to_super()[jat_prim][0],
                                                             xyztmp);
=======
                            dtmp1 = system->get_x_image()[(*cluster_tmp2).cell[i_periodic][j2]][j2at][xyztmp] -
                                    system->get_x_image()[0][symmetry->get_map_p2s()[jat_prim][0]][xyztmp];
>>>>>>> d68e7b6b
                            relvec_tmp.push_back(dtmp1);
                        }
                        relvecs2[i_periodic].relvecs_cartesian.push_back(relvec_tmp);
                    }

                    relvecs2[i_periodic].make_fractional_from_cartesian(
                            system->get_supercell().reciprocal_lattice_vector);
                }

                if (relvecs1.size() != relvecs2.size()) {
                    std::cout << "permutation symmetry is NOT satisfied: ";
<<<<<<< HEAD
                    std::cout << "multiplicity of mirror image is different\n";
=======
                    std::cout << "multiplicity of periodic image is different" << std::endl;
>>>>>>> d68e7b6b


                    std::cout << "information on current cluster: \n";
                    std::cout << "center atom(in primitive cell) = " << iat_prim;
                    std::cout << "other atoms = ";
                    for (itmp2 = 0; itmp2 < order + 1; itmp2++) {
                        std::cout << cluster_tmp.atom[itmp2];
                        if (itmp2 < order) {
                            std::cout << ", ";
                        }
                    }
                    std::cout << "permutation of center atom and atom " << jat << " is considered.\n";

                    std::cout << "multiplicity in original cluster = " << cluster_tmp.cell.size() << '\n';
                    std::cout << "multiplicity in permuted cluster = " << (*cluster_tmp2).cell.size() << '\n';

                    // print relative vectors
<<<<<<< HEAD
                    std::cout << "relative vectors in current cluster (fractional, cartesian): \n";
                    for (i_mirror = 0; i_mirror < cluster_tmp.cell.size(); i_mirror++) {
                        std::cout << "mirror image pattern: " << i_mirror << '\n';
=======
                    std::cout << "relative vectors in current cluster (fractional, cartesian): " << std::endl;
                    for (i_periodic = 0; i_periodic < cluster_tmp.cell.size(); i_periodic++) {
                        std::cout << "periodic image pattern: " << i_periodic << std::endl;
>>>>>>> d68e7b6b
                        for (itmp = 0; itmp < order + 1; itmp++) {
                            for (xyztmp = 0; xyztmp < 3; xyztmp++) {
                                std::cout << relvecs1[i_periodic].relvecs_fractional[itmp][xyztmp] << " ";
                            }
                            std::cout << ", ";
                            for (xyztmp = 0; xyztmp < 3; xyztmp++) {
                                std::cout << relvecs1[i_periodic].relvecs_cartesian[itmp][xyztmp] << " ";
                            }
                            std::cout << '\n';
                        }
                    }

<<<<<<< HEAD
                    std::cout << "relative vectors in corresponding cluster (fractional, cartesian): \n";
                    for (i_mirror = 0; i_mirror < (*cluster_tmp2).cell.size(); i_mirror++) {
                        std::cout << "mirror image pattern: " << i_mirror << '\n';
=======
                    std::cout << "relative vectors in corresponding cluster (fractional, cartesian): " << std::endl;
                    for (i_periodic = 0; i_periodic < (*cluster_tmp2).cell.size(); i_periodic++) {
                        std::cout << "periodic image pattern: " << i_periodic << std::endl;
>>>>>>> d68e7b6b
                        for (itmp = 0; itmp < order + 1; itmp++) {
                            for (xyztmp = 0; xyztmp < 3; xyztmp++) {
                                std::cout << relvecs2[i_periodic].relvecs_fractional[itmp][xyztmp] << " ";
                            }
                            std::cout << ", ";
                            for (xyztmp = 0; xyztmp < 3; xyztmp++) {
                                std::cout << relvecs2[i_periodic].relvecs_cartesian[itmp][xyztmp] << " ";
                            }
                            std::cout << '\n';
                        }
                    }
                    continue;
                }



                // compare relative vector
                is_checked.clear();
                is_checked.resize(relvecs1.size());

                for (itmp = 0; itmp < relvecs1.size(); itmp++) {
                    is_found = 0;
                    for (jtmp = 0; jtmp < relvecs2.size(); jtmp++) {
                        if (is_checked[jtmp] == 1) {
                            continue;
                        }
                        if (relvecs1[itmp].is_equal(relvecs2[jtmp], eps6)) {
                            is_found = 1;
                            is_checked[jtmp] = 1;
                            break;
                        }
                    }
                    if (is_found == 0) {
                        std::cout << "permutation symmetry is not satisfied: ";
<<<<<<< HEAD
                        std::cout << "mirror image is different.\n";
=======
                        std::cout << "periodic image is different." << std::endl;
>>>>>>> d68e7b6b

                        std::cout << "information on current cluster: \n";
                        std::cout << "center atom(in primitive cell) = " << iat_prim;
                        std::cout << "other atoms = ";
                        for (itmp2 = 0; itmp2 < order + 1; itmp2++) {
                            std::cout << cluster_tmp.atom[itmp2];
                            if (itmp2 < order) {
                                std::cout << ", ";
                            }
                        }
                        std::cout << "permutation of center atom and atom " << jat << " is considered.\n";

                        std::cout << "multiplicity in original cluster = " << cluster_tmp.cell.size() << '\n';
                        std::cout << "multiplicity in permuted cluster = " << (*cluster_tmp2).cell.size() << '\n';

                        // print relative vectors
<<<<<<< HEAD
                        std::cout << "relative vectors in current cluster (fractional, cartesian): \n";
                        for (i_mirror = 0; i_mirror < cluster_tmp.cell.size(); i_mirror++) {
                            std::cout << "mirror image pattern: " << i_mirror << '\n';
=======
                        std::cout << "relative vectors in current cluster (fractional, cartesian): " << std::endl;
                        for (i_periodic = 0; i_periodic < cluster_tmp.cell.size(); i_periodic++) {
                            std::cout << "periodic image pattern: " << i_periodic << std::endl;
>>>>>>> d68e7b6b
                            for (itmp = 0; itmp < order + 1; itmp++) {
                                for (xyztmp = 0; xyztmp < 3; xyztmp++) {
                                    std::cout << relvecs1[i_periodic].relvecs_fractional[itmp][xyztmp] << " ";
                                }
                                std::cout << ", ";
                                for (xyztmp = 0; xyztmp < 3; xyztmp++) {
                                    std::cout << relvecs1[i_periodic].relvecs_cartesian[itmp][xyztmp] << " ";
                                }
                                std::cout << '\n';
                            }
                        }

<<<<<<< HEAD
                        std::cout << "relative vectors in corresponding cluster (fractional, cartesian): \n";
                        for (i_mirror = 0; i_mirror < (*cluster_tmp2).cell.size(); i_mirror++) {
                            std::cout << "mirror image pattern: " << i_mirror << '\n';
=======
                        std::cout << "relative vectors in corresponding cluster (fractional, cartesian): " << std::endl;
                        for (i_periodic = 0; i_periodic < (*cluster_tmp2).cell.size(); i_periodic++) {
                            std::cout << "periodic image pattern: " << i_periodic << std::endl;
>>>>>>> d68e7b6b
                            for (itmp = 0; itmp < order + 1; itmp++) {
                                for (xyztmp = 0; xyztmp < 3; xyztmp++) {
                                    std::cout << relvecs2[i_periodic].relvecs_fractional[itmp][xyztmp] << " ";
                                }
                                std::cout << ", ";
                                for (xyztmp = 0; xyztmp < 3; xyztmp++) {
                                    std::cout << relvecs2[i_periodic].relvecs_cartesian[itmp][xyztmp] << " ";
                                }
                                std::cout << '\n';
                            }
                        }
<<<<<<< HEAD
                        std::cout << "corresponding mirror image does not exist for " << itmp
                                  << "-th mirror image in current cluster\n";
                    } else {
                        // std::cout << "corresponding mirror image is found for " << itmp << "-th mirror image in current cluster" << '\n';
=======
                        std::cout << "corresponding periodic image does not exist for " << itmp
                                  << "-th periodic image in current cluster" << std::endl;
                    } else {
                        // std::cout << "corresponding periodic image is found for " << itmp << "-th periodic image in current cluster" << std::endl;
>>>>>>> d68e7b6b
                    }
                }


            }

        }
    }

}

void Cluster::make_symnum_tran_to_prim(const std::unique_ptr<System> &system,
                                       const std::unique_ptr<Symmetry> &symmetry,
                                       std::vector<int> &symnum_tran_to_prim)
{

    const auto nat = system->get_supercell().number_of_atoms;
    int natmin = symmetry->get_nat_trueprim();
    int isym_tran, isym;
    int iat, jat;

    for (isym_tran = 0; isym_tran < symmetry->get_symnum_tran().size(); isym_tran++) {

        isym = symmetry->get_symnum_tran()[isym_tran];

        for (iat = 0; iat < nat; iat++) {
            jat = symmetry->get_map_sym()[iat][isym];

            // if jat is in the primitive cell
            if (is_inprim(jat, natmin, symmetry->get_map_trueprim_to_super())) {
                symnum_tran_to_prim[iat] = isym_tran;
            }
        }
    }
}

bool Cluster::is_inprim(const int iat, // atom index in supercell
                        const size_t natmin,
                        const std::vector<std::vector<int>> &map_p2s) const
{
    for (size_t i = 0; i < natmin; ++i) {
        if (map_p2s[i][0] == iat) return true;
    }
    return false;
}

void Cluster::set_default_variables()
{
    maxorder = 0;
    nbody_include = nullptr;
    cutoff_radii = nullptr;
}

void Cluster::deallocate_variables()
{
    if (nbody_include) {
        deallocate(nbody_include);
        nbody_include = nullptr;
    }
    if (cutoff_radii) {
        deallocate(cutoff_radii);
        cutoff_radii = nullptr;
    }
    unique_clusters.clear();
    unique_clusters.shrink_to_fit();
    distance_table.clear();
    distance_table.shrink_to_fit();
    atoms_in_cutoff.clear();
    atoms_in_cutoff.shrink_to_fit();
    interaction_cluster.clear();
    interaction_cluster.shrink_to_fit();
}

double Cluster::distance(const Eigen::MatrixXd &x1,
                         const Eigen::MatrixXd &x2) const
{
    return (x1 - x2).norm();
}

void Cluster::get_pairs_of_minimum_distance(const size_t nat,
                                            const std::vector<Eigen::MatrixXd> &xc_in,
                                            const int *exist,
                                            std::vector<std::vector<PairDistances>> &dist_test_out) const
{
    size_t i, j;
    int ij;
    const auto nat2 = nat * nat;

    dist_test_out.resize(nat, std::vector<PairDistances>(nat));

#pragma omp parallel
    {
        std::vector<int> cells;
        std::vector<double> distances;
        std::vector<Eigen::Vector3d> relative_vectors;

#pragma omp for private(i, j)
        for (ij = 0; ij < nat2; ++ij) {
            i = ij / nat;
            j = ij % nat;
            cells.clear();
            distances.clear();
            relative_vectors.clear();

            for (auto icell = 0; icell < 27; ++icell) {
                if (exist[icell]) {
<<<<<<< HEAD
                    cells.emplace_back(icell);
                    distances.emplace_back(distance(xc_in[0].row(i), xc_in[icell].row(j)));
                    relative_vectors.emplace_back(xc_in[icell].row(j) - xc_in[0].row(i));
=======

                    const auto dist_tmp = distance(xc_in[0][i], xc_in[icell][j]);

                    for (auto k = 0; k < 3; ++k) vec[k] = xc_in[icell][j][k] - xc_in[0][i][k];

                    distall[i][j].emplace_back(DistInfo(icell, dist_tmp, vec));
                }
            }
            std::sort(distall[i][j].begin(), distall[i][j].end());
        }
    }

    // Construct pairs of minimum distance.

    for (i = 0; i < nat; ++i) {
        for (j = 0; j < nat; ++j) {
            mindist_pairs[i][j].clear();

            const auto dist_min = distall[i][j][0].dist;
            for (auto it = distall[i][j].cbegin(); it != distall[i][j].cend(); ++it) {
                // The tolerance below (1.e-3) should be chosen so that
                // the periodic images with equal distances are found correctly.
                // If this fails, the phonon dispersion would be incorrect.
                if (std::abs((*it).dist - dist_min) < 1.0e-3) {
                    mindist_pairs[i][j].emplace_back(DistInfo(*it));
>>>>>>> d68e7b6b
                }
            }
            dist_test_out[i][j] = PairDistances(cells,
                                                distances,
                                                relative_vectors);
        }
    }
}

void Cluster::print_neighborlist(const size_t nat,
                                 const size_t natmin,
                                 const std::vector<std::vector<int>> &map_p2s,
                                 const std::vector<int> &kd,
                                 const std::vector<std::string> &kdname) const
{
    //
    // Print the list of neighboring atoms and distances
    //
    size_t i, j, k;
    int iat;
    int icount;

    std::vector<std::vector<double>> distances;
    std::vector<std::vector<int>> atoms;

    std::vector<double> dists_tmp;
    std::vector<int> atoms_tmp;
    std::vector<int> indices(nat);

    distances.resize(natmin, std::vector<double>(nat));
    atoms.resize(natmin, std::vector<int>(nat));

    const double dist_tol = distance_table[0][0].tol_distance;

    for (i = 0; i < natmin; ++i) {
        iat = map_p2s[i][0];
        dists_tmp.clear();
        atoms_tmp.clear();

        std::iota(indices.begin(), indices.end(), 0);

        for (j = 0; j < nat; ++j) {
            atoms_tmp.emplace_back(j);
            dists_tmp.emplace_back(distance_table[iat][j].distances[0]);
        }
        std::sort(indices.begin(), indices.end(),
                  [&dists_tmp, &atoms_tmp, &dist_tol](int left, int right) -> bool {
                      if (std::abs(dists_tmp[left] - dists_tmp[right]) > dist_tol) {
                          return dists_tmp[left] < dists_tmp[right];
                      }
                      return atoms_tmp[left] < atoms_tmp[right];
                  });
        for (j = 0; j < nat; ++j) {
            distances[i][j] = dists_tmp[indices[j]];
            atoms[i][j] = atoms_tmp[indices[j]];
        }
    }

    std::cout << '\n';
    std::cout << "  List of neighboring atoms below.\n";
    std::cout << "  Format [N th-nearest shell, distance (Number of atoms on the shell)]\n\n";

    std::vector<int> atomlist;

    for (i = 0; i < natmin; ++i) {

        auto nthnearest = 0;
        atomlist.clear();

        iat = map_p2s[i][0];
        std::cout << std::setw(5) << iat + 1 << " ("
                  << std::setw(3) << kdname[kd[iat] - 1] << "): ";

        auto dist_tmp = 0.0;

        for (j = 0; j < nat; ++j) {

            if (distances[i][j] < eps8) continue; // distance is zero

            if (std::abs(distances[i][j] - dist_tmp) > 1.0e-3) {

                if (!atomlist.empty()) {
                    nthnearest += 1;

                    if (nthnearest > 1) std::cout << std::setw(13) << " ";

                    std::cout << std::setw(3) << nthnearest << std::setw(10) << dist_tmp
                              << " (" << std::setw(3) << atomlist.size() << ") -";

                    icount = 0;
                    for (k = 0; k < atomlist.size(); ++k) {

                        if (icount % 4 == 0 && icount > 0) {
                            std::cout << '\n';
                            std::cout << std::setw(34) << " ";
                        }
                        ++icount;

                        std::cout << std::setw(4) << atomlist[k] + 1;
                        std::cout << "(" << std::setw(3)
                                  << kdname[kd[atomlist[k]] - 1] << ")";

                    }
                    std::cout << '\n';
                }

                dist_tmp = distances[i][j];
                atomlist.clear();
                atomlist.push_back(atoms[i][j]);
            } else {
                atomlist.push_back(atoms[i][j]);
            }
        }
        if (!atomlist.empty()) {
            nthnearest += 1;

            if (nthnearest > 1) std::cout << std::setw(13) << " ";

            std::cout << std::setw(3) << nthnearest << std::setw(10) << dist_tmp
                      << " (" << std::setw(3) << atomlist.size() << ") -";

            icount = 0;
            for (k = 0; k < atomlist.size(); ++k) {

                if (icount % 4 == 0 && icount > 0) {
                    std::cout << '\n';
                    std::cout << std::setw(34) << " ";
                }
                ++icount;

                std::cout << std::setw(4) << atomlist[k] + 1;
                std::cout << "(" << std::setw(3)
                          << kdname[kd[atomlist[k]] - 1] << ")";

            }
            std::cout << '\n';
        }
        std::cout << '\n';
    }
    atomlist.clear();
}


void Cluster::generate_interaction_information_by_cutoff(const size_t nat,
                                                         const size_t natmin,
                                                         const std::vector<int> &kd,
                                                         const std::vector<std::vector<int>> &map_p2s,
                                                         const double *const *rc,
                                                         std::vector<std::vector<int>> &interaction_list) const
{
    interaction_list.resize(natmin);

    for (size_t i = 0; i < natmin; ++i) {

        interaction_list[i].clear();

        const auto iat = map_p2s[i][0];
        const auto ikd = kd[iat] - 1;

        for (size_t jat = 0; jat < nat; ++jat) {

            const auto jkd = kd[jat] - 1;
            const auto cutoff_tmp = rc[ikd][jkd];

            if (cutoff_tmp < 0.0) {
                // Cutoff 'None'
                interaction_list[i].push_back(jat);
            } else {
                if (distance_table[iat][jat].distances[0] <= cutoff_tmp) {
                    interaction_list[i].push_back(jat);
                }
            }
        }
    }
}

void Cluster::set_interaction_by_cutoff(const size_t nat,
                                        const std::vector<int> &kd,
                                        const size_t nat_prim,
                                        const std::vector<std::vector<int>> &map_p2s,
                                        std::vector<std::vector<std::vector<int>>> &interaction_pair_out) const
{
    interaction_pair_out.resize(maxorder);
    for (auto order = 0; order < maxorder; ++order) {
        generate_interaction_information_by_cutoff(nat,
                                                   nat_prim,
                                                   kd,
                                                   map_p2s,
                                                   cutoff_radii[order],
                                                   interaction_pair_out[order]);
    }
}

int Cluster::get_maxorder() const
{
    return maxorder;
}

void Cluster::define(const int maxorder_in,
                     const size_t nkd,
                     const int *nbody_include_in,
                     const double *cutoff_radii_in)
{
    maxorder = maxorder_in;
    if (nbody_include) {
        deallocate(nbody_include);
    }
    allocate(nbody_include, maxorder);

    for (auto i = 0; i < maxorder; ++i) {
        nbody_include[i] = nbody_include_in[i];
    }

    // nkd == 0: Use current values, which are probably default values
    // defined at Cluster::init().
    if (nkd > 0) {
        if (cutoff_radii) {
            deallocate(cutoff_radii);
        }
        allocate(cutoff_radii, maxorder, nkd, nkd);
    }

    // if cutoff_radii_in = nullptr, use current value
    if (cutoff_radii_in) {
        auto counter = 0;
        for (auto i = 0; i < maxorder; ++i) {
            for (size_t j = 0; j < nkd; ++j) {
                for (size_t k = 0; k < nkd; ++k) {
                    cutoff_radii[i][j][k] = cutoff_radii_in[counter++];
                }
            }
        }
    }
}

int *Cluster::get_nbody_include() const
{
    return nbody_include;
}

std::string Cluster::get_ordername(const unsigned int order) const
{
    if (order == 0) {
        return "HARMONIC";
    } else {
        return "ANHARM" + std::to_string(order + 2);
    }
}

const std::set<IntList> &Cluster::get_unique_clusters(const unsigned int order) const
{
    return unique_clusters[order];
}

const std::vector<int> &Cluster::get_atoms_in_cutoff(const unsigned int order,
                                                     const size_t atom_index) const
{
    if (order >= atoms_in_cutoff.size()) {
        exit("get_atoms_in_cutoff", "The first index is out of range.");
    }
    if (atom_index >= atoms_in_cutoff[0].size()) {
        exit("get_atoms_in_cutoff", "The second index is out of range.");
    }
    return atoms_in_cutoff[order][atom_index];
}

const std::set<InteractionCluster> &Cluster::get_interaction_cluster(const unsigned int order,
                                                                     const size_t atom_index) const
{
    return interaction_cluster[order][atom_index];
}

void Cluster::print_interaction_information(const size_t natmin,
                                            const std::vector<std::vector<int>> &map_p2s,
                                            const std::vector<int> &kd,
                                            const std::vector<std::string> &kdname,
                                            const std::vector<std::vector<std::vector<int>>> &interaction_list) const
{
    std::vector<int> intlist;

    std::cout << '\n';
    std::cout << "  List of interacting atom pairs considered for each order:\n";

    for (auto order = 0; order < maxorder; ++order) {

        std::cout << '\n' << "   ***" << get_ordername(order) << "***\n";

        for (size_t i = 0; i < natmin; ++i) {

            if (interaction_list[order][i].empty()) {
                std::cout << "   No interacting atoms! Skipped.\n";
                continue; // no interaction
            }

            const auto iat = map_p2s[i][0];

            intlist.clear();
            for (auto &it: interaction_list[order][i]) {
                intlist.push_back(it);
            }
            std::sort(intlist.begin(), intlist.end());

            // write atoms inside the cutoff radius
            std::cout << "    Atom " << std::setw(5) << iat + 1
                      << "(" << std::setw(3) << kdname[kd[iat] - 1]
                      << ")" << " interacts with atoms ... \n";

            for (size_t id = 0; id < intlist.size(); ++id) {
                if (id % 6 == 0) {
                    if (id == 0) {
                        std::cout << "   ";
                    } else {
                        std::cout << '\n';
                        std::cout << "   ";
                    }
                }
                std::cout << std::setw(5) << intlist[id] + 1 << "("
                          << std::setw(3) << kdname[kd[intlist[id]] - 1] << ")";
            }

            std::cout << "\n\n";
            std::cout << "    Number of total interaction pairs = "
                      << interaction_list[order][i].size() << "\n\n";
        }
    }

    std::cout << '\n';
}


bool Cluster::is_incutoff(const int n,
                          const int *atomnumlist,
                          const size_t order,
                          const std::vector<int> &kd) const
{
    for (auto i = 0; i < n; ++i) {
        const auto iat = atomnumlist[i];
        const auto ikd = kd[iat] - 1;

        for (auto j = i + 1; j < n; ++j) {
            const auto jat = atomnumlist[j];
            const auto jkd = kd[jat] - 1;

            const auto cutoff_tmp = cutoff_radii[order][ikd][jkd];

            if (cutoff_tmp >= 0.0 &&
                (distance_table[iat][jat].distances[0] > cutoff_tmp)) {
                return false;
            }
        }
    }
    return true;
}

int Cluster::nbody(const int n,
                   const int *arr)
{
    std::vector<int> v(n);

    for (auto i = 0; i < n; ++i) {
        v[i] = arr[i];
    }
    std::stable_sort(v.begin(), v.end());
    v.erase(std::unique(v.begin(), v.end()), v.end());

    const auto ret = v.size();
    v.clear();

    return static_cast<int>(ret);
}

bool Cluster::satisfy_nbody_rule(const int nelem,
                                 const int *arr,
                                 const int order) const
{
    return nbody(nelem, arr) <= nbody_include[order];
}


void Cluster::calc_interaction_clusters(const size_t natmin,
                                        const std::vector<int> &kd,
                                        const std::vector<std::vector<int>> &map_p2s,
                                        const std::vector<Eigen::MatrixXd> &x_image,
                                        const int *exist,
<<<<<<< HEAD
                                        const int mirror_image_conv)
=======
                                        const int periodic_image_conv) const
>>>>>>> d68e7b6b
{
    //
    // Calculate the complete set of clusters for all orders.
    //
    for (auto order = 0; order < maxorder; ++order) {
        set_interaction_cluster(order,
                                natmin,
                                kd,
                                map_p2s,
                                atoms_in_cutoff[order],
                                x_image,
                                exist,
                                periodic_image_conv,
                                interaction_cluster[order]);
    }
}


void Cluster::set_interaction_cluster(const int order,
                                      const size_t natmin,
                                      const std::vector<int> &kd,
                                      const std::vector<std::vector<int>> &map_p2s,
                                      const std::vector<std::vector<int>> &interaction_pair_in,
                                      const std::vector<Eigen::MatrixXd> &x_image,
                                      const int *exist,
<<<<<<< HEAD
                                      const int mirror_image_conv,
                                      std::vector<std::set<InteractionCluster>> &interaction_cluster_out) const
=======
                                      const int periodic_image_conv,
                                      std::set<InteractionCluster> *interaction_cluster_out) const
>>>>>>> d68e7b6b
{
    //
    // Calculate a set of clusters for the given order
    //

    int *list_now;
    allocate(list_now, order + 2);

    for (size_t i = 0; i < natmin; ++i) {

        interaction_cluster_out[i].clear();

        const auto iat = map_p2s[i][0];
        const auto ikd = kd[iat] - 1;
        list_now[0] = iat;

        // List of 2-body interaction pairs
        std::vector<int> intlist(interaction_pair_in[i]);
        std::sort(intlist.begin(), intlist.end()); // Need to sort here

        if (order == 0) {

            // Harmonic term

            std::vector<int> atom_tmp, cell_tmp;
            std::vector<std::vector<int>> comb_cell_min;

            for (auto ielem: intlist) {

                const auto jat = ielem;
                list_now[1] = jat;

                if (!satisfy_nbody_rule(2, list_now, 0)) continue;

                comb_cell_min.clear();
                atom_tmp.clear();
                atom_tmp.push_back(jat);

                for (auto j = 0; j < distance_table[iat][jat].ncells_minimum_distance; ++j) {
                    cell_tmp.clear();
                    cell_tmp.push_back(distance_table[iat][jat].cells[j]);
                    comb_cell_min.push_back(cell_tmp);
                }
                interaction_cluster_out[i].insert(InteractionCluster(atom_tmp,
                                                                     comb_cell_min,
                                                                     distance_table[iat][jat].distances[0]));
            }

        } else if (order > 0) {

            // Anharmonic terms
            std::vector<std::vector<int>> data_vec, data_vec_sub;

            data_vec.clear();
            data_vec_sub.clear();
            std::vector<int> vv(intlist.size());

            // First, we generate all possible combinations of atom indices from intlist.
            // The number of different atoms in the list is nbody_include[order].
            std::fill(vv.begin(), vv.begin() + nbody_include[order], 1);
            std::vector<int> vec_tmp(nbody_include[order], 0);
            do {
                auto icount = 0;
                for (auto ii = 0; ii < intlist.size(); ++ii) {
                    if (vv[ii] == 1) {
                        vec_tmp[icount] = intlist[ii];
                        ++icount;
                    }
                }

                // For each combination of atoms, we generate all possible combinations with repetition.
                CombinationWithRepetition<int> g_sub2(vec_tmp.begin(), vec_tmp.end(), order + 1);
                do {
                    data_vec_sub.emplace_back(g_sub2.now());
                } while (g_sub2.next());
            } while (std::prev_permutation(vv.begin(), vv.end()));

            // The generated combinations are not necessarily unique. So, let's make them unique.
            std::sort(data_vec_sub.begin(), data_vec_sub.end());
            data_vec_sub.erase(std::unique(data_vec_sub.begin(),
                                           data_vec_sub.end()),
                               data_vec_sub.end());

            // Finally, we check if the generated combinations satisfy the NBODY-rule.
            for (const auto &it: data_vec_sub) {
                list_now[0] = iat;
                for (auto m = 0; m < order + 1; ++m) list_now[m + 1] = it[m];
                if (satisfy_nbody_rule(order + 2, list_now, order)) {
                    data_vec.emplace_back(it);
                }
            }

            intlist.clear();
            const auto ndata = data_vec.size();


#pragma omp parallel
            {
                std::vector<int> data_now;
                std::vector<int> intpair_uniq, cellpair;
                std::vector<std::vector<int>> comb_cell_atom_center;
                std::vector<int> cell_vector;
                std::vector<double> dist_vector;
                std::vector<int> group_atom;
                std::vector<int> accum_tmp;
                std::vector<MinDistList> distance_list;
                std::vector<std::vector<int>> pairs_icell, comb_cell, comb_cell_min;
                std::set<InteractionCluster> interaction_cluster_omp;

                int icount;

                interaction_cluster_omp.clear();

#pragma omp for
                for (size_t idata = 0; idata < ndata; ++idata) {

                    data_now = data_vec[idata];

                    // Uniq the list of atoms in data like as follows:
                    // cubic   term : (i, i) --> (i) x 2
                    // quartic term : (i, i, j) --> (i, j) x (2, 1)
                    intpair_uniq.clear();
                    group_atom.clear();
                    icount = 1;

                    for (auto m = 0; m < order; ++m) {
                        if (data_now[m] == data_now[m + 1]) {
                            ++icount;
                        } else {
                            group_atom.push_back(icount);
                            intpair_uniq.push_back(data_now[m]);
                            icount = 1;
                        }
                    }
<<<<<<< HEAD
                    group_atom.push_back(icount);
                    intpair_uniq.push_back(data_now[order]);

                    pairs_icell.clear();
                    for (const int jat: intpair_uniq) {
                        const auto jkd = kd[jat] - 1;

                        const auto rc_tmp = cutoff_radii[order][ikd][jkd];
                        cell_vector.clear();

                        // Loop over the cell images of atom 'jat' and add to the list
                        // as a candidate for the cluster.
                        // The periodic images whose distance is larger than the minimum value
                        // of the distance(iat, jat) can be added to the cell_vector list.
                        for (auto k = 0; k < distance_table[iat][jat].distances.size(); ++k) {
                            if (rc_tmp < 0.0 || distance_table[iat][jat].distances[k] <= rc_tmp) {
                                cell_vector.emplace_back(distance_table[iat][jat].cells[k]);
=======
                }
                group_atom.push_back(icount);
                intpair_uniq.push_back(data_now[order]);

                pairs_icell.clear();
                for (j = 0; j < intpair_uniq.size(); ++j) {
                    jat = intpair_uniq[j];
                    jkd = kd[jat] - 1;

                    rc_tmp = cutoff_radii[order][ikd][jkd];
                    cell_vector.clear();

                    // Loop over the cell images of atom 'jat' and add to the list
                    // as a candidate for the cluster.
                    // The periodic images whose distance is larger than the minimum value
                    // of the distance(iat, jat) can be added to the cell_vector list.
                    for (const auto &it: distall[iat][jat]) {
                        if (exist[it.cell]) {
                            if (rc_tmp < 0.0 || it.dist <= rc_tmp) {
                                cell_vector.push_back(it.cell);
>>>>>>> d68e7b6b
                            }
                        }
                        pairs_icell.push_back(cell_vector);
                    }

                    accum_tmp.clear();
                    comb_cell.clear();
                    cell_combination(pairs_icell, 0, accum_tmp, comb_cell);

                    distance_list.clear();
                    for (const auto &it_comb_cell: comb_cell) {

                        cellpair.clear();

                        for (auto k = 0; k < group_atom.size(); ++k) {
                            for (auto m = 0; m < group_atom[k]; ++m) {
                                cellpair.push_back(it_comb_cell[k]);
                            }
                        }

                        dist_vector.clear();

                        for (auto k = 0; k < cellpair.size(); ++k) {
                            dist_vector.push_back(distance(x_image[cellpair[k]].row(data_now[k]),
                                                           x_image[0].row(iat)));
                        }

                        // Flag to check if the distance is smaller than the cutoff radius
                        auto isok = true;

                        for (auto k = 0; k < cellpair.size(); ++k) {
                            for (auto ii = k + 1; ii < cellpair.size(); ++ii) {
                                const auto dist_tmp = distance(x_image[cellpair[k]].row(data_now[k]),
                                                               x_image[cellpair[ii]].row(data_now[ii]));
                                const auto rc_tmp = cutoff_radii[order][kd[data_now[k]] - 1][kd[data_now[ii]] - 1];
                                if (rc_tmp >= 0.0 && dist_tmp > rc_tmp) {
                                    isok = false;
                                    break;
                                }
                                dist_vector.emplace_back(dist_tmp);
                            }
                            if (!isok) break;
                        }
<<<<<<< HEAD
                        if (isok) {
                            // This combination is a candidate of the minimum distance cluster
                            distance_list.emplace_back(cellpair, dist_vector);
=======
                        if (!isok) break;
                    }
                    if (isok) {
                        // This combination is a candidate of the minimum distance cluster
                        distance_list.emplace_back(MinDistList(cellpair, dist_vector));
                    }
                } // close loop over the periodic image combination

                if (!distance_list.empty()) {
                    // If the distance_list is not empty, there is a set of periodic images
                    // that satisfies the condition of the cluster.

                    if (periodic_image_conv == 0) {
                        // assign IFCs to periodic images in which the center atom and each of the other atoms
                        // are nearest.
                        // The distance between non-center atoms are not considered.
                        // The IFCs in this convention automatically satisfies the ASR without additional constraint, 
                        // but does not satisfy the permutation symmetry.

                        pairs_icell.clear();
                        for (j = 0; j < intpair_uniq.size(); ++j) {
                            jat = intpair_uniq[j];
                            cell_vector.clear();

                            for (ii = 0; ii < mindist_pairs[iat][jat].size(); ++ii) {
                                cell_vector.push_back(mindist_pairs[iat][jat][ii].cell);
                            }
                            pairs_icell.push_back(cell_vector);
>>>>>>> d68e7b6b
                        }
                    } // close loop over the mirror image combination

                    if (!distance_list.empty()) {
                        // If the distance_list is not empty, there is a set of periodic images
                        // that satisfies the condition of the cluster.

                        if (mirror_image_conv == 0) {
                            // assign IFCs to periodic images in which the center atom and each of the other atoms
                            // are nearest.
                            // The distance between non-center atoms are not considered.
                            // The IFCs in this convention automatically satisfies the ASR without additional constraint,
                            // but does not satisfy the permutation symmetry.

                            pairs_icell.clear();
                            for (const int jat: intpair_uniq) {
                                cell_vector.clear();

                                for (auto ii = 0; ii < distance_table[iat][jat].ncells_minimum_distance; ++ii) {
                                    cell_vector.emplace_back(distance_table[iat][jat].cells[ii]);
                                }
                                pairs_icell.emplace_back(cell_vector);
                            }

                            accum_tmp.clear();
                            comb_cell.clear();
                            comb_cell_atom_center.clear();
                            cell_combination(pairs_icell, 0, accum_tmp, comb_cell);

                            for (const auto &it_comb_cell: comb_cell) {
                                cellpair.clear();
                                for (auto k = 0; k < group_atom.size(); ++k) {
                                    for (auto m = 0; m < group_atom[k]; ++m) {
                                        cellpair.emplace_back(it_comb_cell[k]);
                                    }
                                }
                                comb_cell_atom_center.emplace_back(cellpair);
                            }

                            std::sort(distance_list.begin(), distance_list.end(),
                                      MinDistList::compare_max_distance);

<<<<<<< HEAD
                            const auto distmax = *std::max_element(distance_list[0].dist.begin(),
                                                                   distance_list[0].dist.end());

                            interaction_cluster_omp.insert(InteractionCluster(data_now,
                                                                              comb_cell_atom_center,
                                                                              distmax));
=======
                    } else/* if(periodic_image_conv == 1)*/{

                        // assign IFCs to periodic images in which the sum of the distances between the atom pairs 
                        // is the smallest.
                        // The IFCs made in this convention satisfies the permutation symmetry.
                        // Additional constraints are imposed in constraint.cpp to make the IFCs satisfy ASR 
                        // after assigning IFCs to the periodic images.
>>>>>>> d68e7b6b

                        } else/* if(mirror_image_conv == 1)*/{

                            // assign IFCs to periodic images in which the sum of the distances between the atom pairs
                            // is the smallest.
                            // The IFCs made in this convention satisfies the permutation symmetry.
                            // Additional constraints are imposed in constraint.cpp to make the IFCs satisfy ASR
                            // after assigning IFCs to the periodic images.

                            std::sort(distance_list.begin(), distance_list.end(),
                                      MinDistList::compare_sum_distance);
                            comb_cell_min.clear();

                            double sum_dist_min = 0.0;
                            for (auto j = 0; j < distance_list[0].dist.size(); ++j) {
                                sum_dist_min += distance_list[0].dist[j];
                            }
                            // std::cout << "sum_dist_min = " << sum_dist_min << '\n';
                            double sum_dist;
                            for (const auto &it_dist: distance_list) {
                                sum_dist = 0.0;

                                for (const double dist: it_dist.dist) {
                                    sum_dist += dist;
                                }

                                // In the following, only pairs having minimum sum of distances
                                // are stored.
                                if (std::abs(sum_dist - sum_dist_min) < eps6) {
                                    // if (sum_dist < sum_dist_min*1.2+eps6) { // This version is not used.
                                    comb_cell_min.emplace_back(it_dist.cell);
                                } else {
                                    // break;
                                }
                            }

                            interaction_cluster_omp.insert(InteractionCluster(data_now,
                                                                              comb_cell_min,
                                                                              sum_dist_min));
                        }
                    }
                }

#pragma omp critical
                {
                    for (const auto &it: interaction_cluster_omp) {
                        interaction_cluster_out[i].insert(it);
                    }
                }
                interaction_cluster_omp.clear();
            }
        }
    }
    deallocate(list_now);
}


void Cluster::cell_combination(const std::vector<std::vector<int>> &array,
                               const size_t i,
                               const std::vector<int> &accum,
                               std::vector<std::vector<int>> &comb) const
{
    if (i == array.size()) {
        comb.push_back(accum);
    } else {
        auto row = array[i];
        for (auto j: row) {
            auto tmp(accum);
            tmp.push_back(j);
            cell_combination(array, i + 1, tmp, comb);
        }
    }
}<|MERGE_RESOLUTION|>--- conflicted
+++ resolved
@@ -35,15 +35,9 @@
     deallocate_variables();
 }
 
-<<<<<<< HEAD
 void Cluster::init(const std::unique_ptr<System> &system,
                    const std::unique_ptr<Symmetry> &symmetry,
-                   const int mirror_image_conv,
-=======
-void Cluster::init(const System *system,
-                   const Symmetry *symmetry,
                    const int periodic_image_conv,
->>>>>>> d68e7b6b
                    const int verbosity,
                    std::unique_ptr<Timer> &timer)
 {
@@ -108,15 +102,9 @@
                              unique_clusters);
 
     // check permutation symmetry of anharmonic IFC
-<<<<<<< HEAD
-    if (mirror_image_conv > 0) {
+    if (periodic_image_conv > 0) {
         std::cout << "check permutation symmetry of the clusters.\n";
         std::cout << "(if no message is printed out, the permutation symmetry is satisfied.)\n";
-=======
-    if (periodic_image_conv > 0) {
-        std::cout << "check permutation symmetry of the clusters." << std::endl;
-        std::cout << "(if no message is printed out, the permutation symmetry is satisfied.)" << std::endl;
->>>>>>> d68e7b6b
         for (auto order = 1; order < maxorder; ++order) {
             if (order == 1) {
                 std::cout << "  CUBIC ...\n";
@@ -298,23 +286,13 @@
 
                 // prepare relative vector for comparison
                 relvecs1.clear();
-<<<<<<< HEAD
-                for (i_mirror = 0; i_mirror < cluster_tmp.cell.size(); i_mirror++) {
+                for (i_periodic = 0; i_mirror < cluster_tmp.cell.size(); i_periodic++) {
                     relvecs1.emplace_back(order);
                     // first relative vector
                     relvec_tmp.clear();
                     for (xyztmp = 0; xyztmp < 3; xyztmp++) {
                         dtmp1 = system->get_x_image()[0](iat, xyztmp) -
-                                system->get_x_image()[cluster_tmp.cell[i_mirror][j]](jat, xyztmp);
-=======
-                for (i_periodic = 0; i_periodic < cluster_tmp.cell.size(); i_periodic++) {
-                    relvecs1.emplace_back(RelativeVectors(order));
-                    // first relative vector
-                    relvec_tmp.clear();
-                    for (xyztmp = 0; xyztmp < 3; xyztmp++) {
-                        dtmp1 = system->get_x_image()[0][iat][xyztmp] -
-                                system->get_x_image()[cluster_tmp.cell[i_periodic][j]][jat][xyztmp];
->>>>>>> d68e7b6b
+                                system->get_x_image()[cluster_tmp.cell[i_periodic][j]](jat, xyztmp);
                         relvec_tmp.push_back(dtmp1);
                     }
                     relvecs1[i_periodic].relvecs_cartesian.push_back(relvec_tmp);
@@ -327,13 +305,8 @@
                         relvec_tmp.clear();
                         for (xyztmp = 0; xyztmp < 3; xyztmp++) {
                             j2at = cluster_tmp.atom[j2];
-<<<<<<< HEAD
-                            dtmp1 = system->get_x_image()[cluster_tmp.cell[i_mirror][j2]](j2at, xyztmp) -
-                                    system->get_x_image()[cluster_tmp.cell[i_mirror][j]](jat, xyztmp);
-=======
-                            dtmp1 = system->get_x_image()[cluster_tmp.cell[i_periodic][j2]][j2at][xyztmp] -
-                                    system->get_x_image()[cluster_tmp.cell[i_periodic][j]][jat][xyztmp];
->>>>>>> d68e7b6b
+                            dtmp1 = system->get_x_image()[cluster_tmp.cell[i_periodic][j2]](j2at, xyztmp) -
+                                    system->get_x_image()[cluster_tmp.cell[i_periodic][j]](jat, xyztmp);
                             relvec_tmp.push_back(dtmp1);
                         }
                         relvecs1[i_periodic].relvecs_cartesian.push_back(relvec_tmp);
@@ -344,26 +317,16 @@
                 }
 
                 relvecs2.clear();
-<<<<<<< HEAD
-                for (i_mirror = 0; i_mirror < (*cluster_tmp2).cell.size(); i_mirror++) {
+                for (i_periodic = 0; i_mirror < (*cluster_tmp2).cell.size(); i_periodic++) {
                     relvecs2.emplace_back(order);
-=======
-                for (i_periodic = 0; i_periodic < (*cluster_tmp2).cell.size(); i_periodic++) {
-                    relvecs2.emplace_back(RelativeVectors(order));
->>>>>>> d68e7b6b
 
                     for (j2 = 0; j2 < order + 1; j2++) {
                         relvec_tmp.clear();
                         for (xyztmp = 0; xyztmp < 3; xyztmp++) {
                             j2at = (*cluster_tmp2).atom[j2];
-<<<<<<< HEAD
-                            dtmp1 = system->get_x_image()[(*cluster_tmp2).cell[i_mirror][j2]](j2at, xyztmp) -
+                            dtmp1 = system->get_x_image()[(*cluster_tmp2).cell[i_periodic][j2]](j2at, xyztmp) -
                                     system->get_x_image()[0](symmetry->get_map_trueprim_to_super()[jat_prim][0],
                                                              xyztmp);
-=======
-                            dtmp1 = system->get_x_image()[(*cluster_tmp2).cell[i_periodic][j2]][j2at][xyztmp] -
-                                    system->get_x_image()[0][symmetry->get_map_p2s()[jat_prim][0]][xyztmp];
->>>>>>> d68e7b6b
                             relvec_tmp.push_back(dtmp1);
                         }
                         relvecs2[i_periodic].relvecs_cartesian.push_back(relvec_tmp);
@@ -375,11 +338,7 @@
 
                 if (relvecs1.size() != relvecs2.size()) {
                     std::cout << "permutation symmetry is NOT satisfied: ";
-<<<<<<< HEAD
-                    std::cout << "multiplicity of mirror image is different\n";
-=======
-                    std::cout << "multiplicity of periodic image is different" << std::endl;
->>>>>>> d68e7b6b
+                    std::cout << "multiplicity of periodic image is different\n";
 
 
                     std::cout << "information on current cluster: \n";
@@ -397,15 +356,9 @@
                     std::cout << "multiplicity in permuted cluster = " << (*cluster_tmp2).cell.size() << '\n';
 
                     // print relative vectors
-<<<<<<< HEAD
                     std::cout << "relative vectors in current cluster (fractional, cartesian): \n";
-                    for (i_mirror = 0; i_mirror < cluster_tmp.cell.size(); i_mirror++) {
-                        std::cout << "mirror image pattern: " << i_mirror << '\n';
-=======
-                    std::cout << "relative vectors in current cluster (fractional, cartesian): " << std::endl;
                     for (i_periodic = 0; i_periodic < cluster_tmp.cell.size(); i_periodic++) {
-                        std::cout << "periodic image pattern: " << i_periodic << std::endl;
->>>>>>> d68e7b6b
+                        std::cout << "periodic image pattern: " << i_periodic << '\n';
                         for (itmp = 0; itmp < order + 1; itmp++) {
                             for (xyztmp = 0; xyztmp < 3; xyztmp++) {
                                 std::cout << relvecs1[i_periodic].relvecs_fractional[itmp][xyztmp] << " ";
@@ -418,15 +371,9 @@
                         }
                     }
 
-<<<<<<< HEAD
                     std::cout << "relative vectors in corresponding cluster (fractional, cartesian): \n";
-                    for (i_mirror = 0; i_mirror < (*cluster_tmp2).cell.size(); i_mirror++) {
-                        std::cout << "mirror image pattern: " << i_mirror << '\n';
-=======
-                    std::cout << "relative vectors in corresponding cluster (fractional, cartesian): " << std::endl;
                     for (i_periodic = 0; i_periodic < (*cluster_tmp2).cell.size(); i_periodic++) {
-                        std::cout << "periodic image pattern: " << i_periodic << std::endl;
->>>>>>> d68e7b6b
+                        std::cout << "periodic image pattern: " << i_periodic << '\n';
                         for (itmp = 0; itmp < order + 1; itmp++) {
                             for (xyztmp = 0; xyztmp < 3; xyztmp++) {
                                 std::cout << relvecs2[i_periodic].relvecs_fractional[itmp][xyztmp] << " ";
@@ -461,11 +408,7 @@
                     }
                     if (is_found == 0) {
                         std::cout << "permutation symmetry is not satisfied: ";
-<<<<<<< HEAD
-                        std::cout << "mirror image is different.\n";
-=======
-                        std::cout << "periodic image is different." << std::endl;
->>>>>>> d68e7b6b
+                        std::cout << "periodic image is different.\n";
 
                         std::cout << "information on current cluster: \n";
                         std::cout << "center atom(in primitive cell) = " << iat_prim;
@@ -482,15 +425,9 @@
                         std::cout << "multiplicity in permuted cluster = " << (*cluster_tmp2).cell.size() << '\n';
 
                         // print relative vectors
-<<<<<<< HEAD
                         std::cout << "relative vectors in current cluster (fractional, cartesian): \n";
-                        for (i_mirror = 0; i_mirror < cluster_tmp.cell.size(); i_mirror++) {
-                            std::cout << "mirror image pattern: " << i_mirror << '\n';
-=======
-                        std::cout << "relative vectors in current cluster (fractional, cartesian): " << std::endl;
                         for (i_periodic = 0; i_periodic < cluster_tmp.cell.size(); i_periodic++) {
-                            std::cout << "periodic image pattern: " << i_periodic << std::endl;
->>>>>>> d68e7b6b
+                            std::cout << "periodic image pattern: " << i_periodic << '\n';
                             for (itmp = 0; itmp < order + 1; itmp++) {
                                 for (xyztmp = 0; xyztmp < 3; xyztmp++) {
                                     std::cout << relvecs1[i_periodic].relvecs_fractional[itmp][xyztmp] << " ";
@@ -503,15 +440,9 @@
                             }
                         }
 
-<<<<<<< HEAD
                         std::cout << "relative vectors in corresponding cluster (fractional, cartesian): \n";
-                        for (i_mirror = 0; i_mirror < (*cluster_tmp2).cell.size(); i_mirror++) {
-                            std::cout << "mirror image pattern: " << i_mirror << '\n';
-=======
-                        std::cout << "relative vectors in corresponding cluster (fractional, cartesian): " << std::endl;
                         for (i_periodic = 0; i_periodic < (*cluster_tmp2).cell.size(); i_periodic++) {
-                            std::cout << "periodic image pattern: " << i_periodic << std::endl;
->>>>>>> d68e7b6b
+                            std::cout << "periodic image pattern: " << i_periodic << '\n';
                             for (itmp = 0; itmp < order + 1; itmp++) {
                                 for (xyztmp = 0; xyztmp < 3; xyztmp++) {
                                     std::cout << relvecs2[i_periodic].relvecs_fractional[itmp][xyztmp] << " ";
@@ -523,17 +454,10 @@
                                 std::cout << '\n';
                             }
                         }
-<<<<<<< HEAD
-                        std::cout << "corresponding mirror image does not exist for " << itmp
-                                  << "-th mirror image in current cluster\n";
+                        std::cout << "corresponding periodic image does not exist for " << itmp
+                                  << "-th periodic image in current cluster\n";
                     } else {
-                        // std::cout << "corresponding mirror image is found for " << itmp << "-th mirror image in current cluster" << '\n';
-=======
-                        std::cout << "corresponding periodic image does not exist for " << itmp
-                                  << "-th periodic image in current cluster" << std::endl;
-                    } else {
-                        // std::cout << "corresponding periodic image is found for " << itmp << "-th periodic image in current cluster" << std::endl;
->>>>>>> d68e7b6b
+                        // std::cout << "corresponding periodic image is found for " << itmp << "-th periodic image in current cluster\n";
                     }
                 }
 
@@ -640,37 +564,9 @@
 
             for (auto icell = 0; icell < 27; ++icell) {
                 if (exist[icell]) {
-<<<<<<< HEAD
                     cells.emplace_back(icell);
                     distances.emplace_back(distance(xc_in[0].row(i), xc_in[icell].row(j)));
                     relative_vectors.emplace_back(xc_in[icell].row(j) - xc_in[0].row(i));
-=======
-
-                    const auto dist_tmp = distance(xc_in[0][i], xc_in[icell][j]);
-
-                    for (auto k = 0; k < 3; ++k) vec[k] = xc_in[icell][j][k] - xc_in[0][i][k];
-
-                    distall[i][j].emplace_back(DistInfo(icell, dist_tmp, vec));
-                }
-            }
-            std::sort(distall[i][j].begin(), distall[i][j].end());
-        }
-    }
-
-    // Construct pairs of minimum distance.
-
-    for (i = 0; i < nat; ++i) {
-        for (j = 0; j < nat; ++j) {
-            mindist_pairs[i][j].clear();
-
-            const auto dist_min = distall[i][j][0].dist;
-            for (auto it = distall[i][j].cbegin(); it != distall[i][j].cend(); ++it) {
-                // The tolerance below (1.e-3) should be chosen so that
-                // the periodic images with equal distances are found correctly.
-                // If this fails, the phonon dispersion would be incorrect.
-                if (std::abs((*it).dist - dist_min) < 1.0e-3) {
-                    mindist_pairs[i][j].emplace_back(DistInfo(*it));
->>>>>>> d68e7b6b
                 }
             }
             dist_test_out[i][j] = PairDistances(cells,
@@ -1055,11 +951,7 @@
                                         const std::vector<std::vector<int>> &map_p2s,
                                         const std::vector<Eigen::MatrixXd> &x_image,
                                         const int *exist,
-<<<<<<< HEAD
-                                        const int mirror_image_conv)
-=======
-                                        const int periodic_image_conv) const
->>>>>>> d68e7b6b
+                                        const int periodic_image_conv)
 {
     //
     // Calculate the complete set of clusters for all orders.
@@ -1085,13 +977,8 @@
                                       const std::vector<std::vector<int>> &interaction_pair_in,
                                       const std::vector<Eigen::MatrixXd> &x_image,
                                       const int *exist,
-<<<<<<< HEAD
-                                      const int mirror_image_conv,
+                                      const int periodic_image_conv,
                                       std::vector<std::set<InteractionCluster>> &interaction_cluster_out) const
-=======
-                                      const int periodic_image_conv,
-                                      std::set<InteractionCluster> *interaction_cluster_out) const
->>>>>>> d68e7b6b
 {
     //
     // Calculate a set of clusters for the given order
@@ -1226,7 +1113,6 @@
                             icount = 1;
                         }
                     }
-<<<<<<< HEAD
                     group_atom.push_back(icount);
                     intpair_uniq.push_back(data_now[order]);
 
@@ -1244,28 +1130,6 @@
                         for (auto k = 0; k < distance_table[iat][jat].distances.size(); ++k) {
                             if (rc_tmp < 0.0 || distance_table[iat][jat].distances[k] <= rc_tmp) {
                                 cell_vector.emplace_back(distance_table[iat][jat].cells[k]);
-=======
-                }
-                group_atom.push_back(icount);
-                intpair_uniq.push_back(data_now[order]);
-
-                pairs_icell.clear();
-                for (j = 0; j < intpair_uniq.size(); ++j) {
-                    jat = intpair_uniq[j];
-                    jkd = kd[jat] - 1;
-
-                    rc_tmp = cutoff_radii[order][ikd][jkd];
-                    cell_vector.clear();
-
-                    // Loop over the cell images of atom 'jat' and add to the list
-                    // as a candidate for the cluster.
-                    // The periodic images whose distance is larger than the minimum value
-                    // of the distance(iat, jat) can be added to the cell_vector list.
-                    for (const auto &it: distall[iat][jat]) {
-                        if (exist[it.cell]) {
-                            if (rc_tmp < 0.0 || it.dist <= rc_tmp) {
-                                cell_vector.push_back(it.cell);
->>>>>>> d68e7b6b
                             }
                         }
                         pairs_icell.push_back(cell_vector);
@@ -1309,48 +1173,17 @@
                             }
                             if (!isok) break;
                         }
-<<<<<<< HEAD
                         if (isok) {
                             // This combination is a candidate of the minimum distance cluster
                             distance_list.emplace_back(cellpair, dist_vector);
-=======
-                        if (!isok) break;
-                    }
-                    if (isok) {
-                        // This combination is a candidate of the minimum distance cluster
-                        distance_list.emplace_back(MinDistList(cellpair, dist_vector));
-                    }
-                } // close loop over the periodic image combination
-
-                if (!distance_list.empty()) {
-                    // If the distance_list is not empty, there is a set of periodic images
-                    // that satisfies the condition of the cluster.
-
-                    if (periodic_image_conv == 0) {
-                        // assign IFCs to periodic images in which the center atom and each of the other atoms
-                        // are nearest.
-                        // The distance between non-center atoms are not considered.
-                        // The IFCs in this convention automatically satisfies the ASR without additional constraint, 
-                        // but does not satisfy the permutation symmetry.
-
-                        pairs_icell.clear();
-                        for (j = 0; j < intpair_uniq.size(); ++j) {
-                            jat = intpair_uniq[j];
-                            cell_vector.clear();
-
-                            for (ii = 0; ii < mindist_pairs[iat][jat].size(); ++ii) {
-                                cell_vector.push_back(mindist_pairs[iat][jat][ii].cell);
-                            }
-                            pairs_icell.push_back(cell_vector);
->>>>>>> d68e7b6b
-                        }
-                    } // close loop over the mirror image combination
+                        }
+                    } // close loop over the periodic image
 
                     if (!distance_list.empty()) {
                         // If the distance_list is not empty, there is a set of periodic images
                         // that satisfies the condition of the cluster.
 
-                        if (mirror_image_conv == 0) {
+                        if (periodic_image_conv == 0) {
                             // assign IFCs to periodic images in which the center atom and each of the other atoms
                             // are nearest.
                             // The distance between non-center atoms are not considered.
@@ -1385,22 +1218,12 @@
                             std::sort(distance_list.begin(), distance_list.end(),
                                       MinDistList::compare_max_distance);
 
-<<<<<<< HEAD
                             const auto distmax = *std::max_element(distance_list[0].dist.begin(),
                                                                    distance_list[0].dist.end());
 
                             interaction_cluster_omp.insert(InteractionCluster(data_now,
                                                                               comb_cell_atom_center,
                                                                               distmax));
-=======
-                    } else/* if(periodic_image_conv == 1)*/{
-
-                        // assign IFCs to periodic images in which the sum of the distances between the atom pairs 
-                        // is the smallest.
-                        // The IFCs made in this convention satisfies the permutation symmetry.
-                        // Additional constraints are imposed in constraint.cpp to make the IFCs satisfy ASR 
-                        // after assigning IFCs to the periodic images.
->>>>>>> d68e7b6b
 
                         } else/* if(mirror_image_conv == 1)*/{
 
