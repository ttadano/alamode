/*
 input_parser.cpp

 Copyright (c) 2014, 2015, 2016 Terumasa Tadano

 This file is distributed under the terms of the MIT license.
 Please see the file 'LICENCE.txt' in the root directory
 or http://opensource.org/licenses/mit-license.php for information.
*/

#include "input_parser.h"
#include "alm.h"
#include "error.h"
#include "files.h"
#include "optimize.h"
#include "input_setter.h"
#include "memory.h"
#include <iostream>
#include <iomanip>
#include <string>
#include <algorithm>
#include <map>
#include <set>
#include <sys/stat.h>
#include <numeric>
#include <memory>
#include <boost/algorithm/string.hpp>
#include <boost/lexical_cast.hpp>
#include <Eigen/Core>

using namespace ALM_NS;

InputParser::InputParser()
{
    input_setter = std::make_unique<InputSetter>();
}

InputParser::~InputParser()
{
}

void InputParser::run(ALM *alm,
                      const int narg,
                      const char *const *arg)
{
    if (narg == 1) {
        from_stdin = true;
    } else {
        from_stdin = false;
        ifs_input.open(arg[1], std::ios::in);
        if (!ifs_input) {
            std::cout << "No such file or directory: " << arg[1] << '\n';
            std::exit(EXIT_FAILURE);
        }
    }
    parse_input(alm);
}

std::string InputParser::get_run_mode() const
{
    return mode;
}

void InputParser::parse_displacement_and_force_files(std::vector<std::vector<double>> &u,
                                                     std::vector<std::vector<double>> &f,
                                                     DispForceFile &datfile_in) const
{
    int nrequired;

    const auto nat = nat_in * static_cast<int>(transmat_to_super.determinant());

    if (datfile_in.ndata == 0) {
        nrequired = -1;
    } else {
        // Total number of data entries (displacement + force)
        nrequired = 6 * nat * datfile_in.ndata;
    }

    std::vector<double> value_arr;
    std::string line;
    double val;
    auto nline_u = 0;

    // Open the target file and copy the data to 1D temporary vector
    std::ifstream ifs_data;
    ifs_data.open(datfile_in.filename.c_str(), std::ios::in);
    if (!ifs_data) exit("openfiles", "cannot open DFSET file");
    auto reach_end = false;
    while (std::getline(ifs_data >> std::ws, line)) {
        if (line[0] != '#') {

            std::istringstream iss(line);

            while (iss >> val) {
                value_arr.push_back(val);
                ++nline_u;

                if (nline_u == nrequired) {
                    reach_end = true;
                    break;
                }
            }
        }

        if (reach_end) break;
    }
    ifs_data.close();

    // Check if the length of the vector is correct.
    // Also, estimate ndata if it is not set. 
    const auto n_entries = value_arr.size();

    if (nrequired == -1) {
        if (n_entries % (6 * nat) == 0) {
            datfile_in.ndata = n_entries / (6 * nat);
        } else {
            exit("parse_displacement_and_force_files",
                 "The number of lines in DFSET is indivisible by NAT");
        }
    } else {
        if (n_entries < nrequired) {
            exit("parse_displacement_and_force_files",
                 "The number of lines in DFSET is too small for the given NDATA = ",
                 datfile_in.ndata);
        }
    }

    if (datfile_in.nstart == 0) datfile_in.nstart = 1;
    if (datfile_in.nend == 0) datfile_in.nend = datfile_in.ndata;

    // Copy the data into 2D array
    const auto ndata_used = datfile_in.nend - datfile_in.nstart
                            + 1 - datfile_in.skip_e + datfile_in.skip_s;

    u.resize(ndata_used, std::vector<double>(3 * nat));
    f.resize(ndata_used, std::vector<double>(3 * nat));

    auto idata = 0;
    for (size_t i = 0; i < datfile_in.ndata; ++i) {
        if (i < datfile_in.nstart - 1) continue;
        if (i >= datfile_in.skip_s - 1 && i < datfile_in.skip_e - 1) continue; // When skip_s == skip_e, skip nothing.
        if (i > datfile_in.nend - 1) break;

        for (auto j = 0; j < nat; ++j) {
            for (auto k = 0; k < 3; ++k) {
                u[idata][3 * j + k] = value_arr[6 * nat * i + 6 * j + k];
                f[idata][3 * j + k] = value_arr[6 * nat * i + 6 * j + k + 3];
            }
        }
        ++idata;
    }
    value_arr.clear();
}

void InputParser::parse_input(ALM *alm)
{
    // The order of calling methods in this method is important.
    // Since following methods rely on variables those already
    // parsed.
    // Those below are set as the private class variables. See input_parser.h.
    //  std::string mode;
    //  int maxorder;
    //  int nat_base;
    //  int nkd;

    // Parse &general field
    if (!locate_tag("&general")) {
        exit("parse_input",
             "&general entry not found in the input file");
    }
    parse_general_vars(alm);

    if (dict_input_vars["STRUCTURE_FILE"].empty()) {
        // Read &cell and &position fields and get structure information
        if (!locate_tag("&cell")) {
            exit("parse_input",
                 "&cell entry not found in the input file");
        }
        parse_cell_parameter();

        if (!locate_tag("&position")) {
            exit("parse_input",
                 "&position entry not found in the input file");
        }
        parse_atomic_positions();

        input_setter->set_cell_parameter(lavec_input);
        input_setter->set_atomic_positions(xf_input);
        input_setter->set_element_types(atomic_types_input, kdname_vec);
        nat_in = atomic_types_input.size();
        nkd_in = kdname_vec.size();
    } else {
        // If STRUCTURE_FILE is given, use the structure parameters defined in this file.
        // In this case, the &cell and &position entries are ignored.
        lavec_poscar /= Bohr_in_Angstrom;
        input_setter->set_cell_parameter(lavec_poscar);
        input_setter->set_atomic_positions(xf_poscar);
        input_setter->set_element_types(atomic_types_poscar, kdname_vec_poscar);
        nat_in = atomic_types_poscar.size();
        nkd_in = kdname_vec_poscar.size();
        kdname_vec = kdname_vec_poscar; // Copy for use in parse_cutoff_radii
    }

    input_setter->set_transformation_matrices(transmat_to_super,
                                              transmat_to_prim,
                                              autoset_primcell,
                                              true);

    int noncollinear, time_reversal_symm, lspin;
    Eigen::MatrixXd magmom_vec;

    get_magnetic_params(dict_input_vars, nat_in,
                        lspin,
                        magmom_vec,
                        noncollinear,
                        time_reversal_symm);

    input_setter->set_magnetic_vars(lspin,
                                    magmom_vec,
                                    noncollinear,
                                    time_reversal_symm);

    // This method should be called after the structural and magnetic parameters are set.
    input_setter->set_geometric_structure(alm);

    if (!locate_tag("&interaction")) {
        exit("parse_input",
             "&interaction entry not found in the input file");
    }
    parse_interaction_vars();

    if (!locate_tag("&cutoff")) {
        exit("parse_input",
             "&cutoff entry not found in the input file");
    }
    parse_cutoff_radii();
    input_setter->define(alm);

    if (mode == "optimize") {
        if (!locate_tag("&optimize")) {
            exit("parse_input",
                 "&optimize entry not found in the input file");
        }
        parse_optimize_vars(alm);
    }

    input_setter->set_input_var_dict(alm, dict_input_vars);
}

void InputParser::parse_general_vars(ALM *alm)
{
    // Parse variables defined in the &general field of an input file.
    size_t i;
    std::string str_tmp, str_disp_basis, basis_force_constant;
    int printsymmetry, is_periodic[3];
    auto trim_dispsign_for_evenfunc = true;
<<<<<<< HEAD
    int print_hessian, print_fcs_alamode, print_fc2_qefc, print_fc3_shengbte;
=======
    int print_hessian, print_fcs_alamode, print_fc2_qefc;
    int print_fc3_shengbte, print_fc4_shengbte;
    int noncollinear, trevsym;
    double **magmom, magmag{0.0};
>>>>>>> 9ea0ab57
    double tolerance;
    double tolerance_constraint;
    double fc_zero_threshold;
    int verbosity, nmaxsave, compression_level;

    std::vector<std::string> kdname_v, periodic_v;
    std::vector<std::string> supercell_v, primcell_v;
    std::string structure_file{};
    std::string format_pattern;

    const std::vector<std::string> input_list{
            "PREFIX", "MODE", "NAT", "NKD", "KD", "PERIODIC", "PRINTSYM", "TOLERANCE",
            "DBASIS", "TRIMEVEN", "VERBOSITY",
            "MAGMOM", "NONCOLLINEAR", "TREVSYM", "HESSIAN", "TOL_CONST", "FCSYM_BASIS",
<<<<<<< HEAD
            "NMAXSAVE", "FC3_SHENGBTE", "FC2_QEFC", "FCS_ALAMODE", "FC_ZERO_THR",
            "SUPERCELL", "PRIMCELL", "STRUCTURE_FILE", "COMPRESSION",
            "FORMAT_PATTERN"
=======
            "NMAXSAVE", "FC3_SHENGBTE", "FC4_SHENGBTE", "FC2_QEFC", "FCS_ALAMODE",
            "FC_ZERO_THR"
>>>>>>> 9ea0ab57
    };
    std::vector<std::string> no_defaults{"PREFIX", "MODE"};
    std::map<std::string, std::string> general_var_dict;

    if (from_stdin) {
        std::cin.ignore();
    } else {
        ifs_input.ignore();
    }

    // parse all input parameters in &general field
    get_var_dict(input_list, general_var_dict);

    for (const auto &it: general_var_dict) {
        dict_input_vars.insert(it);
    }

    // Parse PREFIX and MODE (which are mandatory to be given in inputs)
    for (const auto &it: no_defaults) {
        if (general_var_dict.find(it) == general_var_dict.end()) {
            exit("parse_general_vars",
                 "The following variable is not found in &general input region: ",
                 it.c_str());
        }
    }
    const auto prefix = general_var_dict["PREFIX"];
    mode = general_var_dict["MODE"];
    std::transform(mode.begin(), mode.end(), mode.begin(), tolower);
    if (mode != "suggest" && mode != "optimize" && mode != "opt") {
        exit("parse_general_vars", "Invalid MODE variable");
    }
    if (mode == "opt") mode = "optimize";

    // We first check if STRUCTURE_FILE field is empty or not.
    // If not, the structure data is read from the given file (in a POSCAR format)
    // and copy the lattice vectors, element types, and coordinates to
    // the corresponding private variables of this class.
    if (!general_var_dict["STRUCTURE_FILE"].empty()) {
        structure_file = general_var_dict["STRUCTURE_FILE"];
        struct stat buffer;
        if (stat(structure_file.c_str(), &buffer) != 0) {
            const std::string str_message = "STRUCTURE_FILE is given but the target file ("
                                            + structure_file + ") does not exist.";
            exit("parse_general_vars", str_message.c_str());
        }
    }
    if (!structure_file.empty()) {
        parse_structure_poscar(structure_file,
                               lavec_poscar,
                               xf_poscar,
                               kdname_vec_poscar,
                               atomic_types_poscar);
    }

    // Parse NAT, NKD, and KD variables if they are given.
    if (!general_var_dict["NAT"].empty()) {
        assign_val(nat_in, "NAT", general_var_dict);
    }
    if (!general_var_dict["NKD"].empty()) {
        assign_val(nkd_in, "NKD", general_var_dict);
    }
    if (!general_var_dict["KD"].empty()) {
        split_str_by_space(general_var_dict["KD"], kdname_vec);
    }
    if (nkd_in > 0) {
        if (kdname_vec.size() != nkd_in) {
            exit("parse_general_vars",
                 "The number of entries for KD is inconsistent with NKD");
        }
    } else {
        nkd_in = kdname_vec.size();
    }


    if (general_var_dict["VERBOSITY"].empty()) {
        verbosity = 1;
    } else {
        assign_val(verbosity, "VERBOSITY", general_var_dict);
    }

    if (general_var_dict["PRINTSYM"].empty()) {
        printsymmetry = 0;
    } else {
        assign_val(printsymmetry, "PRINTSYM", general_var_dict);
    }

    // PERIODIC tag
    split_str_by_space(general_var_dict["PERIODIC"], periodic_v);
    if (periodic_v.empty()) {
        for (i = 0; i < 3; ++i) {
            is_periodic[i] = 1;
        }
    } else if (periodic_v.size() == 3) {
        for (i = 0; i < 3; ++i) {
            try {
                is_periodic[i] = boost::lexical_cast<int>(periodic_v[i]);
            }
            catch (std::exception &e) {
                std::cout << e.what() << '\n';
                exit("parse_general_vars",
                     "The PERIODIC tag must be a set of integers.");
            }
        }
    } else {
        exit("parse_general_vars",
             "Invalid number of entries for PERIODIC");
    }

    // parse SUPERCELL
    split_str_by_space(general_var_dict["SUPERCELL"], supercell_v);

    parse_transformation_matrix_string("SUPERCELL",
                                       supercell_v,
                                       transmat_to_super);
    // parse PRIMCELL
    split_str_by_space(general_var_dict["PRIMCELL"], primcell_v);
    autoset_primcell = 0;
    if (primcell_v.size() == 1) {
        if (std::tolower(primcell_v[0][0]) == 'a') {
            autoset_primcell = 1;
        }
    }
    if (!autoset_primcell) {
        parse_transformation_matrix_string("PRIMCELL",
                                           primcell_v,
                                           transmat_to_prim, 1);
    }

    if (general_var_dict["TOLERANCE"].empty()) {
        tolerance = 1.0e-3;
    } else {
        assign_val(tolerance, "TOLERANCE", general_var_dict);
    }
    if (general_var_dict["TOL_CONST"].empty()) {
        tolerance_constraint = 1.0e-6;
    } else {
        assign_val(tolerance_constraint, "TOL_CONST", general_var_dict);
    }

    if (general_var_dict["FCSYM_BASIS"].empty()) {
        basis_force_constant = "Lattice";
    } else {
        basis_force_constant = general_var_dict["FCSYM_BASIS"];
        boost::to_lower(basis_force_constant);

        if (basis_force_constant[0] != 'c' && basis_force_constant[0] != 'l') {
            exit("parse_general_vars", "Invalid FCSYM_BASIS.",
                 basis_force_constant.c_str());
        }
    }

    if (general_var_dict["NMAXSAVE"].empty()) {
        nmaxsave = 5;
    } else {
        assign_val(nmaxsave, "NMAXSAVE", general_var_dict);
    }
    if (general_var_dict["COMPRESSION"].empty()) {
        compression_level = 1;
    } else {
        assign_val(compression_level, "COMPRESSION", general_var_dict);
    }
    if (general_var_dict["HESSIAN"].empty()) {
        print_hessian = 0;
    } else {
        assign_val(print_hessian, "HESSIAN", general_var_dict);
    }
    if (general_var_dict["FCS_ALAMODE"].empty()) {
        print_fcs_alamode = 1;
    } else {
        assign_val(print_fcs_alamode, "FCS_ALAMODE", general_var_dict);
    }
    if (general_var_dict["FC3_SHENGBTE"].empty()) {
        print_fc3_shengbte = 0;
    } else {
        assign_val(print_fc3_shengbte, "FC3_SHENGBTE", general_var_dict);
    }
    if (general_var_dict["FC4_SHENGBTE"].empty()) {
        print_fc4_shengbte = 0;
    } else {
        assign_val(print_fc4_shengbte, "FC4_SHENGBTE", general_var_dict);
    }
    if (general_var_dict["FC2_QEFC"].empty()) {
        print_fc2_qefc = 0;
    } else {
        assign_val(print_fc2_qefc, "FC2_QEFC", general_var_dict);
    }
    if (general_var_dict["FC_ZERO_THR"].empty()) {
        fc_zero_threshold = eps12;
    } else {
        assign_val(fc_zero_threshold, "FC_ZERO_THR", general_var_dict);
    }
    if (!general_var_dict["FORMAT_PATTERN"].empty()) {
        assign_val(format_pattern, "FORMAT_PATTERN", general_var_dict);
    } else {
        format_pattern = "yaml";
    }

    if (mode == "suggest") {
        if (general_var_dict["DBASIS"].empty()) {
            str_disp_basis = "Cart";
        } else {
            str_disp_basis = general_var_dict["DBASIS"];
        }
        std::transform(str_disp_basis.begin(), str_disp_basis.end(),
                       str_disp_basis.begin(), toupper);
        if ((str_disp_basis[0] != 'C') && (str_disp_basis[0] != 'F')) {
            exit("parse_general_vars", "Invalid DBASIS");
        }

        if (!general_var_dict["TRIMEVEN"].empty()) {
            assign_val(trim_dispsign_for_evenfunc,
                       "TRIMEVEN", general_var_dict);
        }
    }

    input_setter->set_general_vars(alm,
                                   prefix,
                                   mode,
                                   verbosity,
                                   str_disp_basis,
                                   printsymmetry,
                                   is_periodic,
                                   trim_dispsign_for_evenfunc,
                                   print_hessian,
                                   print_fcs_alamode,
                                   print_fc3_shengbte,
                                   print_fc4_shengbte,
                                   print_fc2_qefc,
                                   tolerance,
                                   tolerance_constraint,
                                   basis_force_constant,
                                   nmaxsave,
                                   fc_zero_threshold,
                                   compression_level,
                                   format_pattern);

    kdname_v.clear();
    periodic_v.clear();
    no_defaults.clear();
    general_var_dict.clear();
}

void InputParser::parse_transformation_matrix_string(const std::string &string_celldim,
                                                     const std::vector<std::string> &celldim_v,
                                                     Eigen::Matrix3d &transform_matrix,
                                                     const int checkmode_determinant)
{
    // Split the SUPERCELL or PRIMCELL entry by space and convert the data into
    // 3x3 double matrix in the Eigen::Matrix3d type.
    const Eigen::Matrix3d mat_identity = Eigen::Matrix3d::Identity();

    if (celldim_v.empty()) {
        // if not given, use identity matrix
        transform_matrix = mat_identity;
    } else if (celldim_v.size() == 1) {
        std::vector<std::string> str_vec;
        boost::split(str_vec, celldim_v[0], boost::is_any_of("/"));

        if (str_vec.size() == 2) {
            transform_matrix = std::stod(str_vec[0]) / std::stod(str_vec[1]) * mat_identity;
        } else {
            transform_matrix = std::stod(str_vec[0]) * mat_identity;
        }

    } else if (celldim_v.size() == 3) {
        transform_matrix = mat_identity;
        for (auto i = 0; i < 3; ++i) {
            std::vector<std::string> str_vec;
            boost::split(str_vec, celldim_v[i], boost::is_any_of("/"));

            if (str_vec.size() == 2) {
                transform_matrix(i, i) = std::stod(str_vec[0]) / std::stod(str_vec[1]);
            } else {
                transform_matrix(i, i) = std::stod(str_vec[0]);
            }
        }
    } else if (celldim_v.size() == 9) {
        auto k = 0;
        for (auto i = 0; i < 3; ++i) {
            for (auto j = 0; j < 3; ++j) {
                std::vector<std::string> str_vec;
                boost::split(str_vec, celldim_v[k++], boost::is_any_of("/"));
                if (str_vec.size() == 2) {
                    transform_matrix(i, j) = std::stod(str_vec[0]) / std::stod(str_vec[1]);
                } else {
                    transform_matrix(i, j) = std::stod(str_vec[0]);
                }
            }
        }
    } else {
        std::string str_message = "Invalid number of entries for " + string_celldim + ".\n"
                                  + "The size should be either 1, 3, or 9.";
        exit("parse_transformation_matrix", str_message.c_str());
    }

    // Check if the transformation matrix is

    const double det = transform_matrix.determinant();

    if (std::abs(det) < eps) {
        std::string str_message = "The input matrix in " + string_celldim + " is singular.\n";
        exit("parse_transformation_matrix", str_message.c_str());
    }

    if (checkmode_determinant == 0) {
        // check if the determinant of the transformation matrix is integer for SUPERCELL
        if (std::abs(det - static_cast<double>(nint(det))) > eps) {
            std::string str_message = "The determinant of the matrix in "
                                      + string_celldim + " is not an integer.\n";
            exit("parse_transformation_matrix", str_message.c_str());
        }
    } else {
        // check if the determinant of the transformation matrix is (1/a) for PRIMCELL,
        // where a is an integer.

        if (std::abs(1 / det - static_cast<double>(nint(1 / det))) > eps) {
            std::string str_message = "The determinant of the inverse matrix of "
                                      + string_celldim + " is not an integer.\n";
            exit("parse_transformation_matrix", str_message.c_str());
        }
    }

    if (det < 0.0) {
        std::string str_message = "The determinant of the matrix in " + string_celldim + " is negative.\n";
        warn("parse_transformation_matrix", str_message.c_str());
    }
}

void InputParser::parse_cell_parameter()
{
    auto a = 0.0;
    double lavec_tmp[3][3];
    std::string line;
    std::string line_wo_comment, line_tmp;
    std::vector<std::string> line_vec, line_split;
    std::string::size_type pos_first_comment_tag;

    line_vec.clear();

    if (from_stdin) {

        while (std::getline(std::cin, line)) {

            // Ignore comment region
            pos_first_comment_tag = line.find_first_of('#');

            if (pos_first_comment_tag == std::string::npos) {
                line_wo_comment = line;
            } else {
                line_wo_comment = line.substr(0, pos_first_comment_tag);
            }

            boost::trim_if(line_wo_comment, boost::is_any_of("\t\n\r "));

            if (line_wo_comment.empty()) continue;
            if (is_endof_entry(line_wo_comment)) break;

            line_vec.push_back(line_wo_comment);
        }

    } else {
        while (std::getline(ifs_input, line)) {

            // Ignore comment region
            pos_first_comment_tag = line.find_first_of('#');

            if (pos_first_comment_tag == std::string::npos) {
                line_wo_comment = line;
            } else {
                line_wo_comment = line.substr(0, pos_first_comment_tag);
            }

            boost::trim_if(line_wo_comment, boost::is_any_of("\t\n\r "));

            if (line_wo_comment.empty()) continue;
            if (is_endof_entry(line_wo_comment)) break;

            line_vec.push_back(line_wo_comment);
        }
    }

    if (line_vec.size() != 4) {
        exit("parse_cell_parameter",
             "Too few or too much lines for the &cell field.\n"
             "The number of valid lines for the &cell field should be 4.");
    }

    for (auto i = 0; i < 4; ++i) {

        line = line_vec[i];
        boost::split(line_split, line, boost::is_any_of("\t "), boost::token_compress_on);

        if (i == 0) {
            // Lattice factor a
            if (line_split.size() == 1) {
                a = boost::lexical_cast<double>(line_split[0]);
            } else {
                exit("parse_cell_parameter",
                     "Unacceptable format for &cell field.");
            }

        } else {
            // Lattice vectors a1, a2, a3
            if (line_split.size() == 3) {
                for (auto j = 0; j < 3; ++j) {
                    lavec_tmp[j][i - 1] = boost::lexical_cast<double>(line_split[j]);
                }
            } else {
                exit("parse_cell_parameter",
                     "Unacceptable format for &cell field.");
            }
        }
    }

    for (auto i = 0; i < 3; ++i) {
        for (auto j = 0; j < 3; ++j) {
            lavec_input(i, j) = a * lavec_tmp[i][j];
        }
    }
}

void InputParser::parse_atomic_positions()
{
    std::string line, line_wo_comment;
    std::string str_tmp;
    std::string::size_type pos_first_comment_tag;
    std::vector<std::string> str_v, pos_line;

    if (from_stdin) {
        std::cin.ignore();
    } else {
        ifs_input.ignore();
    }

    str_v.clear();

    if (from_stdin) {

        while (std::getline(std::cin, line)) {

            pos_first_comment_tag = line.find_first_of('#');

            if (pos_first_comment_tag == std::string::npos) {
                line_wo_comment = line;
            } else {
                line_wo_comment = line.substr(0, pos_first_comment_tag);
            }

            boost::trim_if(line_wo_comment, boost::is_any_of("\t\n\r "));
            if (line_wo_comment.empty()) continue;
            if (is_endof_entry(line_wo_comment)) break;

            str_v.push_back(line_wo_comment);
        }

    } else {

        while (std::getline(ifs_input, line)) {

            pos_first_comment_tag = line.find_first_of('#');

            if (pos_first_comment_tag == std::string::npos) {
                line_wo_comment = line;
            } else {
                line_wo_comment = line.substr(0, pos_first_comment_tag);
            }

            boost::trim_if(line_wo_comment, boost::is_any_of("\t\n\r "));
            if (line_wo_comment.empty()) continue;
            if (is_endof_entry(line_wo_comment)) break;

            str_v.push_back(line_wo_comment);
        }
    }

    if (nat_in > 0) {
        if (str_v.size() != nat_in) {
            exit("parse_atomic_positions",
                 "The number of entries for atomic positions should be NAT");
        }
    } else {
        nat_in = str_v.size();
    }

    atomic_types_input.resize(nat_in);
    xf_input.resize(nat_in, 3);

    for (size_t i = 0; i < nat_in; ++i) {

        split_str_by_space(str_v[i], pos_line);

        if (pos_line.size() == 4) {
            try {
                atomic_types_input[i] = boost::lexical_cast<int>(pos_line[0]);
            }
            catch (std::exception &e) {
                std::cout << e.what() << '\n';
                exit("parse_atomic_positions",
                     "Invalid entry for the &position field at line ",
                     i + 1);
            }

            for (auto j = 0; j < 3; ++j) {
                xf_input(i, j) = boost::lexical_cast<double>(pos_line[j + 1]);
            }

        } else {
            exit("parse_atomic_positions",
                 "Bad format for &position region");
        }
    }

    pos_line.clear();
    str_v.clear();
}


void InputParser::parse_structure_poscar(const std::string &fname_poscar,
                                         Eigen::Matrix3d &lavec_out,
                                         Eigen::MatrixXd &coordinates_out,
                                         std::vector<std::string> &kdname_vec_out,
                                         std::vector<int> &atomic_types_out)
{
    // Parse structure data from a file in the POSCAR format and
    // copy the read data to the corresponding private variables of
    // this class.

    std::ifstream ifs;
    std::string dummy;
    double aval;

    ifs.open(fname_poscar, std::ios::in);

    // Skip first row and parse lattice vectors from the 2nd-5th rows
    std::getline(ifs, dummy);
    ifs >> aval;
    ifs >> lavec_out(0, 0) >> lavec_out(1, 0) >> lavec_out(2, 0);
    ifs >> lavec_out(0, 1) >> lavec_out(1, 1) >> lavec_out(2, 1);
    ifs >> lavec_out(0, 2) >> lavec_out(1, 2) >> lavec_out(2, 2);
    lavec_out *= aval;
    ifs.ignore(); // ignore newline char

    std::string str_species;
    std::vector<std::string> species_v;
    std::set < std::string > unique_species;
    std::set<std::string>::iterator it_set;
    std::map<std::string, int> map_kindname_to_index;

    std::getline(ifs, str_species);
    split_str_by_space(str_species, species_v);

    int counter = 0;
    for (auto &it: species_v) {
        it_set = unique_species.find(it);
        if (it_set == unique_species.end()) {
            unique_species.insert(it);
            kdname_vec_out.push_back(it);
            map_kindname_to_index[it] = counter++;
        }
    }

    std::string str_num_kinds;
    std::vector<std::string> num_kinds_split;
    std::getline(ifs, str_num_kinds);
    split_str_by_space(str_num_kinds, num_kinds_split);

    if (num_kinds_split.size() != species_v.size()) {
        exit("parse_structure_poscar",
             "The numbers for ion species and numbers are inconsistent.");
    }

    std::vector<int> num_kinds_vec;
    for (auto &it: num_kinds_split) {
        num_kinds_vec.push_back(std::stoi(it));
    }
    counter = 0;
    atomic_types_out.clear();
    for (auto i = 0; i < num_kinds_vec.size(); ++i) {
        const auto ikd_now = map_kindname_to_index[species_v[i]];
        for (auto j = 0; j < num_kinds_vec[i]; ++j) {
            atomic_types_out.push_back(ikd_now + 1);
        }
    }

    std::getline(ifs, dummy);
    std::transform(dummy.begin(), dummy.end(), dummy.begin(), tolower);

    if (dummy[0] == 's') {
        // Selective dynamics
        // read the next line
        std::getline(ifs, dummy);
        std::transform(dummy.begin(), dummy.end(), dummy.begin(), tolower);
    }
    bool structure_given_in_cartesian = false;
    if (dummy[0] == 'k' || dummy[0] == 'c') {
        structure_given_in_cartesian = true;
    }

    const auto nat_tmp = std::accumulate(num_kinds_vec.begin(), num_kinds_vec.end(), 0);
    coordinates_out.resize(nat_tmp, 3);

    std::vector<std::string> coordinate_entry_split;
    // Read coordinates
    for (auto i = 0; i < nat_tmp; ++i) {
        std::getline(ifs, dummy);
        split_str_by_space(dummy, coordinate_entry_split);
        if (coordinate_entry_split.size() < 3) {
            exit("parse_structure_poscar", "The number of entries for the position is too few.");
        }
        for (auto j = 0; j < 3; ++j) {
            coordinates_out(i, j) = std::stod(coordinate_entry_split[j]);
        }
    }
    ifs.close();

    // If the coordinates are given in Cartesian frame, convert them to the fractional basis.
    if (structure_given_in_cartesian) {
        coordinates_out = coordinates_out * lavec_out.transpose().inverse();
    }
}

void InputParser::get_magnetic_params(std::map<std::string, std::string> &dict_input_in,
                                      const size_t nat_in,
                                      int &lspin_out,
                                      Eigen::MatrixXd &magmom_out,
                                      int &noncollinear_out,
                                      int &time_reversal_symm_out)
{
    double magmag{0.0};
    std::vector<std::string> magmom_v, str_split;
    size_t icount, ncount;

    magmom_out = Eigen::MatrixXd::Zero(nat_in, 3);
    lspin_out = 0;

    if (dict_input_in["NONCOLLINEAR"].empty()) {
        noncollinear_out = 0;
    } else {
        assign_val(noncollinear_out, "NONCOLLINEAR", dict_input_in);
    }
    if (dict_input_in["TREVSYM"].empty()) {
        time_reversal_symm_out = 1;
    } else {
        assign_val(time_reversal_symm_out, "TREVSYM", dict_input_in);
    }
    if (!dict_input_in["MAGMOM"].empty()) {
        lspin_out = 1;

        if (noncollinear_out) {
            icount = 0;
            split_str_by_space(dict_input_in["MAGMOM"], magmom_v);
            for (const auto &it: magmom_v) {
                if (it.find('*') != std::string::npos) {
                    exit("get_magnetic_params",
                         "Wild card '*' is not supported when NONCOLLINEAR = 1.");
                } else {
                    magmag = boost::lexical_cast<double>(it);
                    if (icount / 3 >= nat_in) {
                        exit("get_magnetic_params", "Too many entries for MAGMOM.");
                    }
                    magmom_out(icount / 3, icount % 3) = magmag;
                    ++icount;
                }
            }

            if (icount != 3 * nat_in) {
                exit("get_magnetic_params",
                     "Number of entries for MAGMOM must be 3*NAT when NONCOLLINEAR = 1.");
            }
        } else {
            icount = 0;
            split_str_by_space(dict_input_in["MAGMOM"], magmom_v);
            for (const auto &it: magmom_v) {

                if (it.find('*') != std::string::npos) {
                    if (it == "*") {
                        exit("get_magnetic_params",
                             "Please place '*' without space for the MAGMOM-tag.");
                    }
                    boost::split(str_split, it, boost::is_any_of("*"));
                    if (str_split.size() != 2) {
                        exit("get_magnetic_params",
                             "Invalid format for the MAGMOM-tag.");
                    } else {
                        if (str_split[0].empty() || str_split[1].empty()) {
                            exit("get_magnetic_params",
                                 "Please place '*' without space for the MAGMOM-tag.");
                        }
                        ncount = 0;
                        try {
                            magmag = boost::lexical_cast<double>(str_split[1]);
                            ncount = static_cast<size_t>(boost::lexical_cast<double>(str_split[0]));
                        }
                        catch (std::exception) {
                            exit("get_magnetic_params", "Bad format for MAGMOM.");
                        }

                        for (auto i = icount; i < icount + ncount; ++i) {
                            if (i >= nat_in) {
                                exit("get_magnetic_params", "Too many entries for MAGMOM.");
                            }
                            magmom_out(i, 2) = magmag;
                        }
                        icount += ncount;
                    }

                } else {
                    magmag = boost::lexical_cast<double>(it);
                    if (icount == nat_in) {
                        icount = 0;
                        break;
                    }
                    magmom_out(icount++, 2) = magmag;
                }
            }
            if (icount != nat_in) {
                exit("get_magnetic_params",
                     "Number of entries for MAGMOM must be NAT.");
            }
        }
    }
}

void InputParser::parse_interaction_vars()
{
    int i;
    int *nbody_include;

    std::vector<std::string> nbody_v;
    const std::vector<std::string> input_list{"NORDER", "NBODY"};
    std::vector<std::string> no_defaults{"NORDER"};
    std::map<std::string, std::string> interaction_var_dict;


    if (from_stdin) {
        std::cin.ignore();
    } else {
        ifs_input.ignore();
    }

    get_var_dict(input_list, interaction_var_dict);

    for (const auto &it: no_defaults) {
        if (interaction_var_dict.find(it) == interaction_var_dict.end()) {
            exit("parse_interaction_vars",
                 "The following variable is not found in &interaction input region: ",
                 it.c_str());
        }
    }

    for (const auto &it: interaction_var_dict) {
        dict_input_vars.insert(it);
    }

    assign_val(maxorder, "NORDER", interaction_var_dict);
    if (maxorder < 1)
        exit("parse_interaction_vars",
             "maxorder has to be a positive integer");

    allocate(nbody_include, maxorder);

    boost::split(nbody_v, interaction_var_dict["NBODY"], boost::is_space());

    if (nbody_v[0].empty()) {
        for (i = 0; i < maxorder; ++i) {
            nbody_include[i] = i + 2;
        }
    } else if (nbody_v.size() == static_cast<size_t>(maxorder)) {
        for (i = 0; i < maxorder; ++i) {
            try {
                nbody_include[i] = boost::lexical_cast<int>(nbody_v[i]);
            }
            catch (std::exception &e) {
                std::cout << e.what() << '\n';
                exit("parse_interaction_vars",
                     "NBODY must be an integer.");
            }
        }
    } else {
        exit("parse_interaction_vars",
             "The number of entry of NBODY has to be equal to NORDER");
    }

    if (nbody_include[0] != 2) {
        warn("parse_interaction_vars",
             "Harmonic interaction is always 2 body (except on-site 1 body)");
    }

    input_setter->set_interaction_vars(maxorder, nbody_include);

    deallocate(nbody_include);

    nbody_v.clear();
    no_defaults.clear();
}


void InputParser::parse_optimize_vars(ALM *alm)
{
    // This method must not be called before setting NAT by parse_general_vars.

    int constraint_flag;
    auto flag_sparse = 0;
    std::string rotation_axis;

    OptimizerControl optcontrol;
    std::vector<std::vector<double>> u_tmp1, f_tmp1;
    std::vector<std::vector<double>> u_tmp2, f_tmp2;

    const std::vector<std::string> input_list{
            "LMODEL", "SPARSE", "SPARSESOLVER",
            "ICONST", "ROTAXIS", "FC2XML", "FC3XML", "FC2FIX", "FC3FIX",
            "NDATA", "NSTART", "NEND", "SKIP", "DFSET",
            "NDATA_CV", "NSTART_CV", "NEND_CV", "DFSET_CV",
            "L1_RATIO", "STANDARDIZE", "ENET_DNORM",
            "L1_ALPHA", "CV_MAXALPHA", "CV_MINALPHA", "CV_NALPHA",
            "CV", "MAXITER", "CONV_TOL", "NWRITE", "SOLUTION_PATH", "DEBIAS_OLS",
            "PERIODIC_IMAGE_CONV", "STOP_CRITERION",
            "USE_CHOLESKY", "CHUNKSIZE"
    };

    std::map<std::string, std::string> optimize_var_dict;

    if (from_stdin) {
        std::cin.ignore();
    } else {
        ifs_input.ignore();
    }

    for (const auto &it: optimize_var_dict) {
        dict_input_vars.insert(it);
    }

    get_var_dict(input_list, optimize_var_dict);

    if (!optimize_var_dict["LMODEL"].empty()) {
        auto str_LMODEL = optimize_var_dict["LMODEL"];
        boost::to_lower(str_LMODEL);

        if (str_LMODEL == "ols" || str_LMODEL == "ls"
            || str_LMODEL == "least-squares" || str_LMODEL == "1") {
            optcontrol.linear_model = 1;
        } else if (str_LMODEL == "enet" || str_LMODEL == "elastic-net"
                   || str_LMODEL == "2") {
            optcontrol.linear_model = 2;
        } else if (str_LMODEL == "adaptive-lasso" || str_LMODEL == "3") {
            optcontrol.linear_model = 3;
        } else {
            exit("parse_optimize_vars", "Invalid OPTIMIZER-tag");
        }
    }

    if (!optimize_var_dict["SPARSE"].empty()) {
        assign_val(flag_sparse, "SPARSE", optimize_var_dict);
        optcontrol.use_sparse_solver = flag_sparse;
    }
    if (!optimize_var_dict["SPARSESOLVER"].empty()) {
        std::string str_sparsesolver;
        assign_val(str_sparsesolver, "SPARSESOLVER", optimize_var_dict);
        const auto str_lower = boost::algorithm::to_lower_copy(str_sparsesolver);

        if (str_lower != "simplicialldlt"
            && str_lower != "sparseqr"
            && str_lower != "conjugategradient"
            && str_lower != "leastsquaresconjugategradient"
            && str_lower != "bicgstab") {
            exit("parse_optimize_vars", "Unsupported SPARSESOLVER :", str_sparsesolver.c_str());
        }
        optcontrol.sparsesolver = str_sparsesolver;
    }

    if (!optimize_var_dict["ENET_DNORM"].empty()) {
        optcontrol.displacement_normalization_factor
                = boost::lexical_cast<double>(optimize_var_dict["ENET_DNORM"]);
    }
    if (!optimize_var_dict["L1_ALPHA"].empty()) {
        optcontrol.l1_alpha = boost::lexical_cast<double>(optimize_var_dict["L1_ALPHA"]);
    }
    if (!optimize_var_dict["CV_MINALPHA"].empty()) {
        optcontrol.l1_alpha_min = boost::lexical_cast<double>(optimize_var_dict["CV_MINALPHA"]);
    }
    if (!optimize_var_dict["CV_MAXALPHA"].empty()) {
        optcontrol.l1_alpha_max = boost::lexical_cast<double>(optimize_var_dict["CV_MAXALPHA"]);
    }
    if (!optimize_var_dict["CV_NALPHA"].empty()) {
        optcontrol.num_l1_alpha = boost::lexical_cast<int>(optimize_var_dict["CV_NALPHA"]);
    }
    if (!optimize_var_dict["CONV_TOL"].empty()) {
        optcontrol.tolerance_iteration = boost::lexical_cast<double>(optimize_var_dict["CONV_TOL"]);
    }
    if (!optimize_var_dict["MAXITER"].empty()) {
        optcontrol.maxnum_iteration = boost::lexical_cast<int>(optimize_var_dict["MAXITER"]);
    }
    if (!optimize_var_dict["CV"].empty()) {
        optcontrol.cross_validation = boost::lexical_cast<int>(optimize_var_dict["CV"]);
        if (optcontrol.cross_validation == 1) {
            exit("parse_optimize_vars", "CV must not be 1.");
        }
    }
    if (!optimize_var_dict["NWRITE"].empty()) {
        optcontrol.output_frequency = boost::lexical_cast<int>(optimize_var_dict["NWRITE"]);
    }
    if (!optimize_var_dict["STANDARDIZE"].empty()) {
        optcontrol.standardize = boost::lexical_cast<int>(optimize_var_dict["STANDARDIZE"]);
    }
    if (!optimize_var_dict["SOLUTION_PATH"].empty()) {
        optcontrol.save_solution_path = boost::lexical_cast<int>(optimize_var_dict["SOLUTION_PATH"]);
    }
    if (!optimize_var_dict["DEBIAS_OLS"].empty()) {
        optcontrol.debiase_after_l1opt = boost::lexical_cast<int>(optimize_var_dict["DEBIAS_OLS"]);
    }
    if (!optimize_var_dict["L1_RATIO"].empty()) {
        optcontrol.l1_ratio = boost::lexical_cast<double>(optimize_var_dict["L1_RATIO"]);
    }
    if (!optimize_var_dict["STOP_CRITERION"].empty()) {
        optcontrol.stop_criterion = boost::lexical_cast<int>(optimize_var_dict["STOP_CRITERION"]);
    }
    if (!optimize_var_dict["PERIODIC_IMAGE_CONV"].empty()) {
        optcontrol.periodic_image_conv = boost::lexical_cast<int>(optimize_var_dict["PERIODIC_IMAGE_CONV"]);
    }
    if (!optimize_var_dict["USE_CHOLESKY"].empty()) {
        optcontrol.use_cholesky = boost::lexical_cast<int>(optimize_var_dict["USE_CHOLESKY"]);
    }
    if (!optimize_var_dict["CHUNKSIZE"].empty()) {
        optcontrol.chunk_size = boost::lexical_cast<int>(optimize_var_dict["CHUNKSIZE"]);
    }

    DispForceFile datfile_train, datfile_validation;

    if (optimize_var_dict["DFSET"].empty()) {
        exit("parse_optimize_vars", "DFSET tag must be given.");
    }
    datfile_train.filename = optimize_var_dict["DFSET"];

    if (!optimize_var_dict["NDATA"].empty()) {
        assign_val(datfile_train.ndata, "NDATA", optimize_var_dict);
    }
    if (!optimize_var_dict["NSTART"].empty()) {
        assign_val(datfile_train.nstart, "NSTART", optimize_var_dict);
    }
    if (!optimize_var_dict["NEND"].empty()) {
        assign_val(datfile_train.nend, "NEND", optimize_var_dict);
    }

    if (!optimize_var_dict["SKIP"].empty()) {
        std::vector<std::string> str_entry;
        std::string str_skip;
        assign_val(str_skip, "SKIP", optimize_var_dict);
        boost::split(str_entry, str_skip, boost::is_any_of("-"));
        if (str_entry.size() == 1) {
            datfile_train.skip_s = boost::lexical_cast<int>(str_entry[0]);
            datfile_train.skip_e = datfile_train.skip_s + 1;
        } else if (str_entry.size() == 2) {
            datfile_train.skip_s = boost::lexical_cast<int>(str_entry[0]);
            datfile_train.skip_e = boost::lexical_cast<int>(str_entry[1]) + 1;
        } else {
            exit("parse_optimize_vars", "Invalid format for the SKIP-tag.");
        }
    }

    if (!is_data_range_consistent(datfile_train)) {
        exit("parse_optimize_vars",
             "NDATA, NSTART, NEND and SKIP tags are inconsistent.");
    }

    // Parse u_tmp1 and f_tmp1 from DFSET and set ndata if it's not.
    parse_displacement_and_force_files(u_tmp1,
                                       f_tmp1,
                                       datfile_train);

    // Check consistency again
    if (!is_data_range_consistent(datfile_train)) {
        exit("parse_optimize_vars",
             "NDATA, NSTART, NEND and SKIP tags are inconsistent.");
    }

    datfile_validation.skip_s = 0;
    datfile_validation.skip_e = 0;

    if (!optimize_var_dict["NDATA_CV"].empty()) {
        datfile_validation.ndata = boost::lexical_cast<int>(optimize_var_dict["NDATA_CV"]);
    }

    if (!optimize_var_dict["NSTART_CV"].empty()) {
        datfile_validation.nstart = boost::lexical_cast<int>(optimize_var_dict["NSTART_CV"]);
    }
    if (!optimize_var_dict["NEND_CV"].empty()) {
        datfile_validation.nend = boost::lexical_cast<int>(optimize_var_dict["NEND_CV"]);
    }

    if (!optimize_var_dict["DFSET_CV"].empty()) {
        datfile_validation.filename = optimize_var_dict["DFSET_CV"];
    } else {
        datfile_validation.filename = datfile_train.filename;
    }

    if (!is_data_range_consistent(datfile_validation)) {
        exit("parse_optimize_vars",
             "NDATA_CV, NSTART_CV and NEND_CV tags are inconsistent.");
    }

    if (optcontrol.cross_validation == -1) {
        parse_displacement_and_force_files(u_tmp2,
                                           f_tmp2,
                                           datfile_validation);

        if (!is_data_range_consistent(datfile_validation)) {
            exit("parse_optimize_vars",
                 "NDATA_CV, NSTART_CV and NEND_CV tags are inconsistent.");
        }
    }

    input_setter->set_optimize_vars(alm,
                                    u_tmp1, f_tmp1,
                                    u_tmp2, f_tmp2,
                                    optcontrol);

    input_setter->set_file_vars(alm,
                                datfile_train,
                                datfile_validation);


    if (optimize_var_dict["ICONST"].empty()) {
        constraint_flag = 11;
    } else {
        assign_val(constraint_flag, "ICONST", optimize_var_dict);
    }

    std::string fc2_file{}, fc3_file{};

    if (!optimize_var_dict["FC2XML"].empty()) {
        warn("parse_optimize_vars",
             "FC2XML is replaced with FC2FIX and will be deprecated in a future release.\n"
             " So, please use FC2FIX instead.");
        fc2_file = optimize_var_dict["FC2XML"];
    } else {
        fc2_file = optimize_var_dict["FC2FIX"];
    }

    if (!optimize_var_dict["FC3XML"].empty()) {
        warn("parse_optimize_vars",
             "FC3XML is replaced with FC3FIX and will be deprecated in a future release.\n"
             " So, please use FC3FIX instead.");
        fc3_file = optimize_var_dict["FC3XML"];
    } else {
        fc3_file = optimize_var_dict["FC3FIX"];
    }
    const auto fix_harmonic = !fc2_file.empty();
    const auto fix_cubic = !fc3_file.empty();

    if (constraint_flag % 10 >= 2) {
        rotation_axis = optimize_var_dict["ROTAXIS"];
        if (rotation_axis.empty()) {
            exit("parse_optimize_vars",
                 "ROTAXIS has to be given when ICONST=2 or 3");
        }
    }

    input_setter->set_constraint_vars(alm,
                                      constraint_flag,
                                      rotation_axis,
                                      fc2_file,
                                      fc3_file,
                                      fix_harmonic,
                                      fix_cubic);

    optimize_var_dict.clear();
}


void InputParser::parse_cutoff_radii()
{
    std::string line, line_wo_comment;
    std::string::size_type pos_first_comment_tag;
    std::vector<std::string> str_cutoff;

    if (from_stdin) {
        std::cin.ignore();
    } else {
        ifs_input.ignore();
    }

    str_cutoff.clear();

    if (from_stdin) {

        while (std::getline(std::cin, line)) {

            pos_first_comment_tag = line.find_first_of('#');

            if (pos_first_comment_tag == std::string::npos) {
                line_wo_comment = line;
            } else {
                line_wo_comment = line.substr(0, pos_first_comment_tag);
            }

            boost::trim_left(line_wo_comment);
            if (line_wo_comment.empty()) continue;
            if (is_endof_entry(line_wo_comment)) break;

            str_cutoff.push_back(line_wo_comment);
        }
    } else {

        while (std::getline(ifs_input, line)) {

            pos_first_comment_tag = line.find_first_of('#');

            if (pos_first_comment_tag == std::string::npos) {
                line_wo_comment = line;
            } else {
                line_wo_comment = line.substr(0, pos_first_comment_tag);
            }

            boost::trim_left(line_wo_comment);
            if (line_wo_comment.empty()) continue;
            if (is_endof_entry(line_wo_comment)) break;

            str_cutoff.push_back(line_wo_comment);
        }

    }

    size_t i, j, k;
    int order;
    std::vector<std::string> cutoff_line;
    std::set < std::string > element_allowed;
    std::vector<std::string> str_pair;
    std::map<std::string, int> kd_map;

    double cutoff_tmp;
    double ***cutoff_radii_tmp;
    bool ***undefined_cutoff;

    allocate(undefined_cutoff, maxorder, nkd_in, nkd_in);

    for (order = 0; order < maxorder; ++order) {
        for (i = 0; i < nkd_in; ++i) {
            for (j = 0; j < nkd_in; ++j) {
                undefined_cutoff[order][i][j] = true;
            }
        }
    }

    allocate(cutoff_radii_tmp, maxorder, nkd_in, nkd_in);

    element_allowed.clear();

    for (i = 0; i < nkd_in; ++i) {
        element_allowed.insert(kdname_vec[i]);
        kd_map.insert(std::map<std::string, int>::value_type(kdname_vec[i], i));
    }

    element_allowed.insert("*");
    kd_map.insert(std::map<std::string, int>::value_type("*", -1));

    for (const auto &it: str_cutoff) {

        split_str_by_space(it, cutoff_line);

        if (cutoff_line.size() < maxorder + 1) {
            exit("parse_cutoff_radii",
                 "Invalid format for &cutoff entry");
        }

        boost::split(str_pair, cutoff_line[0], boost::is_any_of("-"));

        if (str_pair.size() != 2) {
            exit("parse_cutoff_radii2",
                 "Invalid format for &cutoff entry");
        }

        for (i = 0; i < 2; ++i) {
            if (element_allowed.find(str_pair[i]) == element_allowed.end()) {
                exit("parse_cutoff_radii2",
                     "Invalid format for &cutoff entry");
            }
        }

        const auto ikd = kd_map[str_pair[0]];
        const auto jkd = kd_map[str_pair[1]];

        for (order = 0; order < maxorder; ++order) {
            // Accept any strings starting with 'N' or 'n' as 'None'
            if ((cutoff_line[order + 1][0] == 'N') || (cutoff_line[order + 1][0] == 'n')) {
                // Minus value for cutoff radius.
                // This is a flag for neglecting cutoff radius
                cutoff_tmp = -1.0;
            } else {
                cutoff_tmp = boost::lexical_cast<double>(cutoff_line[order + 1]);
            }

            if (ikd == -1 && jkd == -1) {
                for (i = 0; i < nkd_in; ++i) {
                    for (j = 0; j < nkd_in; ++j) {
                        cutoff_radii_tmp[order][i][j] = cutoff_tmp;
                        undefined_cutoff[order][i][j] = false;
                    }
                }
            } else if (ikd == -1) {
                for (i = 0; i < nkd_in; ++i) {
                    cutoff_radii_tmp[order][i][jkd] = cutoff_tmp;
                    cutoff_radii_tmp[order][jkd][i] = cutoff_tmp;
                    undefined_cutoff[order][i][jkd] = false;
                    undefined_cutoff[order][jkd][i] = false;
                }
            } else if (jkd == -1) {
                for (j = 0; j < nkd_in; ++j) {
                    cutoff_radii_tmp[order][j][ikd] = cutoff_tmp;
                    cutoff_radii_tmp[order][ikd][j] = cutoff_tmp;
                    undefined_cutoff[order][j][ikd] = false;
                    undefined_cutoff[order][ikd][j] = false;
                }
            } else {
                cutoff_radii_tmp[order][ikd][jkd] = cutoff_tmp;
                cutoff_radii_tmp[order][jkd][ikd] = cutoff_tmp;
                undefined_cutoff[order][ikd][jkd] = false;
                undefined_cutoff[order][jkd][ikd] = false;
            }
        }
    }
    element_allowed.clear();
    str_cutoff.clear();

    for (order = 0; order < maxorder; ++order) {
        for (j = 0; j < nkd_in; ++j) {
            for (k = 0; k < nkd_in; ++k) {
                if (undefined_cutoff[order][j][k]) {
                    std::cout << " Cutoff radius for " << std::setw(3)
                              << order + 2 << "th-order terms\n";
                    std::cout << " are not defined between elements " << std::setw(3) << j + 1
                              << " and " << std::setw(3) << k + 1 << '\n';
                    exit("parse_cutoff_radii", "Incomplete cutoff radii");
                }
            }
        }
    }
    deallocate(undefined_cutoff);

    std::vector<double> cutoff_information_flatten;
    cutoff_information_flatten.resize(maxorder * nkd_in * nkd_in);

    i = 0;
    for (order = 0; order < maxorder; ++order) {
        for (j = 0; j < nkd_in; ++j) {
            for (k = 0; k < nkd_in; ++k) {
                cutoff_information_flatten[i++] = cutoff_radii_tmp[order][j][k];
            }
        }
    }
    deallocate(cutoff_radii_tmp);

    input_setter->set_cutoff_radii(maxorder,
                                   nkd_in,
                                   cutoff_information_flatten);
}

void InputParser::get_var_dict(const std::vector<std::string> &input_list,
                               std::map<std::string, std::string> &var_dict)
{
    std::string line, key, val;
    std::string line_wo_comment;
    std::string::size_type pos_first_comment_tag;
    std::vector<std::string> str_entry, str_varval;

    std::set < std::string > keyword_set;

    for (const auto &it: input_list) {
        keyword_set.insert(it);
    }

    var_dict.clear();

    if (from_stdin) {
        while (std::getline(std::cin, line)) {

            // Ignore comment region
            pos_first_comment_tag = line.find_first_of('#');

            if (pos_first_comment_tag == std::string::npos) {
                line_wo_comment = line;
            } else {
                line_wo_comment = line.substr(0, pos_first_comment_tag);
            }

            boost::trim_left(line_wo_comment);
            if (line_wo_comment.empty()) continue;
            if (is_endof_entry(line_wo_comment)) break;

            // Split the input line by ';'

            boost::split(str_entry, line_wo_comment, boost::is_any_of(";"));

            for (auto &it: str_entry) {

                // Split the input entry by '='

                auto str_tmp = boost::trim_copy(it);

                if (!str_tmp.empty()) {

                    boost::split(str_varval, str_tmp, boost::is_any_of("="));

                    if (str_varval.size() != 2) {
                        std::cout << "Failed to parse :";
                        for (auto &it2: str_varval) {
                            std::cout << it2 << ' ';
                        }
                        std::cout << '\n';
                        exit("get_var_dict", "Unacceptable format");
                    }

                    key = boost::to_upper_copy(boost::trim_copy(str_varval[0]));
                    val = boost::trim_copy(str_varval[1]);

                    if (keyword_set.find(key) == keyword_set.end()) {
                        std::cout << "Could not recognize the variable " << key << '\n';
                        exit("get_var_dict", "Invalid variable found");
                    }

                    if (var_dict.find(key) != var_dict.end()) {
                        std::cout << "Variable " << key << " appears twice in the input file.\n";
                        exit("get_var_dict", "Redundant input parameter");
                    }

                    // If everything is OK, add the variable and the corresponding value
                    // to the dictionary.

                    var_dict.insert(std::map<std::string, std::string>::value_type(key, val));
                }
            }
        }

    } else {

        while (std::getline(ifs_input, line)) {

            // Ignore comment region
            pos_first_comment_tag = line.find_first_of('#');

            if (pos_first_comment_tag == std::string::npos) {
                line_wo_comment = line;
            } else {
                line_wo_comment = line.substr(0, pos_first_comment_tag);
            }

            boost::trim_left(line_wo_comment);
            if (line_wo_comment.empty()) continue;
            if (is_endof_entry(line_wo_comment)) break;

            // Split the input line by ';'

            boost::split(str_entry, line_wo_comment, boost::is_any_of(";"));

            for (auto &it: str_entry) {

                // Split the input entry by '='

                auto str_tmp = boost::trim_copy(it);

                if (!str_tmp.empty()) {

                    boost::split(str_varval, str_tmp, boost::is_any_of("="));

                    if (str_varval.size() != 2) {
                        std::cout << " Failed to parse : ";
                        for (auto &it2: str_varval) {
                            std::cout << it2 << ' ';
                        }
                        std::cout << '\n';
                        exit("get_var_dict", "Unacceptable format");
                    }

                    key = boost::to_upper_copy(boost::trim_copy(str_varval[0]));
                    val = boost::trim_copy(str_varval[1]);

                    if (keyword_set.find(key) == keyword_set.end()) {
                        std::cout << " Could not recognize the variable "
                                  << key << '\n';
                        exit("get_var_dict", "Invalid variable found");
                    }

                    if (var_dict.find(key) != var_dict.end()) {
                        std::cout << " Variable " << key
                                  << " appears twice in the input file.\n";
                        exit("get_var_dict", "Redundant input parameter");
                    }

                    // If everything is OK, add the variable and the corresponding value
                    // to the dictionary.

                    var_dict.insert(std::map<std::string, std::string>::value_type(key, val));
                }
            }
        }
    }

    keyword_set.clear();
}

bool InputParser::is_data_range_consistent(const DispForceFile &datfile_in) const
{
    const auto ndata = datfile_in.ndata;
    const auto nstart = datfile_in.nstart;
    const auto nend = datfile_in.nend;
    const auto skip_s = datfile_in.skip_s;
    const auto skip_e = datfile_in.skip_e;

    if (nstart > 0 && skip_s > 0 && skip_s < nstart) return false;
    if (nend > 0 && skip_e > 0 && (skip_e - 1) > nend) return false;
    if (nstart > 0 && nend > 0 && nstart > nend) return false;
    if (skip_s > 0 && skip_e > 0 && skip_s >= skip_e) return false;

    if (ndata > 0) {
        if (nstart > 0 && nstart > ndata) return false;
        if (nend > 0 && nend > ndata) return false;
        if (skip_s > 0 && skip_s > ndata) return false;
        if (skip_e > 0 && (skip_e - 1) > ndata) return false;
    }

    return true;
}


int InputParser::locate_tag(const std::string key)
{
    auto ret = 0;
    std::string line;

    if (from_stdin) {

        std::cin.clear();
        std::cin.seekg(0, std::ios_base::beg);

        while (std::cin >> line) {
            boost::to_lower(line);
            if (line == key) {
                ret = 1;
                break;
            }
        }
        return ret;

    }

    ifs_input.clear();
    ifs_input.seekg(0, std::ios_base::beg);

    while (ifs_input >> line) {
        boost::to_lower(line);
        if (line == key) {
            ret = 1;
            break;
        }
    }
    return ret;
}

bool InputParser::is_endof_entry(const std::string str)
{
    return str[0] == '/';
}

void InputParser::split_str_by_space(const std::string str,
                                     std::vector<std::string> &str_vec)
{
    std::string str_tmp;
    std::istringstream is(str);

    str_vec.clear();

    while (true) {
        str_tmp.clear();
        is >> str_tmp;
        if (str_tmp.empty()) {
            break;
        }
        str_vec.push_back(str_tmp);
    }
    str_tmp.clear();
}

template<typename T>
void InputParser::assign_val(T &val,
                             const std::string &key,
                             std::map<std::string, std::string> dict)
{
    // Assign a value to the variable "key" using the boost::lexica_cast.

    if (!dict[key].empty()) {
        try {
            val = boost::lexical_cast<T>(dict[key]);
        }
        catch (std::exception &e) {
            std::cout << e.what() << '\n';
            auto str_tmp = "Invalid entry for the " + key + " tag.\n";
            str_tmp += " Please check the input value.";
            exit("assign_val", str_tmp.c_str());
        }
    }
}<|MERGE_RESOLUTION|>--- conflicted
+++ resolved
@@ -254,14 +254,10 @@
     std::string str_tmp, str_disp_basis, basis_force_constant;
     int printsymmetry, is_periodic[3];
     auto trim_dispsign_for_evenfunc = true;
-<<<<<<< HEAD
-    int print_hessian, print_fcs_alamode, print_fc2_qefc, print_fc3_shengbte;
-=======
     int print_hessian, print_fcs_alamode, print_fc2_qefc;
     int print_fc3_shengbte, print_fc4_shengbte;
     int noncollinear, trevsym;
     double **magmom, magmag{0.0};
->>>>>>> 9ea0ab57
     double tolerance;
     double tolerance_constraint;
     double fc_zero_threshold;
@@ -276,14 +272,9 @@
             "PREFIX", "MODE", "NAT", "NKD", "KD", "PERIODIC", "PRINTSYM", "TOLERANCE",
             "DBASIS", "TRIMEVEN", "VERBOSITY",
             "MAGMOM", "NONCOLLINEAR", "TREVSYM", "HESSIAN", "TOL_CONST", "FCSYM_BASIS",
-<<<<<<< HEAD
-            "NMAXSAVE", "FC3_SHENGBTE", "FC2_QEFC", "FCS_ALAMODE", "FC_ZERO_THR",
-            "SUPERCELL", "PRIMCELL", "STRUCTURE_FILE", "COMPRESSION",
+            "NMAXSAVE", "FC3_SHENGBTE", "FC4_SHENGBTE", "FC2_QEFC", "FCS_ALAMODE",
+            "FC_ZERO_THR", "SUPERCELL", "PRIMCELL", "STRUCTURE_FILE", "COMPRESSION",
             "FORMAT_PATTERN"
-=======
-            "NMAXSAVE", "FC3_SHENGBTE", "FC4_SHENGBTE", "FC2_QEFC", "FCS_ALAMODE",
-            "FC_ZERO_THR"
->>>>>>> 9ea0ab57
     };
     std::vector<std::string> no_defaults{"PREFIX", "MODE"};
     std::map<std::string, std::string> general_var_dict;
