/*
 cluster.h

 Copyright (c) 2014 Terumasa Tadano

 This file is distributed under the terms of the MIT license.
 Please see the file 'LICENCE.txt' in the root directory
 or http://opensource.org/licenses/mit-license.php for information.
*/

#pragma once

#include <string>
#include <utility>
#include <vector>
#include <set>
#include <iterator>
#include <algorithm>
#include <numeric>
#include "constants.h"
#include "system.h"
#include "symmetry.h"
#include "timer.h"

#include "mathfunctions.h"


namespace ALM_NS {
class IntList {
public:
    std::vector<int> iarray;

    IntList() = default;

    ~IntList() = default;

    IntList(const IntList &a) = default;

    IntList(const int n,
            const int *arr)
    {
        for (auto i = 0; i < n; ++i) {
            iarray.push_back(arr[i]);
        }
    }

    bool operator<(const IntList &a) const
    {
        return std::lexicographical_compare(iarray.begin(), iarray.end(),
                                            a.iarray.begin(), a.iarray.end());
    }

    bool operator==(const IntList &a) const
    {
        const auto n = iarray.size();
        const auto n_ = a.iarray.size();
        if (n != n_) return false;
        for (size_t i = 0; i < n; ++i) {
            if (iarray[i] != a.iarray[i]) return false;
        }
        return true;
    }
};

class RelativeVectors {
public:
    int order;
    std::vector<std::vector<double>> relvecs_cartesian;
    std::vector<std::vector<double>> relvecs_fractional;

    RelativeVectors() = default;

    RelativeVectors(int order_in)
    {
        relvecs_cartesian.clear();
        order = order_in;
    }

    void clear_relvecs()
    {
        int i;
        for (i = 0; i < order + 2; i++) {
            relvecs_fractional[i].clear();
            relvecs_cartesian[i].clear();
        }
    }

    void make_fractional_from_cartesian(const Eigen::Matrix3d &reciprocal_lat)
    {

        int i, xyz, xyz2;
        std::vector<double> vectmp;

        relvecs_fractional.clear();

        for (i = 0; i < order + 1; i++) {

            vectmp.clear();
            for (xyz = 0; xyz < 3; xyz++) {
                vectmp.push_back(0.0);
                for (xyz2 = 0; xyz2 < 3; xyz2++) {
                    vectmp[xyz] += reciprocal_lat(xyz, xyz2) / (2.0 * pi) * relvecs_cartesian[i][xyz2];
                }
            }

            relvecs_fractional.push_back(vectmp);
        }
    }

    bool is_equal(RelativeVectors &another, double threshold)
    {
        std::vector<int> is_checked(order + 1);
        int is_found = 0;
        int is_equal_flg;

        int i, j, xyz;
        for (i = 0; i < order + 1; i++) {
            is_found = 0;
            // find corresponding relative vector
            for (j = 0; j < order + 1; j++) {
                if (is_checked[j] == 1) {
                    continue;
                }
                is_equal_flg = 1;
                for (xyz = 0; xyz < 3; xyz++) {
                    if (std::fabs(relvecs_cartesian[i][xyz] - another.relvecs_cartesian[j][xyz]) > threshold) {
                        is_equal_flg = 0;
                        break;
                    }
                }
                if (is_equal_flg == 1) {
                    is_found = 1;
                    is_checked[j] = 1;
                    break;
                }
            }
            // if not found
            if (is_found == 0) {
                return false;
            }
        }
        return true;
    }
};

class PairDistances {
public:
    std::vector<int> cells;
    std::vector<double> distances;
    std::vector<Eigen::Vector3d> relative_vectors; // Cartesian frame
    int ncells_minimum_distance{0};
    double tol_distance;

    PairDistances() = default;

    ~PairDistances() = default;

    PairDistances(const std::vector<int> &cells_,
                  const std::vector<double> &distances_,
                  const std::vector<Eigen::Vector3d> &relative_vectors_,
                  const double tolerance = 1.0e-3)
    {
        std::vector<size_t> indices(distances_.size());
        std::iota(indices.begin(), indices.end(), 0);
        std::sort(indices.begin(), indices.end(),
                  [&distances_](int left, int right) -> bool {
                      return distances_[left] < distances_[right];
                  });
        cells.resize(cells_.size());
        distances.resize(distances_.size());
        relative_vectors.resize(relative_vectors_.size());

        for (auto i = 0; i < cells_.size(); ++i) {
            cells[i] = cells_[indices[i]];
            distances[i] = distances_[indices[i]];
            relative_vectors[i] = relative_vectors_[indices[i]];
        }
        const auto dist_min = distances[0];
        ncells_minimum_distance = 0;
        for (const auto &it: distances) {
            if (std::abs(it - dist_min) < tolerance) {
                ++ncells_minimum_distance;
            } else {
                break;
            }
        }
        tol_distance = tolerance;
    }
};

class MinDistList {
public:
    std::vector<int> cell;
    std::vector<double> dist;

    MinDistList() = default;

    MinDistList(std::vector<int> cell_in,
                std::vector<double> dist_in)
            : cell(std::move(cell_in)), dist(std::move(dist_in)) {};

    static bool compare_sum_distance(const MinDistList &a,
                                     const MinDistList &b)
    {
        double dist_a = 0;
        double dist_b = 0;

        for (auto i: a.dist) {
            dist_a += i;
        }
        for (auto i: b.dist) {
            dist_b += i;
        }
        return dist_a < dist_b;
    }

    static bool compare_max_distance(const MinDistList &a,
                                     const MinDistList &b)
    {
        // This function works properly when dvec_a.size() > 0 and dvec_b.size() > 0
        const auto max_dist_a = *std::max_element(a.dist.begin(), a.dist.end());
        const auto max_dist_b = *std::max_element(b.dist.begin(), b.dist.end());

        return max_dist_a < max_dist_b;
    }
};

class InteractionCluster {
public:
    std::vector<int> atom;
    std::vector<std::vector<int>> cell;
    double distmax;

    InteractionCluster() = default;

    InteractionCluster(std::vector<int> atom_in,
                       std::vector<std::vector<int>> cell_in,
                       const double dist_in)
            : atom(std::move(atom_in)), cell(std::move(cell_in)), distmax(dist_in) {};

    InteractionCluster(std::vector<int> atom_in,
                       std::vector<std::vector<int>> cell_in)
            : atom(std::move(atom_in)), cell(std::move(cell_in)), distmax(0.0) {};


    bool operator<(const InteractionCluster &a) const
    {
        return lexicographical_compare(atom.begin(), atom.end(),
                                       a.atom.begin(), a.atom.end());
    }
};

class Cluster {
public:
    Cluster();

    ~Cluster();

<<<<<<< HEAD
    void init(const std::unique_ptr<System> &system,
              const std::unique_ptr<Symmetry> &symmetry,
              const int mirror_image_conv,
=======
    void init(const System *system,
              const Symmetry *symmetry,
              const int periodic_image_conv,
>>>>>>> d68e7b6b
              const int verbosity,
              std::unique_ptr<Timer> &timer);

    bool satisfy_nbody_rule(const int nelem,
                            const int *arr,
                            const int order) const;

    bool is_incutoff(const int n,
                     const int *atomnumlist,
                     const size_t order,
                     const std::vector<int> &kd) const;

    void define(const int maxorder_in,
                const size_t nkd,
                const int *nbody_include_in,
                const double *cutoff_radii_in);

    int get_maxorder() const;

    int *get_nbody_include() const;

    std::string get_ordername(const unsigned int order) const;

    const std::set<IntList> &get_unique_clusters(const unsigned int order) const;

    const std::vector<int> &get_atoms_in_cutoff(const unsigned int order,
                                                const size_t atom_index) const;

    const std::set<InteractionCluster> &get_interaction_cluster(const unsigned int order,
                                                                const size_t atom_index) const;

private:

    int maxorder;
    int *nbody_include;
    double ***cutoff_radii;
    std::vector<std::set<IntList>> unique_clusters;
    std::vector<std::vector<std::vector<int>>> atoms_in_cutoff; // List of atoms inside the cutoff radius for each order
    std::vector<std::vector<std::set<InteractionCluster>>> interaction_cluster;
    std::vector<std::vector<PairDistances>> distance_table; // Distance of all pairs (i,j) under the PBC.
    // The distances and the corresponding cell indices are sorted in the ascending order in distance

    void set_default_variables();

    void deallocate_variables();

    void get_pairs_of_minimum_distance(const size_t nat,
                                       const std::vector<Eigen::MatrixXd> &xc_in,
                                       const int *exist,
                                       std::vector<std::vector<PairDistances>> &dist_test_out) const;

    void generate_interaction_information_by_cutoff(const size_t nat,
                                                    const size_t natmin,
                                                    const std::vector<int> &kd,
                                                    const std::vector<std::vector<int>> &map_p2s,
                                                    const double *const *rc,
                                                    std::vector<std::vector<int>> &interaction_list) const;

    void set_interaction_by_cutoff(const size_t nat,
                                   const std::vector<int> &kd,
                                   const size_t nat_prim,
                                   const std::vector<std::vector<int>> &map_p2s,
                                   std::vector<std::vector<std::vector<int>>> &interaction_pair_out) const;

    void print_neighborlist(const size_t,
                            const size_t,
                            const std::vector<std::vector<int>> &,
                            const std::vector<int> &,
                            const std::vector<std::string> &) const;

    void print_interaction_information(const size_t natmin,
                                       const std::vector<std::vector<int>> &map_p2s,
                                       const std::vector<int> &kd,
                                       const std::vector<std::string> &kdname,
                                       const std::vector<std::vector<std::vector<int>>> &interaction_list) const;

    double distance(const Eigen::MatrixXd &x1,
                    const Eigen::MatrixXd &x2) const;

    static int nbody(const int,
              const int *) ;

    void calc_interaction_clusters(const size_t natmin,
                                   const std::vector<int> &kd,
                                   const std::vector<std::vector<int>> &map_p2s,
                                   const std::vector<Eigen::MatrixXd> &x_image,
                                   const int *exist,
<<<<<<< HEAD
                                   const int mirror_image_conv);
=======
                                   const int periodic_image_conv) const;
>>>>>>> d68e7b6b

    void set_interaction_cluster(const int order,
                                 const size_t natmin,
                                 const std::vector<int> &kd,
                                 const std::vector<std::vector<int>> &map_p2s,
                                 const std::vector<std::vector<int>> &interaction_pair_in,
                                 const std::vector<Eigen::MatrixXd> &x_image,
                                 const int *exist,
<<<<<<< HEAD
                                 const int mirror_image_conv,
                                 std::vector<std::set<InteractionCluster>> &interaction_cluster_out) const;
=======
                                 const int periodic_image_conv,
                                 std::set<InteractionCluster> *interaction_cluster_out) const;
>>>>>>> d68e7b6b

    void cell_combination(const std::vector<std::vector<int>> &,
                          const size_t,
                          const std::vector<int> &,
                          std::vector<std::vector<int>> &) const;

    void generate_unique_clusters(const size_t natmin,
                                  const std::vector<std::vector<int>> &map_p2s,
                                  std::vector<std::set<IntList>> &cluster_out) const;

    void check_permutation_symmetry(const std::unique_ptr<System> &system,
                                    const std::unique_ptr<Symmetry> &symmetry,
                                    int order);

    void make_symnum_tran_to_prim(const std::unique_ptr<System> &system,
                                  const std::unique_ptr<Symmetry> &symmetry,
                                  std::vector<int> &symnum_tran_to_prim);

    bool is_inprim(const int iat, // atom index in supercell
                   const size_t natmin,
                   const std::vector<std::vector<int>> &map_p2s) const;
};
}

namespace std {
template<>
struct hash<ALM_NS::IntList> {
    std::size_t operator()(ALM_NS::IntList const &obj) const
    {
        hash<int> hasher;
        size_t seed = 0;
        for (auto i: obj.iarray) {
            seed ^= hasher(i) + 0x9e3779b9 + (seed << 6) + (seed >> 2);
        }
        return seed;
    }
};
}<|MERGE_RESOLUTION|>--- conflicted
+++ resolved
@@ -256,15 +256,9 @@
 
     ~Cluster();
 
-<<<<<<< HEAD
     void init(const std::unique_ptr<System> &system,
               const std::unique_ptr<Symmetry> &symmetry,
-              const int mirror_image_conv,
-=======
-    void init(const System *system,
-              const Symmetry *symmetry,
               const int periodic_image_conv,
->>>>>>> d68e7b6b
               const int verbosity,
               std::unique_ptr<Timer> &timer);
 
@@ -352,11 +346,7 @@
                                    const std::vector<std::vector<int>> &map_p2s,
                                    const std::vector<Eigen::MatrixXd> &x_image,
                                    const int *exist,
-<<<<<<< HEAD
-                                   const int mirror_image_conv);
-=======
-                                   const int periodic_image_conv) const;
->>>>>>> d68e7b6b
+                                   const int periodic_image_conv);
 
     void set_interaction_cluster(const int order,
                                  const size_t natmin,
@@ -365,13 +355,8 @@
                                  const std::vector<std::vector<int>> &interaction_pair_in,
                                  const std::vector<Eigen::MatrixXd> &x_image,
                                  const int *exist,
-<<<<<<< HEAD
-                                 const int mirror_image_conv,
+                                 const int periodic_image_conv,
                                  std::vector<std::set<InteractionCluster>> &interaction_cluster_out) const;
-=======
-                                 const int periodic_image_conv,
-                                 std::set<InteractionCluster> *interaction_cluster_out) const;
->>>>>>> d68e7b6b
 
     void cell_combination(const std::vector<std::vector<int>> &,
                           const size_t,
