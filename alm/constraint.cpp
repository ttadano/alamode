/*
 constraint.cpp

 Copyright (c) 2014-2022 Terumasa Tadano

 This file is distributed under the terms of the MIT license.
 Please see the file 'LICENCE.txt' in the root directory 
 or http://opensource.org/licenses/mit-license.php for information.
*/

#include "constraint.h"
#include "combination.h"
#include "error.h"
#include "fcs.h"
#include "cluster.h"
#include "memory.h"
#include "rref.h"
#include "symmetry.h"
#include "system.h"
#include "timer.h"
#include "xml_parser.h"
#include <iostream>
#include <iomanip>
#include <boost/bimap.hpp>
#include <algorithm>
#include <unordered_set>
#include <map>
#include <boost/property_tree/ptree.hpp>
#include <boost/property_tree/xml_parser.hpp>
#include <boost/foreach.hpp>
#include <boost/lexical_cast.hpp>
#include <boost/algorithm/string.hpp>

#include <Eigen/Dense>

using namespace ALM_NS;

Constraint::Constraint()
{
    set_default_variables();
}

Constraint::~Constraint()
{
    deallocate_variables();
}

void Constraint::set_default_variables()
{
    constraint_mode = 11;
    rotation_axis = "";
    fix_harmonic = false;
    fix_cubic = false;
    constraint_algebraic = 1;
    fc2_file = "";
    fc3_file = "";
    const_mat = nullptr;
    const_rhs = nullptr;
    index_bimap = nullptr;
    number_of_constraints = 0;
    tolerance_constraint = eps8;
    status_constraint_subset["symmetry"] = 0;
    status_constraint_subset["translation"] = -1;
    status_constraint_subset["rotation"] = -1;
    status_constraint_subset["rotation_extra"] = -1;
    status_constraint_subset["fix2"] = -1;
    status_constraint_subset["fix3"] = -1;
}

void Constraint::deallocate_variables()
{
    if (index_bimap) {
        deallocate(index_bimap);
    }
    if (const_mat) {
        deallocate(const_mat);
    }
    if (const_rhs) {
        deallocate(const_rhs);
    }
}

void Constraint::setup(const std::unique_ptr<System> &system,
                       const std::unique_ptr<Fcs> &fcs,
                       const std::unique_ptr<Cluster> &cluster,
                       const std::unique_ptr<Symmetry> &symmetry,
                       const int linear_model,
                       const int mirror_image_conv,
                       const int verbosity,
                       std::unique_ptr<Timer> &timer)
{
    timer->start_clock("constraint");

    if (verbosity > 0) {
        std::cout << " CONSTRAINT" << std::endl;
        std::cout << " ==========" << std::endl << std::endl;
    }

    constraint_mode = constraint_mode % 10;
    const auto maxorder = cluster->get_maxorder();

    if (linear_model >= 2) {
        if (constraint_mode > 1) {
            warn("Constraint::setup", "Sorry, only ICONST = 11 is supported \n"
                                      "                      when LMODEL = enet. We set ICONST = 11 in this run.\n");
            constraint_mode = 1;
        }
        constraint_algebraic = 1;
    }

    switch (constraint_mode) {
        case 0: // do nothing
            impose_inv_T = false;
            impose_inv_R = false;
            set_constraint_flag("translation", 0);
            set_constraint_flag("rotation", 0);
            set_constraint_flag("rotation_extra", 0);
            if (verbosity > 0) {
                std::cout << "  ICONST = 0: Constraint for translational/rotational invariance" << std::endl;
                std::cout << "              will NOT be considered." << std::endl;
            }
            break;
        case 1:
            impose_inv_T = true;
            impose_inv_R = false;
            set_constraint_flag("translation", 1);
            set_constraint_flag("rotation", 0);
            set_constraint_flag("rotation_extra", 0);
            if (verbosity > 0) {
                std::cout << "  ICONST = 1: Constraints for translational invariance" << std::endl;
                std::cout << "              will be considered." << std::endl;
            }
            break;
        case 2:
            impose_inv_T = true;
            impose_inv_R = true;
            exclude_last_R = true;
            set_constraint_flag("translation", 1);
            set_constraint_flag("rotation", 1);
            set_constraint_flag("rotation_extra", 0);
            if (verbosity > 0) {
                std::cout << "  ICONST = 2: Constraints for translational and rotational invariance" << std::endl;
                std::cout << "              will be considered. Axis of rotation is " << rotation_axis << std::endl;
                std::cout << "              Rotational invariance of the maximum order will be neglected" << std::endl;
            }
            break;
        case 3:
            impose_inv_T = true;
            impose_inv_R = true;
            exclude_last_R = false;
            set_constraint_flag("translation", 1);
            set_constraint_flag("rotation", 1);
            set_constraint_flag("rotation_extra", 1);
            if (verbosity > 0) {
                std::cout << "  ICONST = 3: Constraints for translational and rotational invariance" << std::endl;
                std::cout << "              will be considered. Axis of rotation is " << rotation_axis << std::endl;
            }
            break;
        default:
            exit("Constraint::setup", "invalid constraint_mode", constraint_mode);
            break;
    }

    if (fcs->get_forceconstant_basis() == "Lattice" && impose_inv_R) {
        exit("Constraint::setup()", "Sorry, rotational invariance with FCSYM_BASIS = Lattice is "
                                    "not supported.\n Use FCSYM_BASIS = Cartesian instead.");
    }
    if (verbosity > 0) std::cout << std::endl;

    if (fix_harmonic) {
        if (verbosity > 0) {
            std::cout << "  FC2XML is given : Harmonic force constants will be " << std::endl;
            std::cout << "                    fixed to the values given in " << fc2_file << std::endl;
            std::cout << std::endl;
        }
        std::vector<std::vector<int>> intpair_fix;
        std::vector<double> values_fix;
        get_forceconstants_from_file(0,
                                     symmetry,
                                     fcs,
                                     fc2_file,
                                     intpair_fix,
                                     values_fix);

        set_forceconstants_to_fix(intpair_fix, values_fix);
    }

    fix_cubic = fix_cubic & (cluster->get_maxorder() > 1);
    if (fix_cubic) {
        if (verbosity > 0) {
            std::cout << "  FC3XML is given : Cubic force constants will be " << std::endl;
            std::cout << "                    fixed to the values given in " << fc3_file << std::endl;
            std::cout << std::endl;
        }
        std::vector<std::vector<int>> intpair_fix;
        std::vector<double> values_fix;
        get_forceconstants_from_file(1,
                                     symmetry,
                                     fcs,
                                     fc3_file,
                                     intpair_fix,
                                     values_fix);

        set_forceconstants_to_fix(intpair_fix, values_fix);
    }

    status_constraint_subset["symmetry"] = 0;

    update_constraint_matrix(system,
                             symmetry,
                             cluster,
                             fcs,
                             verbosity,
                             mirror_image_conv);

    if (verbosity > 0) {
        print_constraint_information(cluster);
        timer->print_elapsed();
        std::cout << " -------------------------------------------------------------------" << std::endl;
        std::cout << std::endl;
    }

    timer->stop_clock("constraint");
}

void Constraint::update_constraint_matrix(const std::unique_ptr<System> &system,
                                          const std::unique_ptr<Symmetry> &symmetry,
                                          const std::unique_ptr<Cluster> &cluster,
                                          const std::unique_ptr<Fcs> &fcs,
                                          const int verbosity,
                                          const int mirror_image_conv)
{
    const auto maxorder = cluster->get_maxorder();
    // const_symmetry is updated.
    if (const_symmetry.size() != maxorder) const_symmetry.resize(maxorder);

    if (status_constraint_subset["symmetry"] == 0) {
        generate_symmetry_constraint(system->get_supercell().number_of_atoms,
                                     symmetry,
                                     cluster,
                                     fcs,
                                     verbosity);
    }

    // const_translation is updated.
    if (const_translation.size() != maxorder) const_translation.resize(maxorder);

    if (status_constraint_subset["translation"] == -1) {
        for (auto order = 0; order < maxorder; ++order) {
            const_translation[order].clear();
            const_translation[order].shrink_to_fit();
        }
    }
    if (status_constraint_subset["translation"] == 0) {
        generate_translational_constraint(system->get_supercell(),
                                          symmetry,
                                          cluster,
                                          fcs,
                                          mirror_image_conv,
                                          verbosity);
    }

    // const_rotation_self and const_rotation_cross are updated.
    if (const_rotation_self.size() != maxorder) const_rotation_self.resize(maxorder);
    if (const_rotation_cross.size() != maxorder) const_rotation_cross.resize(maxorder);

    if (status_constraint_subset["rotation"] == -1
        or status_constraint_subset["rotation_extra"] == -1) {
        for (auto order = 0; order < maxorder; ++order) {
            const_rotation_self[order].clear();
            const_rotation_cross[order].clear();
            const_rotation_self[order].shrink_to_fit();
            const_rotation_cross[order].shrink_to_fit();
        }
    }

    if (status_constraint_subset["rotation"] == 0
        or status_constraint_subset["rotation_extra"] == 0) {
        generate_rotational_constraint(system,
                                       symmetry,
                                       cluster,
                                       fcs,
                                       verbosity,
                                       tolerance_constraint);
    }

    // const_fix is updated.
    if (const_fix.size() != maxorder) const_fix.resize(maxorder);
    if (status_constraint_subset["fix2"] == -1 or status_constraint_subset["fix3"] == -1) {
        for (auto order = 0; order < maxorder; ++order) {
            const_fix[order].clear();
            const_fix[order].shrink_to_fit();
        }
    }
    if (status_constraint_subset["fix2"] == 0
        or status_constraint_subset["fix3"] == 0) {
        generate_fix_constraint(symmetry,
                                fcs);
    }


    // Merge intra-order constraints and do reduction
    if (const_self.size() != maxorder) const_self.resize(maxorder);
    if (const_relate.size() != maxorder) const_relate.resize(maxorder);
    if (index_bimap) {
        deallocate(index_bimap);
        index_bimap = nullptr;
    }
    allocate(index_bimap, maxorder);

    for (auto order = 0; order < maxorder; ++order) {
        const_self[order].clear();
        const_self[order].shrink_to_fit();
        const_relate[order].clear();
        const_relate[order].shrink_to_fit();
        index_bimap[order].clear();
    }

    for (auto order = 0; order < maxorder; ++order) {

        const auto nparam = fcs->get_nequiv()[order].size();

        const_self[order].reserve(
                const_translation[order].size()
                + const_rotation_self[order].size()
                + const_symmetry[order].size());

        // The order of const_symmetry and const_translation
        // should not be changed since the rref_sparse is sensitive to
        // the numerical accuracy of the input matrix.

        const_self[order].insert(const_self[order].end(),
                                 const_symmetry[order].begin(),
                                 const_symmetry[order].end());

        const_self[order].insert(const_self[order].end(),
                                 const_translation[order].begin(),
                                 const_translation[order].end());

        const_self[order].insert(const_self[order].end(),
                                 const_rotation_self[order].begin(),
                                 const_rotation_self[order].end());

        size_t nparams = 0;
        for (auto order2 = 0; order2 < maxorder; ++order2) {
            nparams += fcs->get_nequiv()[order2].size();
        }
        //test_svd(const_self[order], nparams);
        rref_sparse(nparam, const_self[order], tolerance_constraint);
    }


    if (!constraint_algebraic) {

        size_t Pmax = 0;
        size_t nparams = 0;
        for (auto order = 0; order < maxorder; ++order) {
            Pmax += const_self[order].size()
                    + const_rotation_cross[order].size();
        }
        if (fix_harmonic) {
            Pmax -= const_self[0].size();
            Pmax += fcs->get_nequiv()[0].size();
        }
        if (fix_cubic) {
            Pmax -= const_self[1].size();
            Pmax += fcs->get_nequiv()[1].size();
        }
        for (auto order = 0; order < maxorder; ++order) {
            nparams += fcs->get_nequiv()[order].size();
        }

        if (const_mat) {
            deallocate(const_mat);
        }
        allocate(const_mat, Pmax, nparams);

        if (const_rhs) {
            deallocate(const_rhs);
        }
        allocate(const_rhs, Pmax);

        // const_mat and const_rhs are updated.
        number_of_constraints = calc_constraint_matrix(maxorder,
                                                       fcs->get_nequiv(),
                                                       nparams);
    }

    get_mapping_constraint(maxorder,
                           fcs->get_nequiv(),
                           &const_self[0],
                           &const_fix[0],
                           &const_relate[0],
                           index_bimap);

#ifdef _DEBUG
    for (auto order = 0; order < maxorder; ++order) {
        std::cout << "const_relate:\n";

        for (const auto &it: const_relate[order]) {
            std::cout << std::setw(5) << it.p_index_target;
            std::cout << " : ";
            for (auto m = 0; m < it.alpha.size(); ++m) {
                std::cout << "(" << std::setw(15) << it.alpha[m] << ", " << std::setw(5) << it.p_index_orig[m] << ") ";
            }
            std::cout << std::endl;
        }

        std::cout << "\nindex_bimap:\n";

        for (const auto &it: index_bimap[order]) {
            std::cout << std::setw(5) << it.left << " <--> " << it.right << std::endl;
        }

    }

#endif
}

void Constraint::print_constraint_information(const std::unique_ptr<Cluster> &cluster) const
{
    const auto maxorder = cluster->get_maxorder();
    auto extra_constraint_from_symmetry = false;
    for (auto order = 0; order < cluster->get_maxorder(); ++order) {
        if (!const_symmetry[order].empty()) extra_constraint_from_symmetry = true;
    }

    const auto exist_constraint = get_exist_constraint();

    if (exist_constraint) {

        int order;

        if (impose_inv_T || impose_inv_R) {
            std::cout << "  Number of constraints [T-inv, R-inv (self), R-inv (cross)]:" << std::endl;
            for (order = 0; order < maxorder; ++order) {
                std::cout << "   " << std::setw(8) << cluster->get_ordername(order);
                std::cout << " " << std::setw(6) << const_translation[order].size();
                std::cout << std::setw(5) << const_rotation_self[order].size();
                std::cout << std::setw(5) << const_rotation_cross[order].size();
                std::cout << std::endl;
            }
            std::cout << std::endl;
        }

        if (extra_constraint_from_symmetry) {
            std::cout << "  There are constraints from crystal symmetry." << std::endl;
            std::cout << "  The number of such constraints for each order:" << std::endl;
            for (order = 0; order < maxorder; ++order) {
                std::cout << "   " << std::setw(8) << cluster->get_ordername(order);
                std::cout << " " << std::setw(6) << const_symmetry[order].size();
                std::cout << std::endl;
            }
            std::cout << std::endl;
        }

        if (extra_constraint_from_symmetry) {
            std::cout << "  Constraints of T-inv, R-inv (self), and those from crystal symmetry are merged."
                      << std::endl;
        } else {
            std::cout << "  Constraints of T-inv and R-inv (self) are merged." << std::endl;
        }
        std::cout << "  If there are redundant constraints, they are removed in this process." << std::endl;
        std::cout << std::endl;
        std::cout << "  Number of inequivalent constraints (self, cross) : " << std::endl;

        for (order = 0; order < maxorder; ++order) {
            std::cout << "   " << std::setw(8) << cluster->get_ordername(order);
            std::cout << " " << std::setw(6) << const_self[order].size();
            std::cout << std::setw(5) << const_rotation_cross[order].size();
            std::cout << std::endl;
        }
        std::cout << std::endl;

        if (constraint_algebraic) {

            std::cout << "  ICONST >= 10 : Constraints will be considered algebraically."
                      << std::endl << std::endl;

            if (impose_inv_R) {
                std::cout << "  WARNING : Inter-order constraints for rotational invariance will be neglected."
                          << std::endl;
            }

            for (order = 0; order < maxorder; ++order) {
                std::cout << "  Number of free" << std::setw(9) << cluster->get_ordername(order)
                          << " FCs : " << index_bimap[order].size() << std::endl;
            }
            std::cout << std::endl;

        } else {

            std::cout << "  Total number of constraints = " << number_of_constraints << std::endl << std::endl;

        }
    }
}


size_t Constraint::calc_constraint_matrix(const int maxorder,
                                          const std::vector<size_t> *nequiv,
                                          const size_t nparams) const
{
    size_t i, j;
    int order;
    double *arr_tmp;
    std::vector<ConstraintClass> const_total;

    const_total.clear();
    allocate(arr_tmp, nparams);

    size_t nshift = 0;

    for (order = 0; order < maxorder; ++order) {
        const auto nelems = nequiv[order].size();
        if (const_fix[order].empty()) {
            for (auto &p: const_self[order]) {
                for (i = 0; i < nparams; ++i) arr_tmp[i] = 0.0;
                for (const auto &it: p) {
                    arr_tmp[nshift + it.first] = it.second;
                }
                const_total.emplace_back(nparams, arr_tmp);
            }
        }
        nshift += nelems;
    }

    const auto nconst1 = const_total.size();

    // Inter-order constraints
    size_t nshift2 = 0;
    for (order = 0; order < maxorder; ++order) {
        if (order > 0) {
            if (const_fix[order - 1].empty() && const_fix[order].empty()) {
                for (auto &p: const_rotation_cross[order]) {
                    for (i = 0; i < nparams; ++i) arr_tmp[i] = 0.0;
                    for (const auto &it: p) {
                        arr_tmp[nshift2 + it.first] = it.second;
                    }
                    const_total.emplace_back(nparams, arr_tmp);
                }
            }

            nshift2 += nequiv[order - 1].size();
        }
    }
    deallocate(arr_tmp);

    if (nconst1 != const_total.size())
        remove_redundant_rows(nparams, const_total, tolerance_constraint);

    auto nconst = const_total.size();

    if (fix_harmonic) nconst += nequiv[0].size();
    if (fix_cubic) nconst += nequiv[1].size();

    for (i = 0; i < nconst; ++i) {
        for (j = 0; j < nparams; ++j) {
            const_mat[i][j] = 0.0;
        }
        const_rhs[i] = 0.0;
    }

    size_t irow = 0;
    size_t icol = 0;
    size_t ishift = 0;

    if (fix_harmonic) {

        for (const auto &p: const_fix[0]) {
            i = p.p_index_target;
            const_mat[i][i] = 1.0;
            const_rhs[i] = p.val_to_fix;
        }

        irow += const_fix[0].size();
        icol += const_fix[0].size();
        ishift += const_fix[0].size();
    }

    if (fix_cubic && maxorder > 1) {

        const auto ishift2 = nequiv[0].size();

        for (const auto &p: const_fix[1]) {
            i = p.p_index_target;
            const_mat[i + ishift][i + ishift2] = 1.0;
            const_rhs[i + ishift] = p.val_to_fix;
        }

        irow += const_fix[1].size();
        icol += const_fix[1].size();
    }

    for (auto &p: const_total) {
        for (i = 0; i < nparams; ++i) {
            const_mat[irow][i] = p.w_const[i];
        }
        ++irow;
    }
    const_total.clear();

    return nconst;
}


void Constraint::get_mapping_constraint(const int nmax,
                                        const std::vector<size_t> *nequiv,
                                        const ConstraintSparseForm *const_in,
                                        std::vector<ConstraintTypeFix> *const_fix_out,
                                        std::vector<ConstraintTypeRelate> *const_relate_out,
                                        boost::bimap<size_t, size_t> *index_bimap_out) const
{
    // If const_fix_out[order] is not empty as input, it assumes that fix_forceconstant[order] is true.
    // In this case, const_fix_out[order] is not updated.

    int order;
    size_t i;

    std::vector<ConstraintDoubleElement> ConstVec;

    for (order = 0; order < nmax; ++order) {

        if (const_fix_out[order].empty()) {

            size_t p_index_target;
            std::vector<double> alpha_tmp;
            std::vector<size_t> p_index_tmp;

            for (auto p = const_in[order].rbegin(); p != const_in[order].rend(); ++p) {

                alpha_tmp.clear();
                p_index_tmp.clear();

#ifndef _USE_MAP_FOR_CONSTRAINT
                ConstVec.clear();
                ConstVec.reserve((*p).size());
                for (const auto &p2: (*p)) {
                    ConstVec.emplace_back(p2.first, p2.second);
                }
                std::sort(ConstVec.begin(), ConstVec.end());

                p_index_target = ConstVec[0].col;

                auto nsize = ConstVec.size();
                alpha_tmp.resize(nsize - 1);
                p_index_tmp.resize(nsize - 1);

                for (i = 1; i < nsize; ++i) {
                    alpha_tmp[i - 1] = ConstVec[i].val;
                    p_index_tmp[i - 1] = ConstVec[i].col;
                }

#else
                auto counter = 0;
                for (const auto &p2 : (*p)) {
                    if (counter == 0) {
                        p_index_target = p2.first;
                    } else {
                        alpha_tmp.push_back(p2.second);
                        p_index_tmp.push_back(p2.first);
                }
                    ++counter;
                    }
#endif

                if (!alpha_tmp.empty()) {
                    const_relate_out[order].emplace_back(p_index_target,
                                                         alpha_tmp, p_index_tmp);
                } else {
                    const_fix_out[order].emplace_back(p_index_target, 0.0);
                }
            }
        }
    }

    std::vector<int> *has_constraint;
    allocate(has_constraint, nmax);
    size_t nparam;
    for (order = 0; order < nmax; ++order) {

        nparam = nequiv[order].size();
        has_constraint[order].resize(nparam, 0);

        for (i = 0; i < const_fix_out[order].size(); ++i) {
            has_constraint[order][const_fix_out[order][i].p_index_target] = 1;
        }

        for (i = 0; i < const_relate_out[order].size(); ++i) {
            has_constraint[order][const_relate_out[order][i].p_index_target] = 2;
        }
    }

    size_t icount;

    for (order = 0; order < nmax; ++order) {
        nparam = nequiv[order].size();

        icount = 0;
        for (i = 0; i < nparam; ++i) {
            if (has_constraint[order][i] == 0) {
                index_bimap_out[order].insert(
                        boost::bimap<size_t, size_t>::value_type(icount, i));
                ++icount;
            }
        }
    }

    deallocate(has_constraint);
}

bool Constraint::ready_all_constraints() const
{
    for (const auto &it: status_constraint_subset) {
        if (it.second == 0) return false;
    }

    return true;
}

int Constraint::get_constraint_mode() const
{
    return constraint_mode;
}

void Constraint::set_constraint_mode(const int constraint_mode_in)
{
    constraint_mode = constraint_mode_in;
}

size_t Constraint::get_number_of_constraints() const
{
    return number_of_constraints;
}

std::string Constraint::get_fc_file(const int order) const
{
    switch (order) {
        case 2:
            return fc2_file;
        case 3:
            return fc3_file;
        default:
            return "";
    }
}

void Constraint::set_fc_file(const int order,
                             const std::string fc_file)
{
    switch (order) {
        case 2:
            fc2_file = fc_file;
            break;
        case 3:
            fc3_file = fc_file;
            break;
        default:
            break;
    }
}

bool Constraint::get_fix_harmonic() const
{
    return fix_harmonic;
}

void Constraint::set_fix_harmonic(const bool fix_harmonic_in)
{
    fix_harmonic = fix_harmonic_in;
}

bool Constraint::get_fix_cubic() const
{
    return fix_cubic;
}

void Constraint::set_fix_cubic(const bool fix_cubic_in)
{
    fix_cubic = fix_cubic_in;
}

void Constraint::set_constraint_algebraic(const int constraint_algebraic_in)
{
    constraint_algebraic = constraint_algebraic_in;
}

int Constraint::get_constraint_algebraic() const
{
    return constraint_algebraic;
}

double **Constraint::get_const_mat() const
{
    return const_mat;
}

double *Constraint::get_const_rhs() const
{
    return const_rhs;
}

double Constraint::get_tolerance_constraint() const
{
    return tolerance_constraint;
}

void Constraint::set_tolerance_constraint(const double tol)
{
    tolerance_constraint = tol;
}

bool Constraint::get_exist_constraint() const
{
    if (constraint_algebraic) {
        if (!const_self.empty()) {
            const auto n = const_self.size();

            for (auto i = 0; i < n; ++i) {
                if (!const_self[i].empty()) return true;
            }
        }

        if (!const_fix.empty()) {
            const auto n = const_fix.size();
            for (auto i = 0; i < n; ++i) {
                if (!const_fix[i].empty()) return true;
            }
        }

        if (!const_relate.empty()) {
            const auto n = const_relate.size();
            for (auto i = 0; i < n; ++i) {
                if (!const_relate[i].empty()) return true;
            }
        }
    } else {
        if (number_of_constraints > 0) return true;
    }

    return false;
}

std::string Constraint::get_rotation_axis() const
{
    return rotation_axis;
}

void Constraint::set_rotation_axis(const std::string rotation_axis_in)
{
    rotation_axis = rotation_axis_in;
}

const ConstraintSparseForm &Constraint::get_const_symmetry(const int order) const
{
    return const_symmetry[order];
}

const std::vector<ConstraintTypeFix> &Constraint::get_const_fix(const int order) const
{
    return const_fix[order];
}

void Constraint::set_const_fix_val_to_fix(const int order,
                                          const size_t idx,
                                          const double val)
{
    const_fix[order][idx].val_to_fix = val;
}

const std::vector<ConstraintTypeRelate> &Constraint::get_const_relate(const int order) const
{
    return const_relate[order];
}

const boost::bimap<size_t, size_t> &Constraint::get_index_bimap(const int order) const
{
    return index_bimap[order];
}

void Constraint::set_constraint_flag(const std::string const_name,
                                     const int use_constraint)
{
    auto it = status_constraint_subset.find(const_name);

    if (it != status_constraint_subset.end()) {
        if (use_constraint == 0) {
            it->second = -1;
        } else {
            it->second = 0;
        }
    } else {
        exit("set_constraint_flag",
             "Invalid constraint name");
    }
}

void Constraint::generate_symmetry_constraint(const size_t nat,
                                              const std::unique_ptr<Symmetry> &symmetry,
                                              const std::unique_ptr<Cluster> &cluster,
                                              const std::unique_ptr<Fcs> &fcs,
                                              const int verbosity)
{
    // Create constraint matrices arising from the crystal symmetry.
    // This function clears and updates const_symmetry.

    const auto maxorder = cluster->get_maxorder();
    auto has_constraint_from_symm = false;
    std::vector<std::vector<double>> const_tmp;

    if (fcs->get_forceconstant_basis() == "Cartesian") {
        for (auto isym = 0; isym < symmetry->get_nsym(); ++isym) {
            if (!symmetry->get_symmetry_data()[isym].compatible_with_cartesian) {
                has_constraint_from_symm = true;
                break;
            }
        }
    } else {
        for (auto isym = 0; isym < symmetry->get_nsym(); ++isym) {
            if (!symmetry->get_symmetry_data()[isym].compatible_with_lattice) {
                has_constraint_from_symm = true;
                break;
            }
        }
    }

    has_constraint_from_symm = has_constraint_from_symm & (verbosity > 0);

    if (has_constraint_from_symm) {
        std::cout << "  Generating constraints from crystal symmetry" << std::endl;
        if (fcs->get_forceconstant_basis() == "Lattice") {
            std::cout << "  in crystallographic (fractional) coordinates ..." << std::endl;
        } else {
            std::cout << "  in Cartesian coordinates ..." << std::endl;
        }
    }

    for (auto order = 0; order < maxorder; ++order) {
        if (has_constraint_from_symm) {
            std::cout << "   " << std::setw(8) << cluster->get_ordername(order);
        }

        if (fcs->get_forceconstant_basis() == "Lattice") {
            fcs->get_constraint_symmetry_in_integer(nat,
                                                    symmetry,
                                                    order,
                                                    fcs->get_forceconstant_basis(),
                                                    fcs->get_fc_table()[order],
                                                    fcs->get_nequiv()[order].size(),
                                                    tolerance_constraint,
                                                    const_symmetry[order], true);
        } else {
            fcs->get_constraint_symmetry(nat,
                                         symmetry,
                                         order,
                                         fcs->get_forceconstant_basis(),
                                         fcs->get_fc_table()[order],
                                         fcs->get_nequiv()[order].size(),
                                         tolerance_constraint,
                                         const_symmetry[order], true);
        }

        if (has_constraint_from_symm) {
            std::cout << " done." << std::endl;
        }
    }

    if (has_constraint_from_symm) {
        std::cout << "  Finished !" << std::endl << std::endl;
    }

    status_constraint_subset["symmetry"] = 1;
}


void Constraint::generate_translational_constraint(const Cell &supercell,
                                                   const std::unique_ptr<Symmetry> &symmetry,
                                                   const std::unique_ptr<Cluster> &cluster,
                                                   const std::unique_ptr<Fcs> &fcs,
                                                   const int mirror_image_conv,
                                                   const int verbosity)
{
    // Create constraint matrix for the translational invariance (aka acoustic sum rule).
    const auto maxorder = cluster->get_maxorder();

    if (const_translation.empty()) {
        const_translation.resize(maxorder);
    }

    if (status_constraint_subset["translation"] == -1) return;

    if (verbosity > 0) {
        std::cout << "  Generating constraints for translational invariance ..." << std::endl;
    }

    for (auto order = 0; order < cluster->get_maxorder(); ++order) {

        if (verbosity > 0)
            std::cout << "   " << std::setw(8) << cluster->get_ordername(order) << " ...";

        const_translation[order].clear();

        const auto nparams = fcs->get_nequiv()[order].size();

        if (nparams == 0) {
            if (verbosity > 0) std::cout << "  No parameters! Skipped." << std::endl;
            continue;
        }

        if (mirror_image_conv == 0 || order == 0) {
            get_constraint_translation(supercell,
                                       symmetry,
                                       cluster,
                                       fcs,
                                       order,
                                       fcs->get_fc_table()[order],
                                       fcs->get_nequiv()[order].size(),
                                       const_translation[order], true);
        }
            // make translation constraint for each mirror image combinations
            // if mirror_image_conv == 0 or order == 0, there is no need to impose additional ASR constraints.
        else { // if(mirror_image_conv > 0 && order > 0)
            get_constraint_translation_for_mirror_images(supercell,
                                                         symmetry,
                                                         cluster,
                                                         fcs,
                                                         order,
                                                         fcs->get_fc_table()[order],
                                                         fcs->get_nequiv()[order].size(),
                                                         const_translation[order], true);
        }

        if (verbosity > 0) std::cout << " done." << std::endl;
    }
    status_constraint_subset["translation"] = 1;
    if (verbosity > 0) std::cout << "  Finished !" << std::endl << std::endl;
}


void Constraint::get_constraint_translation(const Cell &supercell,
                                            const std::unique_ptr<Symmetry> &symmetry,
                                            const std::unique_ptr<Cluster> &cluster,
                                            const std::unique_ptr<Fcs> &fcs,
                                            const int order,
                                            const std::vector<FcProperty> &fc_table,
                                            const size_t nparams,
                                            ConstraintSparseForm &const_out,
                                            const bool do_rref) const
{
    // Generate equality constraint for the acoustic sum rule.

    int i, j;
    int iat, jat, icrd, jcrd;
    int idata;
    int loc_nonzero;

    int *ind = nullptr;
    int *intarr = nullptr;
    int *intarr_copy = nullptr;
    int **xyzcomponent = nullptr;

    int ixyz;
    const auto natmin = symmetry->get_nat_trueprim();
    const auto nat = supercell.number_of_atoms;

    unsigned int isize;
    const auto maxorder = cluster->get_maxorder();

    std::vector<int> data;
    std::unordered_set<FcProperty> list_found;
    std::unordered_set<FcProperty>::iterator iter_found;
    std::vector<std::vector<int>> data_vec;
    std::vector<FcProperty> list_vec;
    std::vector<int> const_now;

    typedef std::vector<ConstraintIntegerElement> ConstEntry;
    std::vector<ConstEntry> constraint_all;

    ConstEntry const_tmp;

    if (order < 0) return;

    if (nparams == 0) return;

    allocate(ind, order + 2);

    // Create force constant table for search

    list_found.clear();

    for (const auto &p: fc_table) {
        for (i = 0; i < order + 2; ++i) {
            ind[i] = p.elems[i];
        }
        if (list_found.find(FcProperty(order + 2, p.sign,
                                       ind, p.mother)) != list_found.end()) {
            exit("get_constraint_translation", "Duplicate interaction list found");
        }
        list_found.insert(FcProperty(order + 2, p.sign,
                                     ind, p.mother));
    }

    deallocate(ind);
    ind = nullptr;

    // Generate xyz component for each order

    const auto nxyz = static_cast<int>(std::pow(static_cast<double>(3), order + 1));
    allocate(xyzcomponent, nxyz, order + 1);
    fcs->get_xyzcomponent(order + 1, xyzcomponent);

    allocate(intarr, order + 2);
    allocate(intarr_copy, order + 2);

    const_now.resize(nparams);

    for (i = 0; i < natmin; ++i) {

        iat = symmetry->get_map_trueprim_to_super()[i][0];

        // Generate atom pairs for each order

        if (order == 0) {


            for (icrd = 0; icrd < 3; ++icrd) {

                intarr[0] = 3 * iat + icrd;

                for (jcrd = 0; jcrd < 3; ++jcrd) {

                    // Reset the temporary array for another constraint
                    for (j = 0; j < nparams; ++j) const_now[j] = 0;

                    for (jat = 0; jat < 3 * nat; jat += 3) {
                        intarr[1] = jat + jcrd;

                        iter_found = list_found.find(FcProperty(order + 2, 1.0,
                                                                intarr, 1));

                        //  If found an IFC
                        if (iter_found != list_found.end()) {
                            // Round the coefficient to integer
                            const_now[(*iter_found).mother] += nint((*iter_found).sign);
                        }

                    }
                    // Add to the constraint list
                    if (!is_allzero(const_now, loc_nonzero)) {
                        if (const_now[loc_nonzero] < 0) {
                            for (j = 0; j < nparams; ++j) const_now[j] *= -1;
                        }
                        const_tmp.clear();
                        for (j = 0; j < nparams; ++j) {
                            if (std::abs(const_now[j]) > 0) {
                                const_tmp.emplace_back(j, const_now[j]);
                            }
                        }
                        constraint_all.emplace_back(const_tmp);
                    }
                }
            }

        } else {

            // Anharmonic cases

            auto intlist(cluster->get_atoms_in_cutoff(order, i));
            std::sort(intlist.begin(), intlist.end());

            data_vec.clear();
            // Generate data_vec that contains possible interacting clusters.
            // Each cluster contains (order + 1) atoms, and the last atom index
            // will be treated separately below.
            CombinationWithRepetition<int> g2(intlist.begin(), intlist.end(), order);
            do {
                data = g2.now();

                intarr[0] = iat;

                for (isize = 0; isize < data.size(); ++isize) {
                    intarr[isize + 1] = data[isize];
                }

                if (cluster->satisfy_nbody_rule(order + 1, intarr, order)) {
                    if (cluster->is_incutoff(order + 1, intarr, order, supercell.kind)) {
                        // Add to list if the atoms interact with each other.
                        data_vec.push_back(data);
                    }
                }

            } while (g2.next());

            const auto ndata = data_vec.size();

            // Use openmp for acceleration if possible
#ifdef _OPENMP
#pragma omp parallel
#endif
            {
                int *intarr_omp = nullptr;
                int *intarr_copy_omp = nullptr;

                allocate(intarr_omp, order + 2);
                allocate(intarr_copy_omp, order + 2);

                std::vector<int> data_omp;
                std::vector<int> const_now_omp;

                ConstEntry const_tmp_omp;
                std::vector<ConstEntry> constraint_list_omp;

                const_now_omp.resize(nparams);
#ifdef _OPENMP
#pragma omp for private(isize, ixyz, jcrd, j, jat, iter_found, loc_nonzero), nowait
#endif
                for (idata = 0; idata < ndata; ++idata) {

                    data_omp = data_vec[idata];

                    intarr_omp[0] = iat;
                    for (isize = 0; isize < data_omp.size(); ++isize) {
                        intarr_omp[isize + 1] = data_omp[isize];
                    }

                    // Loop for xyz component
                    for (ixyz = 0; ixyz < nxyz; ++ixyz) {
                        // Loop for the xyz index of the last atom
                        for (jcrd = 0; jcrd < 3; ++jcrd) {

                            // Reset the temporary array for another constraint
                            for (j = 0; j < nparams; ++j) const_now_omp[j] = 0;

                            // Loop for the last atom index
                            for (jat = 0; jat < 3 * nat; jat += 3) {
                                intarr_omp[order + 1] = jat / 3;

                                if (cluster->satisfy_nbody_rule(order + 2, intarr_omp, order)) {
                                    for (j = 0; j < order + 1; ++j) {
                                        intarr_copy_omp[j] = 3 * intarr_omp[j] + xyzcomponent[ixyz][j];
                                    }
                                    intarr_copy_omp[order + 1] = jat + jcrd;

                                    sort_tail(order + 2, intarr_copy_omp);

                                    iter_found = list_found.find(FcProperty(order + 2, 1.0,
                                                                            intarr_copy_omp, 1));
                                    if (iter_found != list_found.end()) {
                                        const_now_omp[(*iter_found).mother] += nint((*iter_found).sign);
                                    }

                                }
                            } // close loop jat

                            // Add the constraint to the private array
                            if (!is_allzero(const_now_omp, loc_nonzero)) {
                                if (const_now_omp[loc_nonzero] < 0) {
                                    for (j = 0; j < nparams; ++j) const_now_omp[j] *= -1;
                                }

                                const_tmp_omp.clear();
                                for (j = 0; j < nparams; ++j) {
                                    if (std::abs(const_now_omp[j]) > 0) {
                                        const_tmp_omp.emplace_back(j, const_now_omp[j]);
                                    }
                                }
                                if (const_tmp_omp.empty()) {
                                    std::cout << "This cannot happen" << std::endl;
                                }
                                constraint_list_omp.emplace_back(const_tmp_omp);
                            }
                        }
                    }

                } // close idata (openmp main loop)

                if (intarr_omp) {
                    deallocate(intarr_omp);
                    intarr_omp = nullptr;
                }
                if (intarr_copy_omp) {
                    deallocate(intarr_copy_omp);
                    intarr_copy_omp = nullptr;
                }

                // Merge vectors
#pragma omp critical
                {
                    for (const auto &it: constraint_list_omp) {
                        constraint_all.emplace_back(it);
                    }
                }
                constraint_list_omp.clear();
            } // close openmp

            intlist.clear();
        } // close if
    }     // close loop i

    if (xyzcomponent) {
        deallocate(xyzcomponent);
        xyzcomponent = nullptr;
    }
    if (intarr) {
        deallocate(intarr);
        intarr = nullptr;
    }
    if (intarr_copy) {
        deallocate(intarr_copy);
        intarr_copy = nullptr;
    }

    std::sort(constraint_all.begin(), constraint_all.end());
    constraint_all.erase(std::unique(constraint_all.begin(),
                                     constraint_all.end()),
                         constraint_all.end());

    MapConstraintElement const_tmp2;
    auto division_factor = 1.0;
    int counter;
    const_out.clear();

    for (const auto &it: constraint_all) {
        const_tmp2.clear();
        counter = 0;
        for (const auto &it2: it) {
            if (counter == 0) {
                division_factor = 1.0 / it2.val;
            }
            const_tmp2[it2.col] = it2.val * division_factor;
            ++counter;
        }
        const_out.emplace_back(const_tmp2);
    }
    constraint_all.clear();
    if (do_rref) rref_sparse(nparams, const_out, eps8);
}

void Constraint::get_constraint_translation_for_mirror_images(const Cell &supercell,
                                                              const std::unique_ptr<Symmetry> &symmetry,
                                                              const std::unique_ptr<Cluster> &cluster,
                                                              const std::unique_ptr<Fcs> &fcs,
                                                              const int order,
                                                              const std::vector<FcProperty> &fc_table,
                                                              const size_t nparams,
                                                              ConstraintSparseForm &const_out,
                                                              const bool do_rref) const
{
    // Generate equality constraint for the acoustic sum rule.

    int i, j;
    int iat, jat, jcrd;
    int idata;
    int loc_nonzero;

    int *ind;
    int *intarr, *intarr_copy;
    int **xyzcomponent;

    int ixyz;
    const auto natmin = symmetry->get_nat_trueprim();
    const auto nat = supercell.number_of_atoms;

    // generate combinations of mirror images
    long int i_mirror_images, i_tmp, j_tmp, i_tmp2;
    long int n_mirror_images = nint(std::pow(static_cast<double>(27), order));

    unsigned int isize;

    std::vector<int> data;
    std::unordered_set<FcProperty> list_found;
    std::unordered_set<FcProperty>::iterator iter_found;
    std::vector<std::vector<int>> data_vec;
    std::vector<FcProperty> list_vec;
    std::vector<double> const_now;

    typedef std::vector<ConstraintDoubleElement> ConstEntry;
    std::vector<ConstEntry> constraint_all;

    ConstEntry const_tmp;

    if (order < 0) return;

    if (nparams == 0) return;

    allocate(ind, order + 2);

    // Create force constant table for search

    list_found.clear();

    for (const auto &p: fc_table) {
        for (i = 0; i < order + 2; ++i) {
            ind[i] = p.elems[i];
        }
        if (list_found.find(FcProperty(order + 2, p.sign,
                                       ind, p.mother)) != list_found.end()) {
            exit("get_constraint_translation", "Duplicate interaction list found");
        }
        list_found.insert(FcProperty(order + 2, p.sign,
                                     ind, p.mother));
    }

    deallocate(ind);

    // Generate xyz component for each order

    const auto nxyz = static_cast<int>(std::pow(static_cast<double>(3), order + 1));
    allocate(xyzcomponent, nxyz, order + 1);
    fcs->get_xyzcomponent(order + 1, xyzcomponent);

    allocate(intarr, order + 2);
    allocate(intarr_copy, order + 2);

    const_now.resize(nparams);

    for (i = 0; i < natmin; ++i) {

        iat = symmetry->get_map_trueprim_to_super()[i][0];

        // Generate atom pairs for each order

        if (order == 0) {
            // there is no new translational invariance
            continue;

        } else {

            // Anharmonic cases

            auto intlist(cluster->get_atoms_in_cutoff(order, i));
            std::sort(intlist.begin(), intlist.end());

            data_vec.clear();
            // Generate data_vec that contains possible interacting clusters.
            // Each cluster contains (order + 1) atoms, and the last atom index
            // will be treated seperately below.
            CombinationWithRepetition<int> g2(intlist.begin(), intlist.end(), order);
            do {
                data = g2.now();

                intarr[0] = iat;

                for (isize = 0; isize < data.size(); ++isize) {
                    intarr[isize + 1] = data[isize];
                }

                if (cluster->satisfy_nbody_rule(order + 1, intarr, order)) {
                    if (cluster->is_incutoff(order + 1, intarr, order, supercell.kind)) {
                        // Add to list if the atoms interact with each other.
                        data_vec.push_back(data);
                    }
                }

            } while (g2.next());

            const auto ndata = data_vec.size();

            // Use openmp for acceleration if possible
#ifdef _OPENMP
#pragma omp parallel
#endif
            {
                int *intarr_omp, *intarr_copy_omp;

                double weight;
                std::vector<std::vector<int>> cell_dummy;

                allocate(intarr_omp, order + 2);
                allocate(intarr_copy_omp, order + 2);

                std::vector<int> data_omp;
                std::vector<int> atom_tmp;
                std::vector<int> sort_table, sort_table_tmp;
                // std::vector<int> const_now_omp;
                std::vector<std::vector<double> > consts_now_omp;

                ConstEntry const_tmp_omp;
                std::vector<ConstEntry> constraint_list_omp;

                consts_now_omp.resize(n_mirror_images, std::vector<double>(nparams));
#ifdef _OPENMP
#pragma omp for private(isize, ixyz, jcrd, j, jat, iter_found, loc_nonzero, i_mirror_images), nowait
#endif
                for (idata = 0; idata < ndata; ++idata) {

                    data_omp = data_vec[idata];

                    intarr_omp[0] = iat;
                    for (isize = 0; isize < data_omp.size(); ++isize) {
                        intarr_omp[isize + 1] = data_omp[isize];
                    }

                    // Loop for xyz component
                    for (ixyz = 0; ixyz < nxyz; ++ixyz) {
                        // Loop for the xyz index of the last atom
                        for (jcrd = 0; jcrd < 3; ++jcrd) {

                            // Reset the temporary array for another constraint
                            //for (j = 0; j < nparams; ++j) const_now_omp[j] = 0;
                            for (i_mirror_images = 0; i_mirror_images < n_mirror_images; i_mirror_images++) {
                                for (j = 0; j < nparams; j++) {
                                    consts_now_omp[i_mirror_images][j] = 0.0;
                                }
                            }

                            // Loop for the last atom index
                            for (jat = 0; jat < 3 * nat; jat += 3) {
                                intarr_omp[order + 1] = jat / 3;
                                atom_tmp = data_omp;
                                atom_tmp.push_back(jat / 3);
                                // sort atom_tmp and get corresponding sort_table
                                sort_table_tmp.resize(atom_tmp.size());
                                for (i_tmp = 0; i_tmp < atom_tmp.size(); i_tmp++) {
                                    sort_table_tmp[i_tmp] = i_tmp;
                                }
                                for (i_tmp = 0; i_tmp < atom_tmp.size(); i_tmp++) {
                                    for (j_tmp = i_tmp + 1; j_tmp < atom_tmp.size(); j_tmp++) {
                                        if (atom_tmp[i_tmp] > atom_tmp[j_tmp]) {
                                            // swap atom numbers
                                            i_tmp2 = atom_tmp[i_tmp];
                                            atom_tmp[i_tmp] = atom_tmp[j_tmp];
                                            atom_tmp[j_tmp] = i_tmp2;
                                            // write on sort table
                                            i_tmp2 = sort_table_tmp[i_tmp];
                                            sort_table_tmp[i_tmp] = sort_table_tmp[j_tmp];
                                            sort_table_tmp[j_tmp] = i_tmp2;
                                        }
                                    }
                                }
                                // make sort table
                                sort_table.resize(atom_tmp.size());
                                for (i_tmp = 0; i_tmp < atom_tmp.size(); i_tmp++) {
                                    sort_table[sort_table_tmp[i_tmp]] = i_tmp;
                                }

                                if (cluster->satisfy_nbody_rule(order + 2, intarr_omp, order)) {
                                    for (j = 0; j < order + 1; ++j) {
                                        intarr_copy_omp[j] = 3 * intarr_omp[j] + xyzcomponent[ixyz][j];
                                    }
                                    intarr_copy_omp[order + 1] = jat + jcrd;

                                    sort_tail(order + 2, intarr_copy_omp);

                                    iter_found = list_found.find(FcProperty(order + 2, 1.0,
                                                                            intarr_copy_omp, 1));

                                    auto cluster_found = cluster->get_interaction_cluster(order, i).find(
                                            InteractionCluster(atom_tmp, cell_dummy));

                                    if (iter_found != list_found.end()) {
                                        if (cluster_found == cluster->get_interaction_cluster(order, i).end()) {
                                            std::cout << "Warning: cluster corresponding to the IFC is NOT found."
                                                      << std::endl;
                                        } else {
                                            // std::cout << "cluster corresponding to the IFC is found." << std::endl;

                                            // get weight
                                            weight = 1.0 / static_cast<double>((cluster_found->cell).size());
                                            for (auto cellvec: cluster_found->cell) {
                                                // get number of the combination of the cell
                                                i_mirror_images = 0;

                                                for (i_tmp = 0; i_tmp < order; i_tmp++) {
                                                    i_mirror_images *= 27;
                                                    i_mirror_images += cellvec[sort_table[i_tmp]];
                                                }
                                                // add to the constraint
                                                consts_now_omp[i_mirror_images][(*iter_found).mother] +=
                                                        weight * (*iter_found).sign;
                                            }
                                        }
                                    }

                                }
                            } // close loop jat

                            // Add the constraint to the private array
                            for (i_mirror_images = 0; i_mirror_images < n_mirror_images; i_mirror_images++) {
                                if (!is_allzero(consts_now_omp[i_mirror_images], eps8, loc_nonzero, 0)) {
                                    if (consts_now_omp[i_mirror_images][loc_nonzero] < 0) {
                                        for (j = 0; j < nparams; ++j) consts_now_omp[i_mirror_images][j] *= -1.0;
                                    }

                                    const_tmp_omp.clear();
                                    for (j = 0; j < nparams; ++j) {
                                        if (std::abs(consts_now_omp[i_mirror_images][j]) > 0) {
                                            const_tmp_omp.emplace_back(j, consts_now_omp[i_mirror_images][j]);
                                        }
                                    }
                                    if (const_tmp_omp.empty()) {
                                        std::cout << "This cannot happen" << std::endl;
                                    }
                                    constraint_list_omp.emplace_back(const_tmp_omp);
                                }
                            }
                        }
                    }

                } // close idata (openmp main loop)

                deallocate(intarr_omp);
                deallocate(intarr_copy_omp);

                // Merge vectors
#pragma omp critical
                {
                    for (const auto &it: constraint_list_omp) {
                        constraint_all.emplace_back(it);
                    }
                }
                constraint_list_omp.clear();
            } // close openmp

            intlist.clear();
        } // close if
    }     // close loop i

    deallocate(xyzcomponent);
    deallocate(intarr);
    deallocate(intarr_copy);

    std::sort(constraint_all.begin(), constraint_all.end());
    constraint_all.erase(std::unique(constraint_all.begin(),
                                     constraint_all.end()),
                         constraint_all.end());

    MapConstraintElement const_tmp2;
    auto division_factor = 1.0;
    int counter;
    const_out.clear();

    for (const auto &it: constraint_all) {
        const_tmp2.clear();
        counter = 0;
        for (const auto &it2: it) {
            if (counter == 0) {
                division_factor = 1.0 / it2.val;
            }
            const_tmp2[it2.col] = it2.val * division_factor;
            ++counter;
        }
        const_out.emplace_back(const_tmp2);
    }
    constraint_all.clear();
    if (do_rref) rref_sparse(nparams, const_out, eps8);
}

void Constraint::generate_rotational_constraint(const std::unique_ptr<System> &system,
                                                const std::unique_ptr<Symmetry> &symmetry,
                                                const std::unique_ptr<Cluster> &cluster,
                                                const std::unique_ptr<Fcs> &fcs,
                                                const int verbosity,
                                                const double tolerance)
{
    // Create constraints for the rotational invariance
    const auto maxorder = cluster->get_maxorder();

    if (const_rotation_self.empty()) {
        const_rotation_self.resize(maxorder);
    }
    if (const_rotation_cross.empty()) {
        const_rotation_cross.resize(maxorder);
    }

    if (status_constraint_subset["rotation"] == -1
        and status_constraint_subset["rotation_extra"] == -1)
        return;


    if (verbosity > 0)
        std::cout << "  Generating constraints for rotational invariance ..." << std::endl;


    int order;
    bool valid_rotation_axis[3][3];
    std::unordered_set<FcProperty> list_found;
    std::unordered_set<FcProperty> list_found_last;

    typedef std::vector<ConstraintDoubleElement> ConstEntry;
    ConstEntry const_tmp;
    std::vector<ConstEntry> *const_self_vec, *const_cross_vec;

    allocate(const_self_vec, maxorder);
    allocate(const_cross_vec, maxorder);

    setup_rotation_axis(valid_rotation_axis);

    std::vector<size_t> nparams;
    nparams.resize(maxorder);

    for (order = 0; order < maxorder; ++order) {

        nparams[order] = fcs->get_nequiv()[order].size();

        const_rotation_self[order].clear();
        const_rotation_cross[order].clear();

        if (order == 0) {
            if (verbosity > 0) {
                std::cout << "   Constraints between " << std::setw(8)
                          << "1st-order IFCs (which are zero) and "
                          << std::setw(8) << cluster->get_ordername(order) << " ...";
            }
        } else {
            if (verbosity > 0) {
                std::cout << "   Constraints between " << std::setw(8)
                          << cluster->get_ordername(order - 1) << " and "
                          << std::setw(8) << cluster->get_ordername(order) << " ...";
            }
        }

        const_self_vec[order].clear();
        const_cross_vec[order].clear();

        if (order > 0) {
            list_found_last = list_found;
        }

        list_found.clear();

        // Accumulate set of non-zero force constants.
        for (auto p = fcs->get_fc_table()[order].begin();
             p != fcs->get_fc_table()[order].end(); ++p) {
            list_found.insert(FcProperty(order + 2, (*p).sign,
                                         &(*p).elems[0], (*p).mother));
        }

        set_rotation_constraints(system,
                                 symmetry,
                                 cluster,
                                 fcs,
                                 order,
                                 valid_rotation_axis,
                                 list_found,
                                 list_found_last,
                                 tolerance,
                                 const_self_vec,
                                 const_cross_vec);

        set_rotation_constraints_extra(system,
                                       symmetry,
                                       cluster,
                                       fcs,
                                       order,
                                       valid_rotation_axis,
                                       list_found,
                                       tolerance,
                                       const_self_vec,
                                       const_cross_vec);

        if (verbosity > 0) std::cout << " done." << std::endl;
    } // order

    int counter;
    MapConstraintElement const_copy;
    auto division_factor = 1.0;

    for (order = 0; order < maxorder; ++order) {
        // Sort & unique
        std::sort(const_self_vec[order].begin(), const_self_vec[order].end());
        const_self_vec[order].erase(std::unique(const_self_vec[order].begin(),
                                                const_self_vec[order].end()),
                                    const_self_vec[order].end());
        std::sort(const_cross_vec[order].begin(), const_cross_vec[order].end());
        const_cross_vec[order].erase(std::unique(const_cross_vec[order].begin(),
                                                 const_cross_vec[order].end()),
                                     const_cross_vec[order].end());

        // Copy to the return variable
        for (const auto &it: const_self_vec[order]) {
            const_copy.clear();
            counter = 0;
            for (const auto &it2: it) {
                if (counter == 0) {
                    division_factor = 1.0 / it2.val;
                }
                const_copy[it2.col] = it2.val * division_factor;
                ++counter;
            }
            const_rotation_self[order].emplace_back(const_copy);
        }
        const_self_vec[order].clear();

        for (const auto &it: const_cross_vec[order]) {
            const_copy.clear();
            counter = 0;
            for (const auto &it2: it) {
                if (counter == 0) {
                    division_factor = 1.0 / it2.val;
                }
                const_copy[it2.col] = it2.val * division_factor;
                ++counter;
            }
            const_rotation_cross[order].emplace_back(const_copy);
        }
        const_cross_vec[order].clear();

        //  Perform rref
        rref_sparse(nparams[order],
                    const_rotation_self[order],
                    eps6);

        if (order > 0) {
            rref_sparse(nparams[order - 1] + nparams[order],
                        const_rotation_cross[order],
                        eps6);
        }

    }

    if (verbosity > 0) std::cout << "  Finished !" << std::endl << std::endl;

    if (status_constraint_subset["rotation"] == 0) status_constraint_subset["rotation"] = 1;
    if (status_constraint_subset["rotation_extra"] == 0) status_constraint_subset["rotation_extra"] = 1;

    deallocate(const_self_vec);
    deallocate(const_cross_vec);
}

void Constraint::set_rotation_constraints(const std::unique_ptr<System> &system,
                                          const std::unique_ptr<Symmetry> &symmetry,
                                          const std::unique_ptr<Cluster> &cluster,
                                          const std::unique_ptr<Fcs> &fcs,
                                          const int order,
                                          const bool valid_rotation_axis[3][3],
                                          const std::unordered_set<FcProperty> &list_found,
                                          const std::unordered_set<FcProperty> &list_found_last,
                                          const double tolerance,
                                          std::vector<std::vector<ConstraintDoubleElement>> *const_self_vec,
                                          std::vector<std::vector<ConstraintDoubleElement>> *const_cross_vec)
{
    const auto natmin = symmetry->get_nat_trueprim();
    const auto maxorder = cluster->get_maxorder();

    int iat, jat;
    int icrd;

    CombinationWithRepetition<int> g;
    double vec_for_rot[3];

    int ixyz, nxyz{0};
    int loc_nonzero;

    int mu_lambda, lambda;
    int levi_factor;

    std::vector<double> arr_constraint;
    std::vector<double> arr_constraint_self;
    std::vector<double> arr_constraint_lower;

    std::vector<int> atom_tmp;
    std::vector<std::vector<int>> cell_dummy;

    std::vector<int> interaction_list;

    size_t nparam_sub;
    std::vector<size_t> nparams;

    std::vector<int> interaction_index, interaction_atom, interaction_tmp;
    interaction_index.resize(order + 2);
    interaction_atom.resize(order + 2);
    interaction_tmp.resize(order + 2);

    typedef std::vector<ConstraintDoubleElement> ConstEntry;
    ConstEntry const_tmp;

    for (int i = 0; i < maxorder; ++i) {
        nparams.push_back(fcs->get_nequiv()[i].size());
    }

    if (order == 0) {
        nparam_sub = nparams[order];
    } else {
        nparam_sub = nparams[order] + nparams[order - 1];
    }
    arr_constraint.resize(nparam_sub);
    arr_constraint_self.resize(nparams[order]);

    if (order > 0) arr_constraint_lower.resize(nparams[order - 1]);


    int **xyzcomponent = nullptr;

    if (order > 0) {
        nxyz = static_cast<int>(pow(static_cast<double>(3), order));
        allocate(xyzcomponent, nxyz, order);
        fcs->get_xyzcomponent(order, xyzcomponent);
    }

    for (int i = 0; i < natmin; ++i) {

        iat = symmetry->get_map_trueprim_to_super()[i][0];

        interaction_atom[0] = iat;

        if (order == 0) {

            auto interaction_list_now(cluster->get_atoms_in_cutoff(order, i));
            std::sort(interaction_list_now.begin(), interaction_list_now.end());

            // Special treatment for harmonic force constants

            for (icrd = 0; icrd < 3; ++icrd) {

                interaction_index[0] = 3 * iat + icrd;

                for (int mu = 0; mu < 3; ++mu) {
                    for (int nu = 0; nu < 3; ++nu) {

                        if (!valid_rotation_axis[mu][nu]) continue;

                        // Clear history

                        for (int j = 0; j < nparam_sub; ++j) arr_constraint[j] = 0.0;

                        for (auto &iter_list: interaction_list_now) {

                            jat = iter_list;
                            interaction_index[1] = 3 * jat + mu;
                            auto iter_found = list_found.find(FcProperty(order + 2, 1.0,
                                                                         &interaction_index[0], 1));

                            atom_tmp.clear();
                            atom_tmp.push_back(jat);
                            cell_dummy.clear();
                            const auto iter_cluster = cluster->get_interaction_cluster(order, i).find(
                                    InteractionCluster(atom_tmp, cell_dummy));

                            if (iter_cluster == cluster->get_interaction_cluster(order, i).end()) {
                                exit("generate_rotational_constraint",
                                     "cluster not found ...");
                            } else {
                                for (int j = 0; j < 3; ++j) vec_for_rot[j] = 0.0;

                                const auto nsize_equiv = (*iter_cluster).cell.size();

                                for (int j = 0; j < nsize_equiv; ++j) {
                                    for (auto k = 0; k < 3; ++k) {
                                        vec_for_rot[k]
                                                += system->get_x_image()[(*iter_cluster).cell[j][0]](jat, k);
                                    }
                                }

                                for (int j = 0; j < 3; ++j) {
                                    vec_for_rot[j] /= static_cast<double>(nsize_equiv);
                                }
                            }

                            if (iter_found != list_found.end()) {
                                arr_constraint[(*iter_found).mother]
                                        += (*iter_found).sign * vec_for_rot[nu];
                            }

                            // Exchange mu <--> nu and repeat again.
                            // Note that the sign is inverted (+ --> -) in the summation

                            interaction_index[1] = 3 * jat + nu;
                            iter_found = list_found.find(FcProperty(order + 2, 1.0,
                                                                    &interaction_index[0], 1));
                            if (iter_found != list_found.end()) {
                                arr_constraint[(*iter_found).mother]
                                        -= (*iter_found).sign * vec_for_rot[mu];
                            }
                        }

                        if (!is_allzero(arr_constraint, tolerance, loc_nonzero)) {
                            // Add to constraint list
                            if (arr_constraint[loc_nonzero] < 0.0) {
                                for (int j = 0; j < nparam_sub; ++j) arr_constraint[j] *= -1.0;
                            }
                            const_tmp.clear();
                            for (int j = 0; j < nparam_sub; ++j) {
                                if (std::abs(arr_constraint[j]) >= tolerance) {
                                    const_tmp.emplace_back(j, arr_constraint[j]);
                                }
                            }
                            const_self_vec[order].emplace_back(const_tmp);
                        }

                    } // nu
                }     // mu
            }
        } else {

            // Constraint between different orders

            auto interaction_list_now(cluster->get_atoms_in_cutoff(order, i));
            auto interaction_list_old(cluster->get_atoms_in_cutoff(order - 1, i));
            std::sort(interaction_list_now.begin(), interaction_list_now.end());
            std::sort(interaction_list_old.begin(), interaction_list_old.end());

            for (icrd = 0; icrd < 3; ++icrd) {

                interaction_index[0] = 3 * iat + icrd;

                const CombinationWithRepetition<int> g_now(interaction_list_now.begin(),
                                                           interaction_list_now.end(), order);
                const CombinationWithRepetition<int> g_old(interaction_list_old.begin(),
                                                           interaction_list_old.end(), order);

                // m    -th order --> (m-1)-th order
                // (m-1)-th order -->     m-th order
                // 2-different directions to find all constraints

                for (unsigned int direction = 0; direction < 2; ++direction) {

                    if (direction == 0) {
                        g = g_now;
                        interaction_list = interaction_list_now;
                    } else {
                        g = g_old;
                        interaction_list = interaction_list_old;
                    }

                    // Loop for the interacting pairs

                    do {
                        auto data = g.now();

                        for (size_t idata = 0; idata < data.size(); ++idata) {
                            interaction_atom[idata + 1] = data[idata];
                        }

                        for (ixyz = 0; ixyz < nxyz; ++ixyz) {

                            for (int j = 0; j < order; ++j)
                                interaction_index[j + 1] = 3 * interaction_atom[j + 1] + xyzcomponent[ixyz][j];

                            for (int mu = 0; mu < 3; ++mu) {
                                for (int nu = 0; nu < 3; ++nu) {

                                    if (!valid_rotation_axis[mu][nu]) continue;

                                    // Search for a new constraint below

                                    for (int j = 0; j < nparam_sub; ++j) arr_constraint[j] = 0.0;

                                    // Loop for m_{N+1}, a_{N+1}
                                    for (auto &iter_list: interaction_list) {
                                        jat = iter_list;

                                        interaction_atom[order + 1] = jat;
                                        if (!cluster->is_incutoff(order + 2,
                                                                  &interaction_atom[0],
                                                                  order,
                                                                  system->get_supercell().kind)) {
                                            continue;
                                        }

                                        atom_tmp.clear();

                                        for (int j = 1; j < order + 2; ++j) {
                                            atom_tmp.push_back(interaction_atom[j]);
                                        }
                                        std::sort(atom_tmp.begin(), atom_tmp.end());

                                        const auto iter_cluster = cluster->get_interaction_cluster(order, i).find(
                                                InteractionCluster(atom_tmp,
                                                                   cell_dummy));
                                        if (iter_cluster != cluster->get_interaction_cluster(order, i).end()) {

                                            int iloc = -1;

                                            for (int j = 0; j < atom_tmp.size(); ++j) {
                                                if (atom_tmp[j] == jat) {
                                                    iloc = j;
                                                    break;
                                                }
                                            }

                                            if (iloc == -1) {
                                                exit("generate_rotational_constraint", "This cannot happen.");
                                            }

                                            for (int j = 0; j < 3; ++j) vec_for_rot[j] = 0.0;

                                            const auto nsize_equiv = (*iter_cluster).cell.size();

                                            for (int j = 0; j < nsize_equiv; ++j) {
                                                for (auto k = 0; k < 3; ++k) {
                                                    vec_for_rot[k] += system->get_x_image()[(*iter_cluster).cell[j][
                                                            iloc]](jat, k);
                                                }
                                            }

                                            for (int j = 0; j < 3; ++j) {
                                                vec_for_rot[j] /= static_cast<double>(nsize_equiv);
                                            }
                                        }


                                        // mu, nu

                                        interaction_index[order + 1] = 3 * jat + mu;
                                        for (int j = 0; j < order + 2; ++j) interaction_tmp[j] = interaction_index[j];

                                        sort_tail(order + 2, &interaction_tmp[0]);

                                        auto iter_found = list_found.
                                                find(FcProperty(order + 2, 1.0, &interaction_tmp[0], 1));
                                        if (iter_found != list_found.end()) {
                                            arr_constraint[nparams[order - 1] + (*iter_found).mother]
                                                    += (*iter_found).sign * vec_for_rot[nu];
                                        }

                                        // Exchange mu <--> nu and repeat again.

                                        interaction_index[order + 1] = 3 * jat + nu;
                                        for (int j = 0; j < order + 2; ++j) interaction_tmp[j] = interaction_index[j];

                                        sort_tail(order + 2, &interaction_tmp[0]);

                                        iter_found = list_found.
                                                find(FcProperty(order + 2, 1.0, &interaction_tmp[0], 1));
                                        if (iter_found != list_found.end()) {
                                            arr_constraint[nparams[order - 1] + (*iter_found).mother]
                                                    -= (*iter_found).sign * vec_for_rot[mu];
                                        }
                                    }

                                    for (lambda = 0; lambda < order + 1; ++lambda) {

                                        mu_lambda = interaction_index[lambda] % 3;

                                        for (int jcrd = 0; jcrd < 3; ++jcrd) {

                                            for (int j = 0; j < order + 1; ++j) {
                                                interaction_tmp[j] = interaction_index[j];
                                            }

                                            interaction_tmp[lambda] = 3 * interaction_atom[lambda] + jcrd;

                                            levi_factor = 0;

                                            for (int j = 0; j < 3; ++j) {
                                                levi_factor += levi_civita(j, mu, nu)
                                                               * levi_civita(j, mu_lambda, jcrd);
                                            }

                                            if (levi_factor == 0) continue;

                                            sort_tail(order + 1, &interaction_tmp[0]);

                                            auto iter_found = list_found_last.find(FcProperty(order + 1, 1.0,
                                                                                              &interaction_tmp[0], 1));
                                            if (iter_found != list_found_last.end()) {
                                                arr_constraint[(*iter_found).mother]
                                                        += (*iter_found).sign * static_cast<double>(levi_factor);
                                            }
                                        }
                                    }

                                    if (!is_allzero(arr_constraint, tolerance, loc_nonzero)) {

                                        // A Candidate for another constraint found !
                                        // Add to the appropriate set

                                        if (arr_constraint[loc_nonzero] < 0.0) {
                                            for (int j = 0; j < nparam_sub; ++j) arr_constraint[j] *= -1.0;
                                        }
                                        for (int j = 0; j < nparams[order]; ++j) {
                                            arr_constraint_self[j] = arr_constraint[j + nparams[order - 1]];
                                        }
                                        for (int j = 0; j < nparams[order - 1]; ++j) {
                                            arr_constraint_lower[j] = arr_constraint[j];
                                        }

                                        const_tmp.clear();

                                        if (is_allzero(arr_constraint_self, tolerance, loc_nonzero)) {
                                            // If all elements of the "order"th order is zero,
                                            // the constraint is intraorder of the "order-1"th order.
                                            for (int j = 0; j < nparams[order - 1]; ++j) {
                                                if (std::abs(arr_constraint_lower[j]) >= tolerance) {
                                                    const_tmp.emplace_back(j, arr_constraint_lower[j]);
                                                }
                                            }
                                            const_self_vec[order - 1].emplace_back(const_tmp);

                                        } else if (is_allzero(arr_constraint_lower, tolerance, loc_nonzero)) {
                                            // If all elements of the "order-1"th order is zero,
                                            // the constraint is intraorder of the "order"th order.
                                            for (int j = 0; j < nparams[order]; ++j) {
                                                if (std::abs(arr_constraint_self[j]) >= tolerance) {
                                                    const_tmp.emplace_back(j, arr_constraint_self[j]);
                                                }
                                            }
                                            const_self_vec[order].emplace_back(const_tmp);

                                        } else {
                                            // If nonzero elements exist in both of the "order-1" and "order",
                                            // the constraint is intrerorder.

                                            for (int j = 0; j < nparam_sub; ++j) {
                                                if (std::abs(arr_constraint[j]) >= tolerance) {
                                                    const_tmp.emplace_back(j, arr_constraint[j]);
                                                }
                                            }
                                            const_cross_vec[order].emplace_back(const_tmp);
                                        }
                                    }

                                } // nu
                            }     // mu
                        } // ixyz
                    } while (g.next());
                } // direction
            }     // icrd
        }
    } // iat

    if (xyzcomponent) deallocate(xyzcomponent);

    status_constraint_subset["rotation"] = 1;
}

void Constraint::set_rotation_constraints_extra(const std::unique_ptr<System> &system,
                                                const std::unique_ptr<Symmetry> &symmetry,
                                                const std::unique_ptr<Cluster> &cluster,
                                                const std::unique_ptr<Fcs> &fcs,
                                                const int order,
                                                const bool valid_rotation_axis[3][3],
                                                const std::unordered_set<FcProperty> &list_found,
                                                const double tolerance,
                                                std::vector<std::vector<ConstraintDoubleElement>> *const_self_vec,
                                                std::vector<std::vector<ConstraintDoubleElement>> *const_cross_vec)
{
    const auto maxorder = cluster->get_maxorder();

    // Additional constraint for the last order.
    // All IFCs over maxorder-th order are neglected.
    if (order != (maxorder - 1) or status_constraint_subset["rotation_extra"] == -1) return;

    int j;
    const auto natmin = symmetry->get_nat_trueprim();

    int iat;
    int icrd;
    int mu, nu;

    CombinationWithRepetition<int> g;

    int ixyz, nxyz{0};
    int loc_nonzero;

    int mu_lambda, lambda;
    int levi_factor;

    std::vector<double> arr_constraint;
    std::vector<double> arr_constraint_self;

    std::vector<int> atom_tmp;
    std::set<InteractionCluster>::iterator iter_cluster;

    std::vector<size_t> nparams;
    std::vector<int> interaction_index, interaction_atom, interaction_tmp;

    interaction_index.resize(order + 2);
    interaction_atom.resize(order + 2);
    interaction_tmp.resize(order + 2);

    typedef std::vector<ConstraintDoubleElement> ConstEntry;
    ConstEntry const_tmp;

    for (int i = 0; i < maxorder; ++i) {
        nparams.push_back(fcs->get_nequiv()[i].size());
    }

    arr_constraint_self.resize(nparams[order]);

    int **xyzcomponent = nullptr;

    nxyz = static_cast<int>(pow(static_cast<double>(3), order + 1));
    allocate(xyzcomponent, nxyz, order + 1);
    fcs->get_xyzcomponent(order + 1, xyzcomponent);


    for (int i = 0; i < natmin; ++i) {

        iat = symmetry->get_map_trueprim_to_super()[i][0];

        interaction_atom[0] = iat;

        auto interaction_list_now(cluster->get_atoms_in_cutoff(order, i));
        std::sort(interaction_list_now.begin(), interaction_list_now.end());

        for (icrd = 0; icrd < 3; ++icrd) {

            interaction_index[0] = 3 * interaction_atom[0] + icrd;

            CombinationWithRepetition<int> g_now(interaction_list_now.begin(),
                                                 interaction_list_now.end(), order + 1);
            do {

                auto data = g_now.now();

                for (auto idata = 0; idata < data.size(); ++idata)
                    interaction_atom[idata + 1] = data[idata];

                for (ixyz = 0; ixyz < nxyz; ++ixyz) {

                    for (j = 0; j < order + 1; ++j)
                        interaction_index[j + 1] = 3 * interaction_atom[j + 1] + xyzcomponent[ixyz][j];

                    for (mu = 0; mu < 3; ++mu) {

                        for (nu = 0; nu < 3; ++nu) {

                            if (!valid_rotation_axis[mu][nu]) continue;

                            for (j = 0; j < nparams[order]; ++j) arr_constraint_self[j] = 0.0;

                            for (lambda = 0; lambda < order + 2; ++lambda) {

                                mu_lambda = interaction_index[lambda] % 3;

                                for (int jcrd = 0; jcrd < 3; ++jcrd) {

                                    for (j = 0; j < order + 2; ++j)
                                        interaction_tmp[j] = interaction_index[j];

                                    interaction_tmp[lambda] = 3 * interaction_atom[lambda] + jcrd;

                                    levi_factor = 0;
                                    for (j = 0; j < 3; ++j) {
                                        levi_factor += levi_civita(j, mu, nu) * levi_civita(j, mu_lambda, jcrd);
                                    }

                                    if (levi_factor == 0) continue;

                                    sort_tail(order + 2, &interaction_tmp[0]);

                                    auto iter_found = list_found.find(FcProperty(order + 2, 1.0,
                                                                                 &interaction_tmp[0], 1));
                                    if (iter_found != list_found.end()) {
                                        arr_constraint_self[(*iter_found).mother]
                                                += (*iter_found).sign * static_cast<double>(levi_factor);
                                    }
                                } // jcrd
                            }     // lambda

                            if (!is_allzero(arr_constraint_self, tolerance, loc_nonzero)) {
                                if (arr_constraint_self[loc_nonzero] < 0.0) {
                                    for (j = 0; j < nparams[order]; ++j) arr_constraint_self[j] *= -1.0;
                                }
                                const_tmp.clear();
                                for (j = 0; j < nparams[order]; ++j) {
                                    if (std::abs(arr_constraint_self[j]) >= tolerance) {
                                        const_tmp.emplace_back(j, arr_constraint_self[j]);
                                    }
                                }
                                const_self_vec[order].emplace_back(const_tmp);
                            }

                        } // nu
                    }     // mu
                } // ixyz
            } while (g_now.next());
        } // icrd
    } // iat
    deallocate(xyzcomponent);
}


int Constraint::levi_civita(const int i,
                            const int j,
                            const int k) const
{
    return (j - i) * (k - i) * (k - j) / 2;
}


void Constraint::setup_rotation_axis(bool flag[3][3])
{
    for (auto mu = 0; mu < 3; ++mu) {
        for (auto nu = 0; nu < 3; ++nu) {
            if (mu == nu) {
                flag[mu][nu] = false;
            } else {
                flag[mu][nu] = true;
            }
        }
    }
    std::sort(rotation_axis.begin(), rotation_axis.end());

    if (rotation_axis == "x") {
        flag[0][1] = false;
        flag[1][0] = false;
        flag[0][2] = false;
        flag[2][0] = false;
    } else if (rotation_axis == "y") {
        flag[0][1] = false;
        flag[1][0] = false;
        flag[1][2] = false;
        flag[2][1] = false;
    } else if (rotation_axis == "z") {
        flag[0][2] = false;
        flag[2][0] = false;
        flag[1][2] = false;
        flag[2][1] = false;
    } else if (rotation_axis == "xy") {
        flag[0][1] = false;
        flag[1][0] = false;
    } else if (rotation_axis == "yz") {
        flag[1][2] = false;
        flag[2][1] = false;
    } else if (rotation_axis == "xz") {
        flag[0][2] = false;
        flag[2][0] = false;
    } else if (rotation_axis == "xyz") {
        // do nothing
    } else {
        warn("setup_rotation_axis",
             "Invalid rotation_axis. Default value(xyz) will be used.");
    }
}


//void Constraint::fix_forceconstants_to_file(const int order,
//                                            const Symmetry *symmetry,
//                                            const Fcs *fcs,
//                                            const std::string file_to_fix,
//                                            std::vector<ConstraintTypeFix> &const_out) const
//{
//    using namespace boost::property_tree;
//    ptree pt;
//
//    try {
//        read_xml(file_to_fix, pt);
//    }
//    catch (std::exception &e) {
//        if (order == 0) {
//            auto str_error = "Cannot open file FC2XML ( " + file_to_fix + " )";
//        } else if (order == 1) {
//            auto str_error = "Cannot open file FC3XML ( " + file_to_fix + " )";
//        }
//        exit("fix_forceconstants_to_file", "Failed to open ", file_to_fix.c_str());
//    }
//
//    const auto nat_ref = boost::lexical_cast<size_t>(
//            get_value_from_xml(pt, "Data.Structure.NumberOfAtoms"));
//    const auto ntran_ref = boost::lexical_cast<size_t>(
//            get_value_from_xml(pt, "Data.Symmetry.NumberOfTranslations"));
//    const auto natmin_ref = nat_ref / ntran_ref;
//
//    if (natmin_ref != symmetry->get_nat_trueprim()) {
//        exit("fix_forceconstants_to_file",
//             "The number of atoms in the primitive cell is not consistent.");
//    }
//
//    const auto nfcs = fcs->get_nequiv()[order].size();
//
//    if (order == 0) {
//        const auto nfcs_ref = boost::lexical_cast<size_t>(
//                get_value_from_xml(pt, "Data.ForceConstants.HarmonicUnique.NFC2"));
//
//        if (nfcs_ref != nfcs) {
//            exit("fix_forceconstants_to_file",
//                 "The number of harmonic force constants is not consistent.");
//        }
//
//        std::string preferred_basis_ref = boost::lexical_cast<std::string>(
//                get_value_from_xml(pt, "Data.ForceConstants.HarmonicUnique.Basis", 0));
//
//        if (preferred_basis_ref == "") preferred_basis_ref = "Cartesian";
//
//        if (preferred_basis_ref != fcs->get_forceconstant_basis()) {
//            exit("fix_forceconstants_to_file",
//                 "The basis of harmonic force constants is not consistent.");
//        }
//    } else if (order == 1) {
//        const auto nfcs_ref = boost::lexical_cast<size_t>(
//                get_value_from_xml(pt, "Data.ForceConstants.CubicUnique.NFC3"));
//
//        if (nfcs_ref != nfcs) {
//            exit("fix_forceconstants_to_file",
//                 "The number of cubic force constants is not consistent.");
//        }
//
//        std::string preferred_basis_ref = boost::lexical_cast<std::string>(
//                get_value_from_xml(pt, "Data.ForceConstants.CubicUnique.Basis", 0));
//        if (preferred_basis_ref == "") preferred_basis_ref = "Cartesian";
//
//        if (preferred_basis_ref != fcs->get_forceconstant_basis()) {
//            exit("fix_forceconstants_to_file",
//                 "The basis of cubic force constants is not consistent.");
//        }
//    }
//
//    int **intpair_ref;
//    std::vector<std::vector<int>> intpairs_to_fix;
//    double *fcs_ref;
//
//    intpairs_to_fix.resize(nfcs, std::vector<int>(2));
//
//    allocate(fcs_ref, nfcs);
//    allocate(intpair_ref, nfcs, 3);
//
//    int counter = 0;
//
//    if (order == 0) {
//        BOOST_FOREACH(const ptree::value_type &child_, pt.get_child("Data.ForceConstants.HarmonicUnique")) {
//                        if (child_.first == "FC2") {
//                            const auto &child = child_.second;
//                            const auto str_intpair = child.get<std::string>("<xmlattr>.pairs");
//                            const auto str_multiplicity = child.get<std::string>("<xmlattr>.multiplicity");
//
//                            std::istringstream is(str_intpair);
//                            is >> intpair_ref[counter][0] >> intpair_ref[counter][1];
//                            fcs_ref[counter] = boost::lexical_cast<double>(child.data());
//                            ++counter;
//                        }
//                    }
//    } else if (order == 1) {
//        BOOST_FOREACH(const ptree::value_type &child_, pt.get_child("Data.ForceConstants.CubicUnique")) {
//                        if (child_.first == "FC3") {
//                            const auto &child = child_.second;
//                            const auto str_intpair = child.get<std::string>("<xmlattr>.pairs");
//                            const auto str_multiplicity = child.get<std::string>("<xmlattr>.multiplicity");
//
//                            std::istringstream is(str_intpair);
//                            is >> intpair_ref[counter][0] >> intpair_ref[counter][1] >> intpair_ref[counter][2];
//                            fcs_ref[counter] = boost::lexical_cast<double>(child.data());
//                            ++counter;
//                        }
//                    }
//    }
//
//    const auto nterms = order + 2;
//
//    std::unordered_set<FcProperty> list_found;
//    std::unordered_set<FcProperty>::iterator iter_found;
//
//    list_found.clear();
//    auto counter2 = 0;
//    for (auto &list_tmp: fcs->get_fc_table()[order]) {
//        list_found.insert(FcProperty(list_tmp));
//        counter++;
//        std::cout << counter << " " << list_tmp.elems[0] << " " << list_tmp.elems[1] << std::endl;
//    }
//
//    for (auto i = 0; i < nfcs; ++i) {
//        for (auto j = 0; j < 2; ++j) {
//            intpairs_to_fix[i][j] = symmetry->get_map_sym()[intpair_ref[i][j] / 3][10] * 3 + intpair_ref[i][j] % 3;
//        }
//    }
//
//    fcs->translate_forceconstant_index_to_centercell(symmetry,
//                                                     intpairs_to_fix);
//
//    for (auto i = 0; i < nfcs; ++i) {
//        std::cout << intpair_ref[i][0] << " " << intpair_ref[i][1] << '\n';
//    }
//    std::cout << "\n\n";
//    for (auto i = 0; i < nfcs; ++i) {
//        std::cout << intpairs_to_fix[i][0] << " " << intpairs_to_fix[i][1] << '\n';
//    }
//
//    for (auto i = 0; i < nfcs; ++i) {
//        iter_found = list_found.find(FcProperty(nterms, 1.0,
//                                                intpair_ref[i], 1));
//        if (iter_found == list_found.end()) {
//            exit("fix_forceconstants_to_file",
//                 "Cannot find equivalent force constant, number: ",
//                 i + 1);
//        }
//        const_out.emplace_back(ConstraintTypeFix((*iter_found).mother, fcs_ref[i]));
//    }
//
//    for (auto i = 0; i < nfcs; ++i) {
//        iter_found = list_found.find(FcProperty(nterms, 1.0,
//                                                &intpairs_to_fix[i][0], 1));
//        if (iter_found == list_found.end()) {
//            exit("fix_forceconstants_to_file",
//                 "Cannot find equivalent force constant, number: ",
//                 i + 1);
//        }
////        std::cout << (*iter_found).mother << std::endl;
////        const_out.emplace_back(ConstraintTypeFix((*iter_found).mother, fcs_ref[i]));
//    }
//
//    deallocate(intpair_ref);
//    deallocate(fcs_ref);
//
//    list_found.clear();
//}

void Constraint::get_forceconstants_from_file(const int order,
                                              const std::unique_ptr<Symmetry> &symmetry,
                                              const std::unique_ptr<Fcs> &fcs,
                                              const std::string file_to_fix,
                                              std::vector<std::vector<int>> &intpair_fcs,
                                              std::vector<double> &fcs_values) const
{
    using namespace boost::property_tree;
    ptree pt;

    try {
        read_xml(file_to_fix, pt);
    }
    catch (std::exception &e) {
        if (order == 0) {
            auto str_error = "Cannot open file FC2XML ( " + file_to_fix + " )";
        } else if (order == 1) {
            auto str_error = "Cannot open file FC3XML ( " + file_to_fix + " )";
        }
        exit("fix_forceconstants_to_file", "Failed to open ", file_to_fix.c_str());
    }

    const auto version_from_file = get_value_from_xml(pt, "Data.ALM_version");

    std::vector<std::string> version_array;
    boost::split(version_array, version_from_file, boost::is_any_of("."));
    std::vector<int> version_array_int;
    for (const auto &it : version_array) {
        version_array_int.emplace_back(std::stoi(it));
    }
    if ((version_array_int[0] <= 1) & (version_array_int[1] <= 4))
    {
        exit("fit_forceconstants_to_file",
             "FCSXML files generated by older versions (<=1.4.2) do not have compatibility with\n"
             " a newer version for fixing force constants. Please use a newer version (>=1.5) and"
             " regenerate the FC2XML or FC3XML files");
    }

    const auto nat_ref = boost::lexical_cast<size_t>(
            get_value_from_xml(pt, "Data.Structure.NumberOfAtoms"));
    const auto ntran_ref = boost::lexical_cast<size_t>(
            get_value_from_xml(pt, "Data.Symmetry.NumberOfTranslations"));
    const auto natmin_ref = nat_ref / ntran_ref;

    if (natmin_ref != symmetry->get_nat_trueprim()) {
        exit("fix_forceconstants_to_file",
             "The number of atoms in the primitive cell is not consistent.");
    }

    const auto nfcs = fcs->get_nequiv()[order].size();

    if (order == 0) {
        const auto nfcs_ref = boost::lexical_cast<size_t>(
                get_value_from_xml(pt, "Data.ForceConstants.HarmonicUnique.NFC2"));

        if (nfcs_ref != nfcs) {
            exit("fix_forceconstants_to_file",
                 "The number of harmonic force constants is not consistent.");
        }

        std::string preferred_basis_ref = boost::lexical_cast<std::string>(
                get_value_from_xml(pt, "Data.ForceConstants.HarmonicUnique.Basis", 0));

        if (preferred_basis_ref == "") preferred_basis_ref = "Cartesian";

        if (preferred_basis_ref != fcs->get_forceconstant_basis()) {
            exit("fix_forceconstants_to_file",
                 "The basis of harmonic force constants is not consistent.");
        }
    } else if (order == 1) {
        const auto nfcs_ref = boost::lexical_cast<size_t>(
                get_value_from_xml(pt, "Data.ForceConstants.CubicUnique.NFC3"));

        if (nfcs_ref != nfcs) {
            exit("fix_forceconstants_to_file",
                 "The number of cubic force constants is not consistent.");
        }

        std::string preferred_basis_ref = boost::lexical_cast<std::string>(
                get_value_from_xml(pt, "Data.ForceConstants.CubicUnique.Basis", 0));
        if (preferred_basis_ref == "") preferred_basis_ref = "Cartesian";

        if (preferred_basis_ref != fcs->get_forceconstant_basis()) {
            exit("fix_forceconstants_to_file",
                 "The basis of cubic force constants is not consistent.");
        }
    }

    intpair_fcs.resize(nfcs, std::vector<int>(order + 2));
    fcs_values.resize(nfcs);
    std::vector<std::vector<int>> intpairs_to_fix;

    intpairs_to_fix.resize(nfcs, std::vector<int>(2));

    int counter = 0;
    if (order == 0) {
        BOOST_FOREACH(const ptree::value_type &child_, pt.get_child("Data.ForceConstants.HarmonicUnique")) {
                        if (child_.first == "FC2") {
                            const auto &child = child_.second;
                            const auto str_intpair = child.get<std::string>("<xmlattr>.pairs");
                            const auto str_multiplicity = child.get<std::string>("<xmlattr>.multiplicity");

                            std::istringstream is(str_intpair);
                            is >> intpair_fcs[counter][0] >> intpair_fcs[counter][1];
                            fcs_values[counter] = boost::lexical_cast<double>(child.data());
                            ++counter;
                        }
                    }
    } else if (order == 1) {
        BOOST_FOREACH(const ptree::value_type &child_, pt.get_child("Data.ForceConstants.CubicUnique")) {
                        if (child_.first == "FC3") {
                            const auto &child = child_.second;
                            const auto str_intpair = child.get<std::string>("<xmlattr>.pairs");
                            const auto str_multiplicity = child.get<std::string>("<xmlattr>.multiplicity");

                            std::istringstream is(str_intpair);
                            is >> intpair_fcs[counter][0] >> intpair_fcs[counter][1] >> intpair_fcs[counter][2];
                            fcs_values[counter] = boost::lexical_cast<double>(child.data());
                            ++counter;
                        }
                    }
    }
}

void Constraint::set_forceconstants_to_fix(const std::vector<std::vector<int>> &intpair_fix,
                                           const std::vector<double> &values_fix)
{
    const auto nelems = intpair_fix[0].size();
    const auto order = nelems - 2;

    if (order == 0) {

        intpair_fix_fc2 = intpair_fix;
        values_fix_fc2 = values_fix;
        status_constraint_subset["fix2"] = 0;

    } else if (order == 1) {

        intpair_fix_fc3 = intpair_fix;
        values_fix_fc3 = values_fix;
        status_constraint_subset["fix3"] = 0;

    } else {
        exit("fit_forceconstants", "Currently, only harmonic and cubic terms can be fixed.");
    }

}

void Constraint::generate_fix_constraint(const std::unique_ptr<Symmetry> &symmetry,
                                         const std::unique_ptr<Fcs> &fcs)
{
<<<<<<< HEAD
    //std::unordered_set<FcProperty> list_found;
    //std::unordered_set<FcProperty>::iterator iter_found;

=======
>>>>>>> 7996d196
    if (status_constraint_subset["fix2"] == 0) {
        const auto order = 0;
        auto intpair_to_fix = intpair_fix_fc2;

        fcs->translate_forceconstant_index_to_centercell(symmetry,
                                                         intpair_to_fix);
        std::set<ForceConstantTable> fc_fix_table;

        const auto nfcs = intpair_to_fix.size();

        for (auto i = 0; i < nfcs; ++i) {
            fc_fix_table.insert(ForceConstantTable(values_fix_fc2[i],
                                                   intpair_to_fix[i]));
        }

        size_t ihead = 0;

        std::vector<int> index_tmp;
        double sign;
        size_t mother;
        std::set<ForceConstantTable>::iterator it_found;
        bool found_element;

        const_fix[order].clear();
        const_fix[order].shrink_to_fit();

        for (unsigned int ui = 0; ui < fcs->get_nequiv()[order].size(); ++ui) {

            mother = fcs->get_fc_table()[order][ihead].mother;
            found_element = false;

            for (auto j = 0; j < fcs->get_nequiv()[order][ui]; ++j) {
                index_tmp = fcs->get_fc_table()[order][ihead + j].elems;

                it_found = std::find(fc_fix_table.begin(),
                                     fc_fix_table.end(),
                                     ForceConstantTable(0.0, index_tmp));

                if (it_found != fc_fix_table.end()) {
                    found_element = true;
                    sign = fcs->get_fc_table()[order][ihead + j].sign;
                    break;
                }
            }

            if (found_element) {
                const_fix[order].emplace_back(mother,
                                              sign * (*it_found).fc_value);
            }
            ihead += fcs->get_nequiv()[order][ui];
        }
        status_constraint_subset["fix2"] = 1;
    }

    if (status_constraint_subset["fix3"] == 0 and const_fix.size() > 1) {
        const auto order = 1;
        auto intpair_to_fix = intpair_fix_fc3;

        fcs->translate_forceconstant_index_to_centercell(symmetry,
                                                         intpair_to_fix);

        const auto nfcs = intpair_to_fix.size();

        std::set<ForceConstantTable> fc_fix_table;

        for (auto i = 0; i < nfcs; ++i) {
            fc_fix_table.insert(ForceConstantTable(values_fix_fc3[i],
                                                   intpair_to_fix[i]));
        }

        size_t ihead = 0;

        std::vector<int> index_tmp;
        double sign;
        size_t mother;
        std::set<ForceConstantTable>::iterator it_found;
        bool found_element;

        const_fix[order].clear();
        const_fix[order].shrink_to_fit();

        for (unsigned int ui = 0; ui < fcs->get_nequiv()[order].size(); ++ui) {

            mother = fcs->get_fc_table()[order][ihead].mother;
            found_element = false;

            for (auto j = 0; j < fcs->get_nequiv()[order][ui]; ++j) {
                index_tmp = fcs->get_fc_table()[order][ihead + j].elems;
                it_found = std::find(fc_fix_table.begin(),
                                     fc_fix_table.end(),
                                     ForceConstantTable(0.0, index_tmp));

                if (it_found != fc_fix_table.end()) {
                    found_element = true;
                    sign = fcs->get_fc_table()[order][ihead + j].sign;
                    break;
                }
            }

            if (found_element) {
                const_fix[order].emplace_back(mother,
                                              sign * (*it_found).fc_value);
            }
            ihead += fcs->get_nequiv()[order][ui];
        }

        status_constraint_subset["fix3"] = 1;
    }

}


bool Constraint::is_allzero(const int n,
                            const double *arr,
                            const int nshift) const
{
    for (auto i = nshift; i < n; ++i) {
        if (std::abs(arr[i]) > eps10) {
            return false;
        }
    }
    return true;
}

bool Constraint::is_allzero(const std::vector<int> &vec,
                            int &loc) const
{
    loc = -1;
    for (auto i = 0; i < vec.size(); ++i) {
        if (std::abs(vec[i]) > 0) {
            loc = i;
            return false;
        }
    }
    return true;
}

bool Constraint::is_allzero(const std::vector<double> &vec,
                            const double tol,
                            int &loc,
                            const int nshift) const
{
    loc = -1;
    const auto n = vec.size();
    for (auto i = nshift; i < n; ++i) {
        if (std::abs(vec[i]) > tol) {
            loc = i;
            return false;
        }
    }
    return true;
}


void Constraint::remove_redundant_rows(const size_t n,
                                       std::vector<ConstraintClass> &Constraint_vec,
                                       const double tolerance) const
{
    size_t i, j;

    auto nparam = n;
    const auto nconst = Constraint_vec.size();
    double *arr_tmp;
    double **mat_tmp;

    size_t nrank;

    if (nconst > 0) {

        allocate(mat_tmp, nconst, nparam);

        i = 0;

        for (auto &p: Constraint_vec) {
            for (j = 0; j < nparam; ++j) {
                mat_tmp[i][j] = p.w_const[j];
            }
            ++i;
        }

        rref(nconst, nparam, mat_tmp, nrank, tolerance);

        allocate(arr_tmp, nparam);

        Constraint_vec.clear();

        for (i = 0; i < nrank; ++i) {
            for (j = 0; j < nparam; ++j) arr_tmp[j] = 0.0;
            long iloc = -1;
            for (j = 0; j < nparam; ++j) {
                if (std::abs(mat_tmp[i][j]) < tolerance) {
                    arr_tmp[j] = 0.0;
                } else {
                    arr_tmp[j] = mat_tmp[i][j];
                }
                if (std::abs(arr_tmp[j]) >= tolerance) {
                    iloc = j;
                }
            }

            if (iloc != -1) {
                Constraint_vec.emplace_back(nparam, arr_tmp);
            }
        }

        deallocate(mat_tmp);
        deallocate(arr_tmp);

    }
}

void Constraint::print_constraint(const ConstraintSparseForm &const_in) const
{
    const auto nconst = const_in.size();
    auto counter = 0;
    std::cout << std::endl;
    std::cout << "TOTAL CONST SIZE :" << std::setw(6) << nconst << std::endl;
    for (const auto &it: const_in) {
        std::cout << "CONST : " << std::setw(5) << counter + 1 << std::endl;
        for (const auto &it2: it) {
            std::cout << std::setw(5) << it2.first + 1;
            std::cout << std::setw(15) << it2.second << std::endl;
        }
        std::cout << std::endl;
        ++counter;
    }
}


void Constraint::test_svd(ConstraintSparseForm &const_in,
                          const int nparams) const
{
    const bool use_eigen = false;

    const auto nconsts = const_in.size();

    if (use_eigen) {
        Eigen::MatrixXd mat_tmp = Eigen::MatrixXd::Zero(nconsts, nparams);

        auto icount = 0;
        for (const auto &it: const_in) {
            for (const auto &p2: it) {
                mat_tmp(icount, p2.first) = p2.second;
            }
            ++icount;
        }

        Eigen::BDCSVD<Eigen::MatrixXd> svd;
        svd.compute(mat_tmp, Eigen::ComputeThinV);

        Eigen::VectorXd s = svd.singularValues();
        Eigen::MatrixXd V = svd.matrixV();

        auto nrank = svd.rank();
//        std::cout << "rank of the constraint matrix = " << nrank << std::endl;

        ConstraintSparseForm const_new;

        MapConstraintElement const_tmp2;
        auto division_factor = 1.0;
        int counter;

        const_in.clear();

        Eigen::VectorXd const_entry(nparams);

        for (auto i = 0; i < nrank; ++i) {
            const_tmp2.clear();
            for (auto j = 0; j < nparams; ++j) {
                const_entry(j) = V(j, i);
            }
            const auto inv_max_coeff = 1.0 / const_entry.cwiseAbs().maxCoeff();
            const_entry *= inv_max_coeff;

            for (auto j = 0; j < nparams; ++j) {
                if (std::abs(const_entry[j]) > tolerance_constraint) {
                    const_tmp2[j] = const_entry[j];
                }
            }
            const_in.emplace_back(const_tmp2);
        }

        //std::cout << "S:\n";
        //std::cout << s / s[0] << std::endl;
    } else {

        double *mat_tmp;
        double *u, *vt, *s, *work;
        allocate(mat_tmp, nconsts * nparams);
        char jobvt = 'N';
        char jobu = 'O';

        int m = nparams;
        int n = nconsts;
        int lda = m;
        int ldvt = 1;
        int min_mn = std::min<int>(m, n);
        int max_mn = std::max<int>(m, n);
        int ldu = 1;
        int lwork = std::max<int>(3 * min_mn + max_mn, 5 * min_mn);
        int info;

        allocate(s, min_mn);
        allocate(u, 1);
        allocate(vt, 1);
        allocate(work, lwork);

        for (auto i = 0; i < nparams * nconsts; ++i) mat_tmp[i] = 0.0;

        auto icount = 0;
        for (const auto &it: const_in) {
            for (const auto &p2: it) {
                mat_tmp[nparams * icount + p2.first] = p2.second;
            }
            ++icount;
        }

        dgesvd_(&jobu, &jobvt, &m, &n, mat_tmp, &lda, s, u, &ldu, vt, &ldvt, work, &lwork, &info);

//        std::cout << "info = " << info << std::endl;
//        for (auto i = 0; i < min_mn; ++i) {
//            std::cout  << "S = " << s[i] << std::endl;
//        }

        auto nrank = 0;
        for (auto i = 0; i < min_mn; ++i) {
            if (s[i] / s[0] < tolerance_constraint) break;
            ++nrank;
        }
        //std::cout << "rank of the constraint matrix = " << nrank << std::endl;

        MapConstraintElement const_tmp2;
        Eigen::VectorXd const_entry(nparams);

        const_in.clear();

        auto k = 0;
        for (auto i = 0; i < nrank; ++i) {
            const_tmp2.clear();
            for (auto j = 0; j < nparams; ++j) {
                const_entry(j) = mat_tmp[k];
                ++k;
            }
            const auto inv_max_coeff = 1.0 / const_entry.cwiseAbs().maxCoeff();
            const_entry *= inv_max_coeff;

            for (auto j = 0; j < nparams; ++j) {
                if (std::abs(const_entry[j]) > tolerance_constraint) {
                    const_tmp2[j] = const_entry[j];
                }
            }
            std::cout << std::endl;
            const_in.emplace_back(const_tmp2);
        }

        deallocate(mat_tmp);
        deallocate(s);
        deallocate(u);
        deallocate(vt);
        deallocate(work);

    }


}<|MERGE_RESOLUTION|>--- conflicted
+++ resolved
@@ -30,7 +30,6 @@
 #include <boost/foreach.hpp>
 #include <boost/lexical_cast.hpp>
 #include <boost/algorithm/string.hpp>
-
 #include <Eigen/Dense>
 
 using namespace ALM_NS;
@@ -2737,12 +2736,6 @@
 void Constraint::generate_fix_constraint(const std::unique_ptr<Symmetry> &symmetry,
                                          const std::unique_ptr<Fcs> &fcs)
 {
-<<<<<<< HEAD
-    //std::unordered_set<FcProperty> list_found;
-    //std::unordered_set<FcProperty>::iterator iter_found;
-
-=======
->>>>>>> 7996d196
     if (status_constraint_subset["fix2"] == 0) {
         const auto order = 0;
         auto intpair_to_fix = intpair_fix_fc2;
